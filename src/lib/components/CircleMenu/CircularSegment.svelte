--- conflicted
+++ resolved
@@ -1,10 +1,6 @@
 <script context="module" lang='ts'>
-<<<<<<< HEAD
   import type { CircleMenuThickness } from "./CircleMenu.svelte";
-=======
-
-  export type Thickness = 'main' | 'secondary' | 'hover' | 'unselected';
->>>>>>> 10432fd8
+  export type Type = 'main' | 'secondary' | 'hover' | 'unselected';
 
   export interface Segment {
     startAngle: number;
@@ -13,12 +9,8 @@
     x: number;
     y: number;
     gap: number;
-<<<<<<< HEAD
     thickness: CircleMenuThickness;
-    type: string;
-=======
-    thickness: Thickness;
->>>>>>> 10432fd8
+    type: Type;
     color: {
       background: {
         selected: string;
@@ -32,7 +24,7 @@
 <script lang="ts">
   export let segmentConfig: Segment;
   export let animationDuration: number = 0.3;
-  export let selectedStyle: Thickness = 'unselected';
+  export let selectedStyle: Type = 'unselected';
 
   let hovered = false;
 
@@ -84,19 +76,11 @@
     };
   };
 
-<<<<<<< HEAD
-  let states = {
+  const states: {[key in Type]: string} = {
     main: describeArc(segmentConfig, segmentConfig.thickness.main),
     secondary: describeArc(segmentConfig, segmentConfig.thickness.secondary),
     unselected: describeArc(segmentConfig, segmentConfig.thickness.unselected),
     hover: describeArc(segmentConfig, segmentConfig.thickness.hover),
-=======
-  const states: {[key in Thickness]: string} = {
-    main: describeArc(segmentConfig, 30),
-    secondary: describeArc(segmentConfig, 20),
-    unselected: describeArc(segmentConfig, 15),
-    hover: describeArc(segmentConfig, 35),
->>>>>>> 10432fd8
   }
 
   $: currentState =  states[hovered ? 'hover' : selectedStyle];
