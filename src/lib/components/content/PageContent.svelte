<script lang="ts">
  import type { SubTypes } from "$lib/types";
  import StickyMenu from "../StickyMenu/StickyMenu.svelte";
  import Section from "./Section.svelte";
  import { createSections } from "$lib/helpers/content";
  import Heading from "./Heading.svelte";
  import Paragraph from "./Paragraph.svelte";
  import TextSlider from "./TextSlider.svelte";
  import ContentMadLib from "$lib/components/Madlib/ContentMadLib.svelte";
<<<<<<< HEAD
  import TinyCarousel from "$lib/components/TinyCarousel.svelte";
=======
  import ContentCarousel from "$lib/components/content/ContentCarousel.svelte";
  import LifeCycle from "$lib/components/LifeCycle.svelte";
>>>>>>> 6fe516fc
  import Image from "./Image.svelte";

  export let page: SubTypes.Page.Full;
  export let recommendedPages: SubTypes.Page.ContentCard[] = null;

  const sections = createSections(page.content);

  const components = {
    'heading': Heading,
    'paragraph': Paragraph,
    'cards' : TextSlider,
    'image': Image,
  };

  const headings = sections.filter(s => s.id);

</script>

<div class="page-content">
  <div class="menu">
    <StickyMenu menuOptions={headings} />
  </div>
  <div class="body-column">
    {#each sections as section, i}
      <Section {section}>
        {#each section.blocks as block}
          {#if components[block.type]}
            <svelte:component this={components[block.type]} {block} />
          {:else}
            <div class="unknown-block">
              Unknown block type: {block.type}
            </div>
          {/if}
        {/each}
      </Section>

      {#if sections.length > 1 }
        {#if i === 0}
          <div class="madlib-container">
            <ContentMadLib />
          </div>
        {:else if i === 2 && recommendedPages?.length > 0}
          <div class="content-carousel-container">
            <ContentCarousel slides={recommendedPages} title={'You may also like'}/>
          </div>
        {/if}
      {/if}
      {/each}
    </div>
</div>

<style lang="scss">

  .page-content {
    position: relative;
    display: grid;
    grid-template-columns: minmax(250px, 300px) minmax(30rem, 50rem) minmax(300px, auto);
    grid-template-areas: "left-margin body right-margin";
    grid-auto-flow: row;
    column-gap: 1.5rem;
    padding: 0 20px;
  }

  .body-column {
    display: contents;
    font-family: var(--font-serif);
    font-size: 18px;
    line-height: 32px;
    > :global(*) {
      grid-column-start: body;
    }
  }

  .unknown-block {
    background: color(error-red);
    padding: 1rem;
    border-radius: 0.5rem;
    margin: 1rem -1rem;
  }

  .menu {
    grid-area: left-margin;
    top: 10px;
    padding-right: 1rem;
    :global(.mainnav) {
      position: sticky;
      float: right;
      top: 10px;
      flex: 0;
    }
  }

  .lifecycle-container {
    grid-area: right-margin;

    :global(.lifecycle) {
      margin: auto;
      max-width: 300px;
    }
    transform: translate(0%, -19.5rem);
  }

  .content-carousel-container {
    overflow: hidden;
  }

  .madlib-container,
  .content-carousel-container {
      margin-left: -25px;
      margin-right: -20px;
      grid-column: body / right-margin;
  }

  @media screen and (max-width: 1250px) {
    .menu {
      display: none; //temporary
    }
    .page-content {
      grid-template-columns: auto;
      display: block;
    }
    .body-column {
      :global(.content-carousel) {
        width: auto;
      }
      > :global(.content-section) {
        max-width: 700px;
        margin: auto;
      }
    }
  }
  @media screen and (max-width: 840px) {


    .madlib-container {
      margin-top: 1rem;
      margin-right: 0;
    }

    .body-column {
      font-size: 16px;
      line-height: 28px;
      > :global(.content-section) {
        max-width: 480px;
        margin: auto;
      }

      :global(img) {
        max-width: 100%;
      }
    }
  }

</style><|MERGE_RESOLUTION|>--- conflicted
+++ resolved
@@ -7,12 +7,7 @@
   import Paragraph from "./Paragraph.svelte";
   import TextSlider from "./TextSlider.svelte";
   import ContentMadLib from "$lib/components/Madlib/ContentMadLib.svelte";
-<<<<<<< HEAD
-  import TinyCarousel from "$lib/components/TinyCarousel.svelte";
-=======
   import ContentCarousel from "$lib/components/content/ContentCarousel.svelte";
-  import LifeCycle from "$lib/components/LifeCycle.svelte";
->>>>>>> 6fe516fc
   import Image from "./Image.svelte";
 
   export let page: SubTypes.Page.Full;
