--- conflicted
+++ resolved
@@ -1,13 +1,9 @@
 <script lang="ts">
   import type { Chapter } from '@mpa/db';
-<<<<<<< HEAD
-  import { AuthorImage, AuthorsEditor } from '$lib/components';
+  import AuthorsEditor from './AuthorsEditor.svelte';
   import { slugify } from '$lib/utils';
 
-=======
-  import AuthorsEditor from './AuthorsEditor.svelte';
   import AuthorImage from '$lib/components/cms/AuthorImage.svelte';
->>>>>>> 79f49d79
   export let authors: Chapter['authors'];
   export let editable = false;
 
