--- conflicted
+++ resolved
@@ -31,12 +31,6 @@
 
 <style lang="stylus">
   .key-takeaways {
-<<<<<<< HEAD
-    max-width: 956px;
-    margin-bottom: 25px;
-    margin-left: -30px;
-=======
->>>>>>> 344c319c
     --ec-hover-bg: #ffffff44;
     :global(.button) {
       margin: auto;
