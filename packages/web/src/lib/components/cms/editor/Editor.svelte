--- conflicted
+++ resolved
@@ -5,11 +5,7 @@
   import type { EditorView } from 'prosemirror-view';
   import { onMount, setContext } from 'svelte';
   import EditorMenu from './toolbar/EditorMenu.svelte';
-<<<<<<< HEAD
   import { DiagramView, CardsView, ImageView, LinkCardsView, ExpandButtonView } from './nodeview';
-=======
-  import { DiagramView, CardsView, ImageView, HeadingView, LinkCardsView } from './nodeview';
->>>>>>> 44a52862
   import ProsemirrorEditor from './ProsemirrorEditor.svelte';
   import { schema } from '$lib/editor/schema';
   import { plugins } from '$lib/editor/plugins';
