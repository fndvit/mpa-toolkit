--- conflicted
+++ resolved
@@ -3,17 +3,10 @@
   import KeyTakeaways from "$lib/components/cms/KeyTakeaways.svelte";
   import EditableText from "../generic/EditableText.svelte";
   import LifeCycle from "../LifeCycle.svelte";
-<<<<<<< HEAD
-
-  export let chapter: SubTypes.Chapter.PageHead;
-  export let tags = [];
-  export let allAuthors: UserInfo[] = [];
-=======
   import Authors from "./Authors.svelte";
 
   export let chapter: SubTypes.Chapter.PageHead;
   export let tags: SubTypes.PageTag[];
->>>>>>> 344c319c
   export let editable = false;
   export let readTime: number = undefined;
 
@@ -45,45 +38,6 @@
     <EditableText bind:value={chapter.summary} {editable} placeholder='Summary text...' />
   </div>
 
-<<<<<<< HEAD
-  <div class="grid-container">
-    <div class="grid-item-keytakeaways">
-      <KeyTakeaways bind:keyTakeaways={chapter.keyTakeaways} {editable}/>
-    </div>
-    <div class="grid-item-lifecycle">
-      <LifeCycle tags={tags}/>
-    </div>
-  </div>
-
-</div>
-
-<style lang="scss">
-  .grid-container {
-    display: grid;
-    grid-template-columns: minmax(47rem, 69rem) minmax(250px, auto);
-    grid-template-rows: 1px auto;
-    grid-gap: 35px;
-    grid-template-areas:
-    "keytakeaways lifecycle"
-    "keytakeaways none";
-    .grid-item-keytakeaways {
-      grid-area: keytakeaways;
-    }
-    .grid-item-lifecycle {
-      grid-area: lifecycle;
-
-      :global(.lifecycle) {
-        margin: auto;
-        max-width: 300px;
-      }
-    }
-  }
-  .meta {
-    --ui-color-placeholder: #ffffff55;
-    background: color(primary-blue);
-    color: color(neutral-bg);
-    padding: 2rem var(--page-padding) 3rem;
-=======
   {#if hasKeyTakeaways}
     <div class="keytakeaways-container">
       <KeyTakeaways bind:keyTakeaways={chapter.keyTakeaways} {editable}/>
@@ -102,7 +56,6 @@
 
   .meta:not(.has-keytakeaways) {
     grid-config(page, chapter-no-keytakeaways);
->>>>>>> 344c319c
   }
 
   .meta.has-keytakeaways {
@@ -148,46 +101,7 @@
       margin-left: 0;
     }
   }
-  @media screen and (max-width: 1250px){
-    .grid-container{
-      grid-template-columns: auto;
-      grid-template-rows: auto 180px;
-      grid-template-areas:
-      "keytakeaways"
-      "lifecycle";
-    }
-    :global(.page-content .body-column  .content-section){
-      margin-top: 200px !important;
-    }
 
-<<<<<<< HEAD
-    .grid-item-lifecycle{
-
-
-      :global(.lifecycle) {
-        max-width: 500px !important;
-      }
-    }
-  }
-  @media screen and (max-width: 768px) {
-
-    .author-images {
-      max-width: 100%;
-    }
-
-    .first-line {
-      display: block;
-    }
-
-    .author-names {
-      margin-top: 20px;
-    }
-
-    .summary {
-      font-size: 1.125rem;
-      line-height: 32px;
-      margin-bottom: 1.125rem;
-=======
   .lifecycle-container {
     grid-area: lifecycle;
     position: relative;
@@ -203,7 +117,6 @@
         margin: 0 0 2rem;
         max-width: none;
       }
->>>>>>> 344c319c
     }
 
   }
