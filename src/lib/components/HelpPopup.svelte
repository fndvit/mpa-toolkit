<script lang="ts">
  export let text: string | boolean = false;
</script>

<div class="help-popup" data-text={text}>
  ?
  <div class="popup-body">
    <slot/>
    <slot class="bottom-link" name="bottom-link" />
  </div>
</div>


<style lang="stylus">

	.help-popup {
<<<<<<< HEAD
=======
    typography: ui;
    color: black;
    position: relative;
>>>>>>> 637a68d3
    width: 30px;
    height: 30px;
    border-radius: 50%;
    box-shadow: 0px 0px 5px #000000;
    display: flex;
    justify-content: center;
    align-items: center;
    cursor: pointer;
    transition: all 0,3s;
    color: #000000;
    &:hover {
      box-shadow: 0px 0px 10px #000000;
    }
  }

  .popup-body {
    position: absolute;
    right: -9px;
    top: calc(100% + 12px);
    cursor: default;
    z-index: 10;
    width: "calc(100% + %s)" % (-@right * 2);
    max-width: 600px;
    padding: 1rem 1.5rem;
    box-sizing: border-box;
    border-radius: 15px;
    background-color: var(--popup-bg-color, alpha($colors.neutral-bg, 0.9));
    color: #000;
<<<<<<< HEAD
    font-size: 14px;
    line-height: 1.2;
    transition: opacity .4s ease-out;
=======
    transition: .4s ease-out;
>>>>>>> 637a68d3

    :global(a) {
      color: black;
    }

    > :global(a:last-child) {
      float: right;
      typography: ui-link;
      padding: 10px 0 10px 10px;
    }

    .help-popup:not(:hover) & {
      opacity: 0;
      pointer-events: none;
    }
  }

  .popup-body:before {
    content: '';
    position: absolute;
    bottom: 100%;
    right: 14px;
    width: 0;
    border-bottom: 10px solid var(--popup-bg-color, alpha($colors.neutral-bg, 0.9));
    border-right: 10px solid transparent;
    border-left: 10px solid transparent;
  }

  .popup-body:after {
    content: '';
    position: absolute;
    left: 0;
    right: 0;
    bottom: 100%;
    height: 20px;
  }

  .popup-body:hover,
  .popup-body:before {
    visibility: visible;
    opacity: 1;
    pointer-events: all;
   }
</style><|MERGE_RESOLUTION|>--- conflicted
+++ resolved
@@ -14,12 +14,9 @@
 <style lang="stylus">
 
 	.help-popup {
-<<<<<<< HEAD
-=======
     typography: ui;
     color: black;
     position: relative;
->>>>>>> 637a68d3
     width: 30px;
     height: 30px;
     border-radius: 50%;
@@ -48,13 +45,7 @@
     border-radius: 15px;
     background-color: var(--popup-bg-color, alpha($colors.neutral-bg, 0.9));
     color: #000;
-<<<<<<< HEAD
-    font-size: 14px;
-    line-height: 1.2;
     transition: opacity .4s ease-out;
-=======
-    transition: .4s ease-out;
->>>>>>> 637a68d3
 
     :global(a) {
       color: black;
