--- conflicted
+++ resolved
@@ -89,13 +89,7 @@
   }
 
   .summary {
-<<<<<<< HEAD
-=======
     grid-area: summary;
-    font-family: var(--font-serif);
-    font-size: 28px;
-    line-height: 42px;
->>>>>>> 56f96554
     max-width: 800px;
     margin-bottom: 40px;
   }
@@ -127,14 +121,4 @@
 
   }
 
-<<<<<<< HEAD
-=======
-  +breakpoint(page, small) {
-    .summary {
-      font-size: 18px;
-      line-height: 32px;
-    }
->>>>>>> 56f96554
-  }
-
 </style>