<<<<<<< HEAD
import type { ContentBlock, ContentDocument, Page, Section, DiagramData, CardsBlock, LinkCardsBlock, CollapseBlock } from '@mpa/db';
=======
import type { ContentBlock, ContentDocument, Page, Section, DiagramData, CardsBlock, LinkCardsBlock } from '@mpa/db';
>>>>>>> 44a52862
import { slugify } from '@mpa/utils';
import { env } from '$env/dynamic/public';

if (!env.PUBLIC_UPLOAD_BASE_URL) throw new Error('Missing PUBLIC_UPLOAD_BASE_URL');

export const staticUrl = (path: string) => (path ? `${env.PUBLIC_UPLOAD_BASE_URL}${path}` : null);

export function createSections(document: ContentDocument) {
  return document.content.reduce<Section[]>((sections, block, i) => {
    const isSectionHeading = block.type === 'heading' && block.attrs.level === 1;
    if (isSectionHeading || i === 0) {
      sections.push({
        id: isSectionHeading ? `h${sections.length}-${slugify(block.content[0].text)}` : null,
        title: isSectionHeading ? block.content[0].text : null,
        blocks: [block]
      });
    } else {
      sections[sections.length - 1].blocks.push(block);
    }
    return sections;
  }, []);
}

export function createEmptyPage(type: 'chapter' | 'caseStudy'): Page {
  return {
    id: null,
    title: '',
    slug: '',
    img: '',
    content: null,
    draft: true,
    tags: [],
    // editedAt: null,
    // createdAt: null,
    readTime: null,
    caseStudy:
      type !== 'caseStudy'
        ? undefined
        : {
            name: '',
            established: null,
            size: null,
            governance: '',
            staff: '',
            budget: '',
            budgetLevel: '',
            lat: -90,
            long: 0,
            milestones: {},
            keyLearnings: []
          },
    chapter:
      type !== 'chapter'
        ? undefined
        : {
            summary: '',
            keyTakeaways: [],
            authors: []
          }
  };
}

export function getPageDisplayTitle(page: { title: string; caseStudy?: { name: string } }) {
  return page.caseStudy ? `${page.caseStudy.name} - ${page.title}` : page.title;
}

export function getPageTypeStr(p: Page): string {
  if (p.caseStudy) {
    const hasMilestones = p.caseStudy.milestones && Object.keys(p.caseStudy.milestones).length;
    return hasMilestones ? 'casestudy-with-milestones' : 'casestudy';
  } else if (p.chapter) return p.chapter.keyTakeaways ? 'chapter-with-key-takeaways' : 'chapter';
  throw new Error(`Unknown page type`);
}

export function createEmptyDiagram(): DiagramData {
  return {
    layers: [
      {
        card: { heading: 'Layer 1', body: 'This is the first layer' },
        image: { mobile: null, desktop: null }
      },
      {
        card: { heading: 'Layer 2', body: 'This is the second layer' },
        image: { mobile: null, desktop: null }
      }
    ],
    resources: [],
    baselayer: { desktop: null, mobile: null },
    caption: { title: 'Caption', body: 'Description' }
  };
}

export function createEmptyCard(): CardsBlock['attrs'] {
  return { style: 'default', cards: [{ heading: '', body: '' }] };
}

export function createEmptyLinkCard(): LinkCardsBlock['attrs'] {
  return { title: '', cards: [{ title: '', url: '' }] };
}

<<<<<<< HEAD
export function createEmptyCollapse(): CollapseBlock['attrs'] {
  return { showmore: '' };
}

=======
>>>>>>> 44a52862
export function getSectionSize(section: Section): number {
  // size = a proxy for visual size for inserting dynamic content
  return section.blocks.map(getBlockSize).reduce((a, b) => a + b, 0);
}

export function getBlockSize(b: ContentBlock): number {
  if (b.type === 'paragraph') {
    return b.content?.filter(c => c.text).reduce((agg, c) => agg + c.text.length, 0);
  }
  // TODO: return est sizes of other block types
  return 0;
}<|MERGE_RESOLUTION|>--- conflicted
+++ resolved
@@ -1,8 +1,4 @@
-<<<<<<< HEAD
 import type { ContentBlock, ContentDocument, Page, Section, DiagramData, CardsBlock, LinkCardsBlock, CollapseBlock } from '@mpa/db';
-=======
-import type { ContentBlock, ContentDocument, Page, Section, DiagramData, CardsBlock, LinkCardsBlock } from '@mpa/db';
->>>>>>> 44a52862
 import { slugify } from '@mpa/utils';
 import { env } from '$env/dynamic/public';
 
@@ -103,13 +99,10 @@
   return { title: '', cards: [{ title: '', url: '' }] };
 }
 
-<<<<<<< HEAD
 export function createEmptyCollapse(): CollapseBlock['attrs'] {
   return { showmore: '' };
 }
 
-=======
->>>>>>> 44a52862
 export function getSectionSize(section: Section): number {
   // size = a proxy for visual size for inserting dynamic content
   return section.blocks.map(getBlockSize).reduce((a, b) => a + b, 0);
