lockfileVersion: 5.4

importers:

  .:
    specifiers:
      '@typescript-eslint/eslint-plugin': ^5.33.0
      '@typescript-eslint/parser': ^5.33.0
      compute-cosine-similarity: ^1.0.0
      eslint: ^7.32.0
      eslint-config-prettier: ^8.5.0
      eslint-define-config: ^1.6.0
      eslint-plugin-import: ^2.26.0
      eslint-plugin-svelte3: ^3.4.1
      prettier: ^2.7.1
      prettier-plugin-svelte: ^2.7.0
      prisma: ^4.6.1
      rimraf: ^3.0.2
      svelte: ^3.49.0
      tsup: ^6.4.0
      typescript: ^4.8.4
    devDependencies:
<<<<<<< HEAD
      '@mpa/cli': link:packages/cli
      '@typescript-eslint/eslint-plugin': 5.33.0_6wykfq3d32hapmjcnmi5tu72oq
      '@typescript-eslint/parser': 5.33.0_hxadhbs2xogijvk7vq4t2azzbu
      compute-cosine-similarity: 1.0.0
=======
      '@typescript-eslint/eslint-plugin': 5.33.0_w6jwfugjwmjhxacgmth4ca2k5i
      '@typescript-eslint/parser': 5.33.0_3rubbgt5ekhqrcgx4uwls3neim
>>>>>>> 5c96f47c
      eslint: 7.32.0
      eslint-config-prettier: 8.5.0_eslint@7.32.0
      eslint-define-config: 1.6.0
      eslint-plugin-import: 2.26.0_wtyjlvufqgrbem4icxm44f25zy
      eslint-plugin-svelte3: 3.4.1_k4rvtr32uzrs6rwp57u73ssa6q
      prettier: 2.7.1
      prettier-plugin-svelte: 2.7.0_o3ioganyptcsrh6x4hnxvjkpqi
      prisma: 4.6.1
      rimraf: 3.0.2
      svelte: 3.49.0
      tsup: 6.4.0_typescript@4.8.4
      typescript: 4.8.4

  packages/db:
    specifiers:
      '@mpa/env': workspace:*
      '@mpa/events': workspace:*
      '@mpa/log': workspace:*
      '@mpa/utils': workspace:*
      '@prisma/client': ^4.6.1
      '@types/brace-expansion': ^1.1.0
      ajv: ^8.11.0
      aws-xray-sdk-core: ^3.4.0
      brace-expansion: ^2.0.1
      clone: ^2.1.2
      dotenv-cli: ^6.0.0
      google-auth-library: ^8.1.1
      lorem-ipsum: ^2.0.8
      prisma: ^4.6.1
      seedrandom: ^3.0.5
      vitest: ^0.21.1
    dependencies:
      '@mpa/env': link:../env
      '@mpa/events': link:../events
      '@mpa/log': link:../log
      '@mpa/utils': link:../utils
      '@prisma/client': 4.6.1_prisma@4.6.1
      ajv: 8.11.0
      aws-xray-sdk-core: 3.4.0
      brace-expansion: 2.0.1
      clone: 2.1.2
      google-auth-library: 8.1.1
      lorem-ipsum: 2.0.8
      seedrandom: 3.0.5
    devDependencies:
      '@types/brace-expansion': 1.1.0
      dotenv-cli: 6.0.0
      prisma: 4.6.1
      vitest: 0.21.1

  packages/env:
    specifiers:
      '@mpa/utils': workspace:^1.0.0
      '@types/node': ^18.7.5
      dotenv: ^16.0.0
    dependencies:
      dotenv: 16.0.1
    devDependencies:
      '@mpa/utils': link:../utils
      '@types/node': 18.7.5

  packages/events:
    specifiers:
      '@aws-sdk/client-sns': ^3.145.0
      '@mpa/env': workspace:*
      '@mpa/log': workspace:*
    dependencies:
      '@aws-sdk/client-sns': 3.145.0
      '@mpa/env': link:../env
      '@mpa/log': link:../log

  packages/log:
    specifiers:
      '@mpa/env': workspace:*
      pino: ^8.4.1
      pino-lambda: ^4.0.0
      pino-pretty: ^9.0.0
    dependencies:
      '@mpa/env': link:../env
      pino: 8.4.1
      pino-lambda: 4.0.0_pino@8.4.1
      pino-pretty: 9.0.0

  packages/migration-runner:
    specifiers:
      '@mpa/db': workspace:*
      '@mpa/env': workspace:*
      '@mpa/log': workspace:*
      '@mpa/utils': workspace:^1.0.0
      '@prisma/client': ^4.6.1
      '@types/shelljs': ^0.8.11
      aws-lambda: ^1.0.7
      esno: ^0.16.3
      fs-extra: ^10.1.0
      listr2: ^5.0.5
      pino: ^8.4.1
      prisma: ^4.6.1
      shelljs: ^0.8.5
      tsup: ^6.4.0
    dependencies:
      '@prisma/client': 4.6.1_prisma@4.6.1
      pino: 8.4.1
      prisma: 4.6.1
    devDependencies:
      '@mpa/db': link:../db
      '@mpa/env': link:../env
      '@mpa/log': link:../log
      '@mpa/utils': link:../utils
      '@types/shelljs': 0.8.11
      aws-lambda: 1.0.7
      esno: 0.16.3
      fs-extra: 10.1.0
      listr2: 5.0.5
      shelljs: 0.8.5
      tsup: 6.4.0

  packages/scripts:
    specifiers:
      '@mpa/db': workspace:^1.0.0
      '@mpa/env': workspace:^1.0.0
      '@mpa/log': workspace:^1.0.0
      '@mpa/utils': workspace:^1.0.0
      chalk: ^5.0.1
      depcheck: ^1.4.3
      esno: ^0.16.3
      globby: ^13.1.2
      got: ^12.3.1
      listr2: ^5.0.5
    dependencies:
      '@mpa/db': link:../db
      '@mpa/env': link:../env
      '@mpa/log': link:../log
      '@mpa/utils': link:../utils
      chalk: 5.0.1
      depcheck: 1.4.3
      esno: 0.16.3
      globby: 13.1.2
      got: 12.3.1
      listr2: 5.0.5

  packages/stack:
    specifiers:
      '@aws-cdk/aws-apigatewayv2-alpha': 2.17.0-alpha.0
      '@aws-cdk/aws-apigatewayv2-integrations-alpha': 2.17.0-alpha.0
      '@mpa/db': workspace:*
      '@mpa/env': workspace:*
      '@mpa/events': workspace:*
      '@mpa/migration-runner': workspace:*
      '@mpa/utils': workspace:^1.0.0
      '@sveltejs/kit': 1.0.0-next.417
      '@types/aws-lambda': ^8.10.93
      '@types/rimraf': ^3.0.2
      aws-cdk: ^2.50.0
      aws-cdk-lib: ^2.50.0
      aws-xray-sdk-core: ^3.4.0
      constructs: ^10.0.87
      esbuild: ^0.14.28
      got: ^12.3.1
      tsup: ^6.4.0
    dependencies:
      '@aws-cdk/aws-apigatewayv2-alpha': 2.17.0-alpha.0_evgcgsaktjl2q7xrd3m3lq55ke
      '@aws-cdk/aws-apigatewayv2-integrations-alpha': 2.17.0-alpha.0_pmfelmyq2o43ym3bicz6ossapi
      '@mpa/env': link:../env
      '@mpa/migration-runner': link:../migration-runner
      '@mpa/utils': link:../utils
      '@types/aws-lambda': 8.10.102
      aws-cdk-lib: 2.50.0_constructs@10.1.75
      aws-xray-sdk-core: 3.4.0
      constructs: 10.1.75
      esbuild: 0.14.54
      got: 12.3.1
    devDependencies:
      '@mpa/db': link:../db
      '@mpa/events': link:../events
      '@sveltejs/kit': 1.0.0-next.417
      '@types/rimraf': 3.0.2
      aws-cdk: 2.50.0
      tsup: 6.4.0

  packages/utils:
    specifiers:
      fs-extra: ^10.1.0
      globby: ^13.1.2
      shelljs: ^0.8.5
    dependencies:
      fs-extra: 10.1.0
      globby: 13.1.2
      shelljs: 0.8.5

  packages/web:
    specifiers:
      '@aws-sdk/client-s3': ^3.145.0
      '@fontsource/bitter': ^4.5.8
      '@fontsource/montserrat': ^4.5.12
      '@mpa/db': workspace:*
      '@mpa/env': workspace:*
      '@mpa/log': workspace:*
      '@mpa/stack': workspace:*
      '@mpa/utils': workspace:*
      '@poppanator/sveltekit-svg': ^0.3.4
      '@popperjs/core': ^2.11.6
      '@splidejs/splide': 4.0.6
      '@splidejs/svelte-splide': ^0.2.5
      '@sveltejs/kit': 1.0.0-next.417
      '@types/clone': ^2.1.1
      '@types/cookie': ^0.4.1
      '@types/d3-geo': ^3.0.2
      '@types/google-one-tap': ^1.2.1
      '@types/marked': ^4.0.6
      '@types/mime-types': ^2.1.1
      '@types/stylus': ^0.48.38
      '@types/svgo': ^2.6.3
      '@types/textfit': ^2.4.2
      '@types/topojson-client': ^3.1.1
      '@types/topojson-simplify': ^3.0.1
      '@types/yaml-front-matter': ^4.1.0
      aws-xray-sdk-core: ^3.4.0
      clone: ^2.1.2
      cookie: ^0.5.0
      cropperjs: ^1.5.12
      d3-geo: ^3.0.1
      google-auth-library: ^8.1.1
      imtool: ^1.1.5
      ky: ^0.31.1
      marked: ^4.1.0
      mime-types: ^2.1.35
      prosemirror-commands: ^1.3.0
      prosemirror-dropcursor: ^1.6.0
      prosemirror-gapcursor: ^1.3.1
      prosemirror-history: ^1.3.0
      prosemirror-inputrules: ^1.2.0
      prosemirror-keymap: ^1.2.0
      prosemirror-model: ^1.18.1
      prosemirror-schema-list: ^1.2.1
      prosemirror-state: ^1.4.1
      prosemirror-svelte-nodeview: ^1.0.1
      prosemirror-transform: ^1.7.0
      prosemirror-view: ^1.27.0
      schema-dts: ^1.1.0
      stylus: ^0.58.1
      svelte: ^3.49.0
      svelte-check: ^2.8.0
      svelte-modals: ^1.1.0
      svelte-multiselect: ^5.0.6
      svelte-preprocess: ^4.10.7
      svelte-scrollto: ^0.2.0
      svgo: ^2.8.0
      textfit: ^2.4.0
      topojson-client: ^3.1.0
      topojson-simplify: ^3.0.3
      typescript: ^4.8.4
      vite: ^3.2.3
      vitest: ^0.10.5
      yaml-front-matter: ^4.1.1
    dependencies:
      '@aws-sdk/client-s3': 3.145.0
      '@fontsource/bitter': 4.5.8
      '@fontsource/montserrat': 4.5.12
      '@mpa/db': link:../db
      '@mpa/env': link:../env
      '@mpa/log': link:../log
      '@mpa/utils': link:../utils
      '@popperjs/core': 2.11.6
      '@splidejs/splide': 4.0.6
      '@splidejs/svelte-splide': 0.2.5
      '@types/yaml-front-matter': 4.1.0
      aws-xray-sdk-core: 3.4.0
      clone: 2.1.2
      cookie: 0.5.0
      cropperjs: 1.5.12
      d3-geo: 3.0.1
      google-auth-library: 8.1.1
      imtool: 1.1.5
      ky: 0.31.1
      marked: 4.1.0
      mime-types: 2.1.35
      prosemirror-commands: 1.3.0
      prosemirror-dropcursor: 1.6.0
      prosemirror-gapcursor: 1.3.1
      prosemirror-history: 1.3.0
      prosemirror-inputrules: 1.2.0
      prosemirror-keymap: 1.2.0
      prosemirror-model: 1.18.1
      prosemirror-schema-list: 1.2.1
      prosemirror-state: 1.4.1
      prosemirror-svelte-nodeview: 1.0.1
      prosemirror-transform: 1.7.0
      prosemirror-view: 1.27.0
      svelte-modals: 1.1.0
      svelte-multiselect: 5.0.6
      svelte-scrollto: 0.2.0
      svgo: 2.8.0
      textfit: 2.4.0
      topojson-client: 3.1.0
      topojson-simplify: 3.0.3
      yaml-front-matter: 4.1.1
    devDependencies:
      '@mpa/stack': link:../stack
      '@poppanator/sveltekit-svg': 0.3.4_svelte@3.49.0
      '@sveltejs/kit': 1.0.0-next.417_svelte@3.49.0+vite@3.2.3
      '@types/clone': 2.1.1
      '@types/cookie': 0.4.1
      '@types/d3-geo': 3.0.2
      '@types/google-one-tap': 1.2.1
      '@types/marked': 4.0.6
      '@types/mime-types': 2.1.1
      '@types/stylus': 0.48.38
      '@types/svgo': 2.6.3
      '@types/textfit': 2.4.2
      '@types/topojson-client': 3.1.1
      '@types/topojson-simplify': 3.0.1
      schema-dts: 1.1.0_typescript@4.8.4
      stylus: 0.58.1
      svelte: 3.49.0
      svelte-check: 2.8.0_zohqgkaofnds6aeokxnkiulsgu
      svelte-preprocess: 4.10.7_jd6j4arwld6jp7qeujth37lp6a
      typescript: 4.8.4
      vite: 3.2.3_stylus@0.58.1
      vitest: 0.10.5_stylus@0.58.1

packages:

  /@aws-cdk/aws-apigatewayv2-alpha/2.17.0-alpha.0_evgcgsaktjl2q7xrd3m3lq55ke:
    resolution: {integrity: sha512-skOShUEi+npxbg+lgGRWsjts/z0AttGxWKIylIlgVoLsWB8dLsHJaiUefCByu87Gpe5w2HOMj4shrai2nKLwOA==}
    engines: {node: '>= 14.15.0'}
    peerDependencies:
      aws-cdk-lib: ^2.17.0
      constructs: ^10.0.0
    dependencies:
      aws-cdk-lib: 2.50.0_constructs@10.1.75
      constructs: 10.1.75
    dev: false

  /@aws-cdk/aws-apigatewayv2-integrations-alpha/2.17.0-alpha.0_pmfelmyq2o43ym3bicz6ossapi:
    resolution: {integrity: sha512-KicMeXovJcxWr6+wAB7u/9Ti5AMKFz2hljeJY8FiHFEy6w+vCRhQ0EVuJWxBfRdVmJoNK0AmBU4/Y+4drxnZVg==}
    engines: {node: '>= 14.15.0'}
    peerDependencies:
      '@aws-cdk/aws-apigatewayv2-alpha': 2.17.0-alpha.0
      aws-cdk-lib: ^2.17.0
      constructs: ^10.0.0
    dependencies:
      '@aws-cdk/aws-apigatewayv2-alpha': 2.17.0-alpha.0_evgcgsaktjl2q7xrd3m3lq55ke
      aws-cdk-lib: 2.50.0_constructs@10.1.75
      constructs: 10.1.75
    dev: false

  /@aws-crypto/crc32/2.0.0:
    resolution: {integrity: sha512-TvE1r2CUueyXOuHdEigYjIZVesInd9KN+K/TFFNfkkxRThiNxO6i4ZqqAVMoEjAamZZ1AA8WXJkjCz7YShHPQA==}
    dependencies:
      '@aws-crypto/util': 2.0.1
      '@aws-sdk/types': 3.127.0
      tslib: 1.14.1
    dev: false

  /@aws-crypto/crc32c/2.0.0:
    resolution: {integrity: sha512-vF0eMdMHx3O3MoOXUfBZry8Y4ZDtcuskjjKgJz8YfIDjLStxTZrYXk+kZqtl6A0uCmmiN/Eb/JbC/CndTV1MHg==}
    dependencies:
      '@aws-crypto/util': 2.0.1
      '@aws-sdk/types': 3.127.0
      tslib: 1.14.1
    dev: false

  /@aws-crypto/ie11-detection/2.0.0:
    resolution: {integrity: sha512-pkVXf/dq6PITJ0jzYZ69VhL8VFOFoPZLZqtU/12SGnzYuJOOGNfF41q9GxdI1yqC8R13Rq3jOLKDFpUJFT5eTA==}
    dependencies:
      tslib: 1.14.1
    dev: false

  /@aws-crypto/sha1-browser/2.0.0:
    resolution: {integrity: sha512-3fIVRjPFY8EG5HWXR+ZJZMdWNRpwbxGzJ9IH9q93FpbgCH8u8GHRi46mZXp3cYD7gealmyqpm3ThZwLKJjWJhA==}
    dependencies:
      '@aws-crypto/ie11-detection': 2.0.0
      '@aws-crypto/supports-web-crypto': 2.0.0
      '@aws-sdk/types': 3.127.0
      '@aws-sdk/util-locate-window': 3.55.0
      '@aws-sdk/util-utf8-browser': 3.109.0
      tslib: 1.14.1
    dev: false

  /@aws-crypto/sha256-browser/2.0.0:
    resolution: {integrity: sha512-rYXOQ8BFOaqMEHJrLHul/25ckWH6GTJtdLSajhlqGMx0PmSueAuvboCuZCTqEKlxR8CQOwRarxYMZZSYlhRA1A==}
    dependencies:
      '@aws-crypto/ie11-detection': 2.0.0
      '@aws-crypto/sha256-js': 2.0.0
      '@aws-crypto/supports-web-crypto': 2.0.0
      '@aws-crypto/util': 2.0.1
      '@aws-sdk/types': 3.127.0
      '@aws-sdk/util-locate-window': 3.55.0
      '@aws-sdk/util-utf8-browser': 3.109.0
      tslib: 1.14.1
    dev: false

  /@aws-crypto/sha256-js/2.0.0:
    resolution: {integrity: sha512-VZY+mCY4Nmrs5WGfitmNqXzaE873fcIZDu54cbaDaaamsaTOP1DBImV9F4pICc3EHjQXujyE8jig+PFCaew9ig==}
    dependencies:
      '@aws-crypto/util': 2.0.1
      '@aws-sdk/types': 3.127.0
      tslib: 1.14.1
    dev: false

  /@aws-crypto/supports-web-crypto/2.0.0:
    resolution: {integrity: sha512-Ge7WQ3E0OC7FHYprsZV3h0QIcpdyJLvIeg+uTuHqRYm8D6qCFJoiC+edSzSyFiHtZf+NOQDJ1q46qxjtzIY2nA==}
    dependencies:
      tslib: 1.14.1
    dev: false

  /@aws-crypto/util/2.0.1:
    resolution: {integrity: sha512-JJmFFwvbm08lULw4Nm5QOLg8+lAQeC8aCXK5xrtxntYzYXCGfHwUJ4Is3770Q7HmICsXthGQ+ZsDL7C2uH3yBQ==}
    dependencies:
      '@aws-sdk/types': 3.127.0
      '@aws-sdk/util-utf8-browser': 3.109.0
      tslib: 1.14.1
    dev: false

  /@aws-sdk/abort-controller/3.127.0:
    resolution: {integrity: sha512-G77FLYcl9egUoD3ZmR6TX94NMqBMeT53hBGrEE3uVUJV1CwfGKfaF007mPpRZnIB3avnJBQGEK6MrwlCfv2qAw==}
    engines: {node: '>= 12.0.0'}
    dependencies:
      '@aws-sdk/types': 3.127.0
      tslib: 2.4.0
    dev: false

  /@aws-sdk/chunked-blob-reader-native/3.109.0:
    resolution: {integrity: sha512-Ybn3vDZ3CqGyprL2qdF6QZqoqlx8lA3qOJepobjuKKDRw+KgGxjUY4NvWe0R2MdRoduyaDj6uvhIay0S1MOSJQ==}
    dependencies:
      '@aws-sdk/util-base64-browser': 3.109.0
      tslib: 2.4.0
    dev: false

  /@aws-sdk/chunked-blob-reader/3.55.0:
    resolution: {integrity: sha512-o/xjMCq81opAjSBjt7YdHJwIJcGVG5XIV9+C2KXcY5QwVimkOKPybWTv0mXPvSwSilSx+EhpLNhkcJuXdzhw4w==}
    dependencies:
      tslib: 2.4.0
    dev: false

  /@aws-sdk/client-s3/3.145.0:
    resolution: {integrity: sha512-gv8NDrldDW35bkqDppDWgSewDqTpXF5qv0jRMqkoKtS9p0Emx6cyG0EVzCWKtW3/HSURuVXszURHyxurVz4THQ==}
    engines: {node: '>=12.0.0'}
    dependencies:
      '@aws-crypto/sha1-browser': 2.0.0
      '@aws-crypto/sha256-browser': 2.0.0
      '@aws-crypto/sha256-js': 2.0.0
      '@aws-sdk/client-sts': 3.145.0
      '@aws-sdk/config-resolver': 3.130.0
      '@aws-sdk/credential-provider-node': 3.145.0
      '@aws-sdk/eventstream-serde-browser': 3.127.0
      '@aws-sdk/eventstream-serde-config-resolver': 3.127.0
      '@aws-sdk/eventstream-serde-node': 3.127.0
      '@aws-sdk/fetch-http-handler': 3.131.0
      '@aws-sdk/hash-blob-browser': 3.127.0
      '@aws-sdk/hash-node': 3.127.0
      '@aws-sdk/hash-stream-node': 3.127.0
      '@aws-sdk/invalid-dependency': 3.127.0
      '@aws-sdk/md5-js': 3.127.0
      '@aws-sdk/middleware-bucket-endpoint': 3.127.0
      '@aws-sdk/middleware-content-length': 3.127.0
      '@aws-sdk/middleware-expect-continue': 3.127.0
      '@aws-sdk/middleware-flexible-checksums': 3.127.0
      '@aws-sdk/middleware-host-header': 3.127.0
      '@aws-sdk/middleware-location-constraint': 3.127.0
      '@aws-sdk/middleware-logger': 3.127.0
      '@aws-sdk/middleware-recursion-detection': 3.127.0
      '@aws-sdk/middleware-retry': 3.127.0
      '@aws-sdk/middleware-sdk-s3': 3.127.0
      '@aws-sdk/middleware-serde': 3.127.0
      '@aws-sdk/middleware-signing': 3.130.0
      '@aws-sdk/middleware-ssec': 3.127.0
      '@aws-sdk/middleware-stack': 3.127.0
      '@aws-sdk/middleware-user-agent': 3.127.0
      '@aws-sdk/node-config-provider': 3.127.0
      '@aws-sdk/node-http-handler': 3.127.0
      '@aws-sdk/protocol-http': 3.127.0
      '@aws-sdk/signature-v4-multi-region': 3.130.0
      '@aws-sdk/smithy-client': 3.142.0
      '@aws-sdk/types': 3.127.0
      '@aws-sdk/url-parser': 3.127.0
      '@aws-sdk/util-base64-browser': 3.109.0
      '@aws-sdk/util-base64-node': 3.55.0
      '@aws-sdk/util-body-length-browser': 3.55.0
      '@aws-sdk/util-body-length-node': 3.55.0
      '@aws-sdk/util-defaults-mode-browser': 3.142.0
      '@aws-sdk/util-defaults-mode-node': 3.142.0
      '@aws-sdk/util-stream-browser': 3.131.0
      '@aws-sdk/util-stream-node': 3.129.0
      '@aws-sdk/util-user-agent-browser': 3.127.0
      '@aws-sdk/util-user-agent-node': 3.127.0
      '@aws-sdk/util-utf8-browser': 3.109.0
      '@aws-sdk/util-utf8-node': 3.109.0
      '@aws-sdk/util-waiter': 3.127.0
      '@aws-sdk/xml-builder': 3.142.0
      entities: 2.2.0
      fast-xml-parser: 3.19.0
      tslib: 2.4.0
    transitivePeerDependencies:
      - '@aws-sdk/signature-v4-crt'
      - aws-crt
    dev: false

  /@aws-sdk/client-sns/3.145.0:
    resolution: {integrity: sha512-fz0h7vLLZKeOkaawT4wERAk9XNLRuTXpUc5ymGz3pk7nk0giz9apbyGv+apz+J2WXC7+muZL4jiNe+e8+4+Zfg==}
    engines: {node: '>=12.0.0'}
    dependencies:
      '@aws-crypto/sha256-browser': 2.0.0
      '@aws-crypto/sha256-js': 2.0.0
      '@aws-sdk/client-sts': 3.145.0
      '@aws-sdk/config-resolver': 3.130.0
      '@aws-sdk/credential-provider-node': 3.145.0
      '@aws-sdk/fetch-http-handler': 3.131.0
      '@aws-sdk/hash-node': 3.127.0
      '@aws-sdk/invalid-dependency': 3.127.0
      '@aws-sdk/middleware-content-length': 3.127.0
      '@aws-sdk/middleware-host-header': 3.127.0
      '@aws-sdk/middleware-logger': 3.127.0
      '@aws-sdk/middleware-recursion-detection': 3.127.0
      '@aws-sdk/middleware-retry': 3.127.0
      '@aws-sdk/middleware-serde': 3.127.0
      '@aws-sdk/middleware-signing': 3.130.0
      '@aws-sdk/middleware-stack': 3.127.0
      '@aws-sdk/middleware-user-agent': 3.127.0
      '@aws-sdk/node-config-provider': 3.127.0
      '@aws-sdk/node-http-handler': 3.127.0
      '@aws-sdk/protocol-http': 3.127.0
      '@aws-sdk/smithy-client': 3.142.0
      '@aws-sdk/types': 3.127.0
      '@aws-sdk/url-parser': 3.127.0
      '@aws-sdk/util-base64-browser': 3.109.0
      '@aws-sdk/util-base64-node': 3.55.0
      '@aws-sdk/util-body-length-browser': 3.55.0
      '@aws-sdk/util-body-length-node': 3.55.0
      '@aws-sdk/util-defaults-mode-browser': 3.142.0
      '@aws-sdk/util-defaults-mode-node': 3.142.0
      '@aws-sdk/util-user-agent-browser': 3.127.0
      '@aws-sdk/util-user-agent-node': 3.127.0
      '@aws-sdk/util-utf8-browser': 3.109.0
      '@aws-sdk/util-utf8-node': 3.109.0
      entities: 2.2.0
      fast-xml-parser: 3.19.0
      tslib: 2.4.0
    transitivePeerDependencies:
      - aws-crt
    dev: false

  /@aws-sdk/client-sso/3.145.0:
    resolution: {integrity: sha512-Z5mbzXB3V0JJzga/MSjTpr+Hq0htxiHO2DNg/q1IeNrKUKDBwEO7MrcGURS/tCPZgyeyNZY08hkXN9ixtoE1HA==}
    engines: {node: '>=12.0.0'}
    dependencies:
      '@aws-crypto/sha256-browser': 2.0.0
      '@aws-crypto/sha256-js': 2.0.0
      '@aws-sdk/config-resolver': 3.130.0
      '@aws-sdk/fetch-http-handler': 3.131.0
      '@aws-sdk/hash-node': 3.127.0
      '@aws-sdk/invalid-dependency': 3.127.0
      '@aws-sdk/middleware-content-length': 3.127.0
      '@aws-sdk/middleware-host-header': 3.127.0
      '@aws-sdk/middleware-logger': 3.127.0
      '@aws-sdk/middleware-recursion-detection': 3.127.0
      '@aws-sdk/middleware-retry': 3.127.0
      '@aws-sdk/middleware-serde': 3.127.0
      '@aws-sdk/middleware-stack': 3.127.0
      '@aws-sdk/middleware-user-agent': 3.127.0
      '@aws-sdk/node-config-provider': 3.127.0
      '@aws-sdk/node-http-handler': 3.127.0
      '@aws-sdk/protocol-http': 3.127.0
      '@aws-sdk/smithy-client': 3.142.0
      '@aws-sdk/types': 3.127.0
      '@aws-sdk/url-parser': 3.127.0
      '@aws-sdk/util-base64-browser': 3.109.0
      '@aws-sdk/util-base64-node': 3.55.0
      '@aws-sdk/util-body-length-browser': 3.55.0
      '@aws-sdk/util-body-length-node': 3.55.0
      '@aws-sdk/util-defaults-mode-browser': 3.142.0
      '@aws-sdk/util-defaults-mode-node': 3.142.0
      '@aws-sdk/util-user-agent-browser': 3.127.0
      '@aws-sdk/util-user-agent-node': 3.127.0
      '@aws-sdk/util-utf8-browser': 3.109.0
      '@aws-sdk/util-utf8-node': 3.109.0
      tslib: 2.4.0
    transitivePeerDependencies:
      - aws-crt
    dev: false

  /@aws-sdk/client-sts/3.145.0:
    resolution: {integrity: sha512-6mKLV/0CYkUokFyVDyAw3QyIzzNvYg2u7l8HrsqIKrhLGKtYJn7Mph4P50UHExY8kMTk5IcQDF27JZBTKIw5FQ==}
    engines: {node: '>=12.0.0'}
    dependencies:
      '@aws-crypto/sha256-browser': 2.0.0
      '@aws-crypto/sha256-js': 2.0.0
      '@aws-sdk/config-resolver': 3.130.0
      '@aws-sdk/credential-provider-node': 3.145.0
      '@aws-sdk/fetch-http-handler': 3.131.0
      '@aws-sdk/hash-node': 3.127.0
      '@aws-sdk/invalid-dependency': 3.127.0
      '@aws-sdk/middleware-content-length': 3.127.0
      '@aws-sdk/middleware-host-header': 3.127.0
      '@aws-sdk/middleware-logger': 3.127.0
      '@aws-sdk/middleware-recursion-detection': 3.127.0
      '@aws-sdk/middleware-retry': 3.127.0
      '@aws-sdk/middleware-sdk-sts': 3.130.0
      '@aws-sdk/middleware-serde': 3.127.0
      '@aws-sdk/middleware-signing': 3.130.0
      '@aws-sdk/middleware-stack': 3.127.0
      '@aws-sdk/middleware-user-agent': 3.127.0
      '@aws-sdk/node-config-provider': 3.127.0
      '@aws-sdk/node-http-handler': 3.127.0
      '@aws-sdk/protocol-http': 3.127.0
      '@aws-sdk/smithy-client': 3.142.0
      '@aws-sdk/types': 3.127.0
      '@aws-sdk/url-parser': 3.127.0
      '@aws-sdk/util-base64-browser': 3.109.0
      '@aws-sdk/util-base64-node': 3.55.0
      '@aws-sdk/util-body-length-browser': 3.55.0
      '@aws-sdk/util-body-length-node': 3.55.0
      '@aws-sdk/util-defaults-mode-browser': 3.142.0
      '@aws-sdk/util-defaults-mode-node': 3.142.0
      '@aws-sdk/util-user-agent-browser': 3.127.0
      '@aws-sdk/util-user-agent-node': 3.127.0
      '@aws-sdk/util-utf8-browser': 3.109.0
      '@aws-sdk/util-utf8-node': 3.109.0
      entities: 2.2.0
      fast-xml-parser: 3.19.0
      tslib: 2.4.0
    transitivePeerDependencies:
      - aws-crt
    dev: false

  /@aws-sdk/config-resolver/3.130.0:
    resolution: {integrity: sha512-7dkCHHI9kRcHW6YNr9/2Ub6XkvU9Fu6H/BnlKbaKlDR8jq7QpaFhPhctOVi5D/NDpxJgALifexFne0dvo3piTw==}
    engines: {node: '>= 12.0.0'}
    dependencies:
      '@aws-sdk/signature-v4': 3.130.0
      '@aws-sdk/types': 3.127.0
      '@aws-sdk/util-config-provider': 3.109.0
      '@aws-sdk/util-middleware': 3.127.0
      tslib: 2.4.0
    dev: false

  /@aws-sdk/credential-provider-env/3.127.0:
    resolution: {integrity: sha512-Ig7XhUikRBlnRTYT5JBGzWfYZp68X5vkFVIFCmsHHt/qVy0Nz9raZpmDHicdS1u67yxDkWgCPn/bNevWnM0GFg==}
    engines: {node: '>= 12.0.0'}
    dependencies:
      '@aws-sdk/property-provider': 3.127.0
      '@aws-sdk/types': 3.127.0
      tslib: 2.4.0
    dev: false

  /@aws-sdk/credential-provider-imds/3.127.0:
    resolution: {integrity: sha512-I6KlIBBzmJn/U1KikiC50PK3SspT9G5lkVLBaW5a6YfOcijqVTXfAN3kYzqhfeS0j4IgfJEwKVsjsZfmprJO5A==}
    engines: {node: '>= 12.0.0'}
    dependencies:
      '@aws-sdk/node-config-provider': 3.127.0
      '@aws-sdk/property-provider': 3.127.0
      '@aws-sdk/types': 3.127.0
      '@aws-sdk/url-parser': 3.127.0
      tslib: 2.4.0
    dev: false

  /@aws-sdk/credential-provider-ini/3.145.0:
    resolution: {integrity: sha512-i4cMYI18sj9T8peXP8EsOv86mR6exDl2O2bYO84ej53Ln78HRuJunyipGdF29vjea6SRTA8odUaA/TbsdxGouA==}
    engines: {node: '>= 12.0.0'}
    dependencies:
      '@aws-sdk/credential-provider-env': 3.127.0
      '@aws-sdk/credential-provider-imds': 3.127.0
      '@aws-sdk/credential-provider-sso': 3.145.0
      '@aws-sdk/credential-provider-web-identity': 3.127.0
      '@aws-sdk/property-provider': 3.127.0
      '@aws-sdk/shared-ini-file-loader': 3.127.0
      '@aws-sdk/types': 3.127.0
      tslib: 2.4.0
    transitivePeerDependencies:
      - aws-crt
    dev: false

  /@aws-sdk/credential-provider-node/3.145.0:
    resolution: {integrity: sha512-wtIeCPuFjoBOZUOHD2u68wLZTcrXDF64JsufDgUYdXiONXG7QKwYoFkHm8VldmgrqysH0dND4eHf8bPUuxzzXg==}
    engines: {node: '>=12.0.0'}
    dependencies:
      '@aws-sdk/credential-provider-env': 3.127.0
      '@aws-sdk/credential-provider-imds': 3.127.0
      '@aws-sdk/credential-provider-ini': 3.145.0
      '@aws-sdk/credential-provider-process': 3.127.0
      '@aws-sdk/credential-provider-sso': 3.145.0
      '@aws-sdk/credential-provider-web-identity': 3.127.0
      '@aws-sdk/property-provider': 3.127.0
      '@aws-sdk/shared-ini-file-loader': 3.127.0
      '@aws-sdk/types': 3.127.0
      tslib: 2.4.0
    transitivePeerDependencies:
      - aws-crt
    dev: false

  /@aws-sdk/credential-provider-process/3.127.0:
    resolution: {integrity: sha512-6v0m2lqkO9J5fNlTl+HjriQNIdfg8mjVST544+5y9EnC/FVmTnIz64vfHveWdNkP/fehFx7wTimNENtoSqCn3A==}
    engines: {node: '>= 12.0.0'}
    dependencies:
      '@aws-sdk/property-provider': 3.127.0
      '@aws-sdk/shared-ini-file-loader': 3.127.0
      '@aws-sdk/types': 3.127.0
      tslib: 2.4.0
    dev: false

  /@aws-sdk/credential-provider-sso/3.145.0:
    resolution: {integrity: sha512-F08vQYsTOm4B9PqLIzER2fjp/89Owy4ZedB88UA+kLNGwNZX/6L6CAVOCZlefyaQB9t9x4YpWim5XWh8hheceQ==}
    engines: {node: '>= 12.0.0'}
    dependencies:
      '@aws-sdk/client-sso': 3.145.0
      '@aws-sdk/property-provider': 3.127.0
      '@aws-sdk/shared-ini-file-loader': 3.127.0
      '@aws-sdk/types': 3.127.0
      tslib: 2.4.0
    transitivePeerDependencies:
      - aws-crt
    dev: false

  /@aws-sdk/credential-provider-web-identity/3.127.0:
    resolution: {integrity: sha512-85ahDZnLYB3dqkW+cQ0bWt+NVqOoxomTrJoq3IC2q6muebeFrJ0pyf0JEW/RNRzBiUvvsZujzGdWifzWyQKfVg==}
    engines: {node: '>= 12.0.0'}
    dependencies:
      '@aws-sdk/property-provider': 3.127.0
      '@aws-sdk/types': 3.127.0
      tslib: 2.4.0
    dev: false

  /@aws-sdk/eventstream-codec/3.127.0:
    resolution: {integrity: sha512-+Tlujx3VkB4DK8tYzG0rwxIE0ee6hWItQgSEREEmi5CwHQFw7VpRLYAShYabEx9wIJmRFObWzhlKxWNRi+TfaA==}
    dependencies:
      '@aws-crypto/crc32': 2.0.0
      '@aws-sdk/types': 3.127.0
      '@aws-sdk/util-hex-encoding': 3.109.0
      tslib: 2.4.0
    dev: false

  /@aws-sdk/eventstream-serde-browser/3.127.0:
    resolution: {integrity: sha512-d1rTK4ljEp3Y/BQ78/AJ7eqgGyI6TE0bxNosCmXWcUBv00Tr5cerPqPe7Zvw8XwIMPX5y8cjtd1/cOtB2ePaBw==}
    engines: {node: '>= 12.0.0'}
    dependencies:
      '@aws-sdk/eventstream-serde-universal': 3.127.0
      '@aws-sdk/types': 3.127.0
      tslib: 2.4.0
    dev: false

  /@aws-sdk/eventstream-serde-config-resolver/3.127.0:
    resolution: {integrity: sha512-dYvLfQYcKLOFtZVgwLwKDCykAxNkDyDLQRWytJK9DHCyjRig66IKi1codts9vOy4j0CeYwnXWs5WDavrUaE05g==}
    engines: {node: '>= 12.0.0'}
    dependencies:
      '@aws-sdk/types': 3.127.0
      tslib: 2.4.0
    dev: false

  /@aws-sdk/eventstream-serde-node/3.127.0:
    resolution: {integrity: sha512-Ie59jZYAIw3Kt6GePvEilp1k3JoYEQpY3WIyVZltm3dkVf0GmzhCZrPROH9vgF3qApzu1aGOWDV2wX91poXF8A==}
    engines: {node: '>= 12.0.0'}
    dependencies:
      '@aws-sdk/eventstream-serde-universal': 3.127.0
      '@aws-sdk/types': 3.127.0
      tslib: 2.4.0
    dev: false

  /@aws-sdk/eventstream-serde-universal/3.127.0:
    resolution: {integrity: sha512-cJLSTtYDGTevknMTykzHpcDNRbD6yGve8FBUKSAczuNVjXZOedj0GbHJqkASuLj0ZnojbKBdCx4uu1XGyvubng==}
    engines: {node: '>= 12.0.0'}
    dependencies:
      '@aws-sdk/eventstream-codec': 3.127.0
      '@aws-sdk/types': 3.127.0
      tslib: 2.4.0
    dev: false

  /@aws-sdk/fetch-http-handler/3.131.0:
    resolution: {integrity: sha512-eNxmPZQX2IUeBGWHNC7eNTekWn9VIPLYEMKJbKYUBJryxuTJ7TtLeyEK5oakUjMwP1AUvWT+CV7C+8L7uG1omQ==}
    dependencies:
      '@aws-sdk/protocol-http': 3.127.0
      '@aws-sdk/querystring-builder': 3.127.0
      '@aws-sdk/types': 3.127.0
      '@aws-sdk/util-base64-browser': 3.109.0
      tslib: 2.4.0
    dev: false

  /@aws-sdk/hash-blob-browser/3.127.0:
    resolution: {integrity: sha512-XH9s2w6GXCtDI+3/y+sDAzMWJRTvhRXJJtI1fVDsCiyq96SYUTNKLLaUSuR01uawEBiRDBqGDDPMT8qJPDXc/w==}
    dependencies:
      '@aws-sdk/chunked-blob-reader': 3.55.0
      '@aws-sdk/chunked-blob-reader-native': 3.109.0
      '@aws-sdk/types': 3.127.0
      tslib: 2.4.0
    dev: false

  /@aws-sdk/hash-node/3.127.0:
    resolution: {integrity: sha512-wx7DKlXdKebH4JcMsOevdsm2oDNMVm36kuMm0XWRIrFWQ/oq7OquDpEMJzWvGqWF/IfFUpb7FhAWZZpALwlcwA==}
    engines: {node: '>= 12.0.0'}
    dependencies:
      '@aws-sdk/types': 3.127.0
      '@aws-sdk/util-buffer-from': 3.55.0
      tslib: 2.4.0
    dev: false

  /@aws-sdk/hash-stream-node/3.127.0:
    resolution: {integrity: sha512-ZCNqi+FJViYFCo8JfSx+YK0Hd/SC555gHqBe24GVBMCDqJ8UFIled7tF+GOQ8wTcKjxuwp/0EXDTXoaAb0K89g==}
    engines: {node: '>= 12.0.0'}
    dependencies:
      '@aws-sdk/types': 3.127.0
      tslib: 2.4.0
    dev: false

  /@aws-sdk/invalid-dependency/3.127.0:
    resolution: {integrity: sha512-bxvmtmJ6gIRfOHvh1jAPZBH2mzppEblPjEOFo4mOzXz4U3qPIxeuukCjboMnGK9QEpV2wObWcYYld0vxoRrfiA==}
    dependencies:
      '@aws-sdk/types': 3.127.0
      tslib: 2.4.0
    dev: false

  /@aws-sdk/is-array-buffer/3.55.0:
    resolution: {integrity: sha512-NbiPHVYuPxdqdFd6FxzzN3H1BQn/iWA3ri3Ry7AyLeP/tGs1yzEWMwf8BN8TSMALI0GXT6Sh0GDWy3Ok5xB6DA==}
    engines: {node: '>= 12.0.0'}
    dependencies:
      tslib: 2.4.0
    dev: false

  /@aws-sdk/md5-js/3.127.0:
    resolution: {integrity: sha512-9FzD++p2bvfZ56hbDxvGcLlA9JIMt9uZB/m4NEvbuvrpx1qnUpFv6HqthhGaVuhctkK25hONT5ZpOYHSisATrA==}
    dependencies:
      '@aws-sdk/types': 3.127.0
      '@aws-sdk/util-utf8-browser': 3.109.0
      '@aws-sdk/util-utf8-node': 3.109.0
      tslib: 2.4.0
    dev: false

  /@aws-sdk/middleware-bucket-endpoint/3.127.0:
    resolution: {integrity: sha512-wJpXxWceBDhWktoxrRb4s6tMx0dWsEGYIaV0KkQPGhTPk2KMUgwa4xApfCXXVfYcE3THk486OKwHhPrR5jpe+g==}
    engines: {node: '>= 12.0.0'}
    dependencies:
      '@aws-sdk/protocol-http': 3.127.0
      '@aws-sdk/types': 3.127.0
      '@aws-sdk/util-arn-parser': 3.55.0
      '@aws-sdk/util-config-provider': 3.109.0
      tslib: 2.4.0
    dev: false

  /@aws-sdk/middleware-content-length/3.127.0:
    resolution: {integrity: sha512-AFmMaIEW3Rzg0TaKB9l/RENLowd7ZEEOpm0trYw1CgUUORWW/ydCsDT7pekPlC25CPbhUmWXCSA4xPFSYOVnDw==}
    engines: {node: '>= 12.0.0'}
    dependencies:
      '@aws-sdk/protocol-http': 3.127.0
      '@aws-sdk/types': 3.127.0
      tslib: 2.4.0
    dev: false

  /@aws-sdk/middleware-expect-continue/3.127.0:
    resolution: {integrity: sha512-+X7mdgFqt9UqUDeGuMt+afR8CBX9nMecTxEIilAKdVOLx+fuXzHnC2mpddKMtiE9IGKMU4BI1Ahf7t32Odhs1Q==}
    engines: {node: '>= 12.0.0'}
    dependencies:
      '@aws-sdk/protocol-http': 3.127.0
      '@aws-sdk/types': 3.127.0
      tslib: 2.4.0
    dev: false

  /@aws-sdk/middleware-flexible-checksums/3.127.0:
    resolution: {integrity: sha512-sXkAwhE9dikO72sEJ7DrUCo5mawauAxICCqipCCSGp0geSkptvtZHhySgJNMVSbUJQmu5bcS+zsFpFVwuJvGxg==}
    engines: {node: '>= 12.0.0'}
    dependencies:
      '@aws-crypto/crc32': 2.0.0
      '@aws-crypto/crc32c': 2.0.0
      '@aws-sdk/is-array-buffer': 3.55.0
      '@aws-sdk/protocol-http': 3.127.0
      '@aws-sdk/types': 3.127.0
      tslib: 2.4.0
    dev: false

  /@aws-sdk/middleware-host-header/3.127.0:
    resolution: {integrity: sha512-e2gTLJb5lYP9lRV7hN3rKY2l4jv8OygOoHElZJ3Z8KPZskjHelYPcQ8XbdfhSXXxC3vc/0QqN0ResFt3W3Pplg==}
    engines: {node: '>= 12.0.0'}
    dependencies:
      '@aws-sdk/protocol-http': 3.127.0
      '@aws-sdk/types': 3.127.0
      tslib: 2.4.0
    dev: false

  /@aws-sdk/middleware-location-constraint/3.127.0:
    resolution: {integrity: sha512-UtPmbOKEVu+Ue7CwICFSOOOSePV8Piydco/v2IpdRkMO0e4bqQ3Tn0XprBlWWfSW4QCtAPzydrArLsUdk636GA==}
    engines: {node: '>= 12.0.0'}
    dependencies:
      '@aws-sdk/types': 3.127.0
      tslib: 2.4.0
    dev: false

  /@aws-sdk/middleware-logger/3.127.0:
    resolution: {integrity: sha512-jMNLcZB/ECA7OfkNBLNeAlrLRehyfnUeNQJHW3kcxs9h1+6VxaF6wY+WKozszLI7/3OBzQrFHBQCfRZV7ykSLg==}
    engines: {node: '>= 12.0.0'}
    dependencies:
      '@aws-sdk/types': 3.127.0
      tslib: 2.4.0
    dev: false

  /@aws-sdk/middleware-recursion-detection/3.127.0:
    resolution: {integrity: sha512-tB6WX+Z1kUKTnn5h38XFrTCzoqPKjUZLUjN4Wb27/cbeSiTSKGAZcCXHOJm36Ukorl5arlybQTqGe689EU00Hw==}
    engines: {node: '>= 12.0.0'}
    dependencies:
      '@aws-sdk/protocol-http': 3.127.0
      '@aws-sdk/types': 3.127.0
      tslib: 2.4.0
    dev: false

  /@aws-sdk/middleware-retry/3.127.0:
    resolution: {integrity: sha512-ZSvg/AyGUacWnf3i8ZbyImtiCH+NyafF8uV7bITP7JkwPrG+VdNocJZOr88GRM0c1A0jfkOf7+oq+fInPwwiNA==}
    engines: {node: '>= 12.0.0'}
    dependencies:
      '@aws-sdk/protocol-http': 3.127.0
      '@aws-sdk/service-error-classification': 3.127.0
      '@aws-sdk/types': 3.127.0
      '@aws-sdk/util-middleware': 3.127.0
      tslib: 2.4.0
      uuid: 8.3.2
    dev: false

  /@aws-sdk/middleware-sdk-s3/3.127.0:
    resolution: {integrity: sha512-q1mkEN7kYYdQ3LOHIhaT56omYe8DCubyiCKOXuEo5ZiIkE5iq06K/BxWxj3f8bFZxSX80Ma1m8XA5jcOEMphSA==}
    engines: {node: '>= 12.0.0'}
    dependencies:
      '@aws-sdk/middleware-bucket-endpoint': 3.127.0
      '@aws-sdk/protocol-http': 3.127.0
      '@aws-sdk/types': 3.127.0
      '@aws-sdk/util-arn-parser': 3.55.0
      tslib: 2.4.0
    dev: false

  /@aws-sdk/middleware-sdk-sts/3.130.0:
    resolution: {integrity: sha512-FDfs7+ohbhEK3eH3Dshr6JDiL8P72bp3ffeNpPBXuURFqwt4pCmjHuX3SqQR0JIJ2cl3aIdxc17rKaZJfOjtPw==}
    engines: {node: '>= 12.0.0'}
    dependencies:
      '@aws-sdk/middleware-signing': 3.130.0
      '@aws-sdk/property-provider': 3.127.0
      '@aws-sdk/protocol-http': 3.127.0
      '@aws-sdk/signature-v4': 3.130.0
      '@aws-sdk/types': 3.127.0
      tslib: 2.4.0
    dev: false

  /@aws-sdk/middleware-serde/3.127.0:
    resolution: {integrity: sha512-xmWMYV/t9M+b9yHjqaD1noDNJJViI2QwOH7TQZ9VbbrvdVtDrFuS9Sf9He80TBCJqeHShwQN9783W1I3Pu/8kw==}
    engines: {node: '>= 12.0.0'}
    dependencies:
      '@aws-sdk/types': 3.127.0
      tslib: 2.4.0
    dev: false

  /@aws-sdk/middleware-signing/3.130.0:
    resolution: {integrity: sha512-JePq5XLR9TfRN3RQ0d7Za/bEW5D3xgtD1FNAwHeenWALeozMuQgRPjM5RroCnL/5jY3wuvCZI7cSXeqhawWqmA==}
    engines: {node: '>= 12.0.0'}
    dependencies:
      '@aws-sdk/property-provider': 3.127.0
      '@aws-sdk/protocol-http': 3.127.0
      '@aws-sdk/signature-v4': 3.130.0
      '@aws-sdk/types': 3.127.0
      tslib: 2.4.0
    dev: false

  /@aws-sdk/middleware-ssec/3.127.0:
    resolution: {integrity: sha512-R5A13EvdYPdYD2Tq9eW5jqIdscyZlQykQXFEolBD2oi4pew7TZpc/5aazZC0zo9YKJ29qiUR1P4NvjcFJ7zFBg==}
    engines: {node: '>= 12.0.0'}
    dependencies:
      '@aws-sdk/types': 3.127.0
      tslib: 2.4.0
    dev: false

  /@aws-sdk/middleware-stack/3.127.0:
    resolution: {integrity: sha512-S1IoUE5o1vCmjsF5nIE8zlItNOM1UE+lhmZeigF7knXJ9+a6ewMB6POAj/s4eoi0wcn0eSnAGsqJCWMSUjOPLA==}
    engines: {node: '>= 12.0.0'}
    dependencies:
      tslib: 2.4.0
    dev: false

  /@aws-sdk/middleware-user-agent/3.127.0:
    resolution: {integrity: sha512-CHxgswoOzdkOEoIq7Oyob3Sx/4FYUv6BhUesAX7MNshaDDsTQPbSWjw5bqZDiL/gO+X/34fvqCVVpVD2GvxW/g==}
    engines: {node: '>= 12.0.0'}
    dependencies:
      '@aws-sdk/protocol-http': 3.127.0
      '@aws-sdk/types': 3.127.0
      tslib: 2.4.0
    dev: false

  /@aws-sdk/node-config-provider/3.127.0:
    resolution: {integrity: sha512-bAHkASMhLZHT1yv2TX6OJGFV9Lc3t1gKfTMEKdXM2O2YhGfSx9A/qLeJm79oDfnILWQtSS2NicxlRDI2lYGf4g==}
    engines: {node: '>= 12.0.0'}
    dependencies:
      '@aws-sdk/property-provider': 3.127.0
      '@aws-sdk/shared-ini-file-loader': 3.127.0
      '@aws-sdk/types': 3.127.0
      tslib: 2.4.0
    dev: false

  /@aws-sdk/node-http-handler/3.127.0:
    resolution: {integrity: sha512-pyMKvheK8eDwWLgYIRsWy8wiyhsbYYcqkZQs3Eh6upI4E8iCY7eMmhWvHYCibvsO+UjsOwa4cAMOfwnv/Z9s8A==}
    engines: {node: '>= 12.0.0'}
    dependencies:
      '@aws-sdk/abort-controller': 3.127.0
      '@aws-sdk/protocol-http': 3.127.0
      '@aws-sdk/querystring-builder': 3.127.0
      '@aws-sdk/types': 3.127.0
      tslib: 2.4.0
    dev: false

  /@aws-sdk/property-provider/3.127.0:
    resolution: {integrity: sha512-JxenxlTEkWfLrtJqIjaXaJzAVQbbscoCb5bNjmdud07ESLVfWRKJx2nAJdecHKYp2M5NQyqBuFhQ1ELSFYQKCA==}
    engines: {node: '>= 12.0.0'}
    dependencies:
      '@aws-sdk/types': 3.127.0
      tslib: 2.4.0
    dev: false

  /@aws-sdk/protocol-http/3.127.0:
    resolution: {integrity: sha512-UG83PVuKX40wilG2uRU0Fvz4OY8Bt+bSPOG776DFjwIXYzK7BwpJm9H2XI2HLhS5WxrJHhwrLBRgW6UiykMnFw==}
    engines: {node: '>= 12.0.0'}
    dependencies:
      '@aws-sdk/types': 3.127.0
      tslib: 2.4.0
    dev: false

  /@aws-sdk/querystring-builder/3.127.0:
    resolution: {integrity: sha512-tsoyp4lLPsASPDYWsezGAHD8VJsZbjUNATNAzTCFdH6p+4SKBK83Q5kfXCzxt13M+l3oKbxxIWLvS0kVQFyltQ==}
    engines: {node: '>= 12.0.0'}
    dependencies:
      '@aws-sdk/types': 3.127.0
      '@aws-sdk/util-uri-escape': 3.55.0
      tslib: 2.4.0
    dev: false

  /@aws-sdk/querystring-parser/3.127.0:
    resolution: {integrity: sha512-Vn/Dv+PqUSepp/DzLqq0LJJD8HdPefJCnLbO5WcHCARHSGlyGlZUFEM45k/oEHpTvgMXj/ORaP3A+tLwLu0AmA==}
    engines: {node: '>= 12.0.0'}
    dependencies:
      '@aws-sdk/types': 3.127.0
      tslib: 2.4.0
    dev: false

  /@aws-sdk/service-error-classification/3.127.0:
    resolution: {integrity: sha512-wjZY9rnlA8SPrICUumTYicEKtK4/yKB62iadUk66hxe8MrH8JhuHH2NqIad0Pt/bK/YtNVhd3yb4pRapOeY5qQ==}
    engines: {node: '>= 12.0.0'}
    dev: false

  /@aws-sdk/shared-ini-file-loader/3.127.0:
    resolution: {integrity: sha512-S3Nn4KRTqoJsB/TbRZSWBBUrkckNMR0Juqz7bOB+wupVvddKP6IcpspSC/GX9zgJjVMV8iGisZ6AUsYsC5r+cA==}
    engines: {node: '>= 12.0.0'}
    dependencies:
      tslib: 2.4.0
    dev: false

  /@aws-sdk/signature-v4-multi-region/3.130.0:
    resolution: {integrity: sha512-ZRRoPRoCVdkGDtjuog81pqHsSLfnXK6ELrWm4Dq8xdcHQGbEDNdYmeXARXG9yPAO42x9yIJXHNutMz5Y/P64cw==}
    engines: {node: '>= 12.0.0'}
    peerDependencies:
      '@aws-sdk/signature-v4-crt': ^3.118.0
    peerDependenciesMeta:
      '@aws-sdk/signature-v4-crt':
        optional: true
    dependencies:
      '@aws-sdk/protocol-http': 3.127.0
      '@aws-sdk/signature-v4': 3.130.0
      '@aws-sdk/types': 3.127.0
      '@aws-sdk/util-arn-parser': 3.55.0
      tslib: 2.4.0
    dev: false

  /@aws-sdk/signature-v4/3.130.0:
    resolution: {integrity: sha512-g5G1a1NHL2uOoFfC2zQdZcj+wbjgBQPkx6xGdtqNKf9v2kS0n6ap5JUGEaqWE02lUlmWHsoMsS73hXtzwXaBRQ==}
    engines: {node: '>= 12.0.0'}
    dependencies:
      '@aws-sdk/is-array-buffer': 3.55.0
      '@aws-sdk/types': 3.127.0
      '@aws-sdk/util-hex-encoding': 3.109.0
      '@aws-sdk/util-middleware': 3.127.0
      '@aws-sdk/util-uri-escape': 3.55.0
      tslib: 2.4.0
    dev: false

  /@aws-sdk/smithy-client/3.142.0:
    resolution: {integrity: sha512-G38YWTfSFZb5cOH6IwLct530Uy8pnmJvJFeC1pd1nkKD4PRZb+bI2w4xXSX+znYdLA71RYK620OtVKJlB44PtA==}
    engines: {node: '>= 12.0.0'}
    dependencies:
      '@aws-sdk/middleware-stack': 3.127.0
      '@aws-sdk/types': 3.127.0
      tslib: 2.4.0
    dev: false

  /@aws-sdk/types/3.127.0:
    resolution: {integrity: sha512-e0wtx2IkOl7rwfKfLH5pPTzQ+d45V7b1WrjeL0WDI8kOu6w+sXmhNxI6uM2kf0k4NiTLN84lW290AEWupey9Og==}
    engines: {node: '>= 12.0.0'}
    dev: false

  /@aws-sdk/url-parser/3.127.0:
    resolution: {integrity: sha512-njZ7zn41JHRpNfr3BCesVXCLZE0zcWSfEdtRV0ICw0cU1FgYcKELSuY9+gLUB4ci6uc7gq7mPE8+w30FcM4QeA==}
    dependencies:
      '@aws-sdk/querystring-parser': 3.127.0
      '@aws-sdk/types': 3.127.0
      tslib: 2.4.0
    dev: false

  /@aws-sdk/util-arn-parser/3.55.0:
    resolution: {integrity: sha512-76KJxp4MRWufHYWys7DFl64znr5yeJ3AIQNAPCKKw1sP0hzO7p6Kx0PaJnw9x+CPSzOrT4NbuApL6/srYhKDGg==}
    engines: {node: '>= 12.0.0'}
    dependencies:
      tslib: 2.4.0
    dev: false

  /@aws-sdk/util-base64-browser/3.109.0:
    resolution: {integrity: sha512-lAZ6fyDGiRLaIsKT9qh7P9FGuNyZ4gAbr1YOSQk/5mHtaTuUvxlPptZuInNM/0MPQm6lpcot00D8IWTucn4PbA==}
    dependencies:
      tslib: 2.4.0
    dev: false

  /@aws-sdk/util-base64-node/3.55.0:
    resolution: {integrity: sha512-UQ/ZuNoAc8CFMpSiRYmevaTsuRKzLwulZTnM8LNlIt9Wx1tpNvqp80cfvVj7yySKROtEi20wq29h31dZf1eYNQ==}
    engines: {node: '>= 12.0.0'}
    dependencies:
      '@aws-sdk/util-buffer-from': 3.55.0
      tslib: 2.4.0
    dev: false

  /@aws-sdk/util-body-length-browser/3.55.0:
    resolution: {integrity: sha512-Ei2OCzXQw5N6ZkTMZbamUzc1z+z1R1Ja5tMEagz5BxuX4vWdBObT+uGlSzL8yvTbjoPjnxWA2aXyEqaUP3JS8Q==}
    dependencies:
      tslib: 2.4.0
    dev: false

  /@aws-sdk/util-body-length-node/3.55.0:
    resolution: {integrity: sha512-lU1d4I+9wJwydduXs0SxSfd+mHKjxeyd39VwOv6i2KSwWkPbji9UQqpflKLKw+r45jL7+xU/zfeTUg5Tt/3Gew==}
    engines: {node: '>= 12.0.0'}
    dependencies:
      tslib: 2.4.0
    dev: false

  /@aws-sdk/util-buffer-from/3.55.0:
    resolution: {integrity: sha512-uVzKG1UgvnV7XX2FPTylBujYMKBPBaq/qFBxfl0LVNfrty7YjpfieQxAe6yRLD+T0Kir/WDQwGvYC+tOYG3IGA==}
    engines: {node: '>= 12.0.0'}
    dependencies:
      '@aws-sdk/is-array-buffer': 3.55.0
      tslib: 2.4.0
    dev: false

  /@aws-sdk/util-config-provider/3.109.0:
    resolution: {integrity: sha512-GrAZl/aBv0A28LkyNyq8SPJ5fmViCwz80fWLMeWx/6q5AbivuILogjlWwEZSvZ9zrlHOcFC0+AnCa5pQrjaslw==}
    engines: {node: '>= 12.0.0'}
    dependencies:
      tslib: 2.4.0
    dev: false

  /@aws-sdk/util-defaults-mode-browser/3.142.0:
    resolution: {integrity: sha512-vVB/CrodMmIfv4v54MyBlKO0sQSI/+Mvs4g5gMyVjmT4a+1gnktJQ9R6ZHQ2/ErGewcra6eH9MU5T0r1kYe0+w==}
    engines: {node: '>= 10.0.0'}
    dependencies:
      '@aws-sdk/property-provider': 3.127.0
      '@aws-sdk/types': 3.127.0
      bowser: 2.11.0
      tslib: 2.4.0
    dev: false

  /@aws-sdk/util-defaults-mode-node/3.142.0:
    resolution: {integrity: sha512-13d5RZLO13EDwll3COUq3D4KVsqM63kdf+YjG5mzXR1eXo6GVjghfQfiy0MYM6YbAjTfJxZQkc0nFgWLU8jdyg==}
    engines: {node: '>= 10.0.0'}
    dependencies:
      '@aws-sdk/config-resolver': 3.130.0
      '@aws-sdk/credential-provider-imds': 3.127.0
      '@aws-sdk/node-config-provider': 3.127.0
      '@aws-sdk/property-provider': 3.127.0
      '@aws-sdk/types': 3.127.0
      tslib: 2.4.0
    dev: false

  /@aws-sdk/util-hex-encoding/3.109.0:
    resolution: {integrity: sha512-s8CgTNrn3cLkrdiohfxLuOYPCanzvHn/aH5RW6DaMoeQiG5Hl9QUiP/WtdQ9QQx3xvpQFpmvxIaSBwSgFNLQxA==}
    engines: {node: '>= 12.0.0'}
    dependencies:
      tslib: 2.4.0
    dev: false

  /@aws-sdk/util-locate-window/3.55.0:
    resolution: {integrity: sha512-0sPmK2JaJE2BbTcnvybzob/VrFKCXKfN4CUKcvn0yGg/me7Bz+vtzQRB3Xp+YSx+7OtWxzv63wsvHoAnXvgxgg==}
    engines: {node: '>= 12.0.0'}
    dependencies:
      tslib: 2.4.0
    dev: false

  /@aws-sdk/util-middleware/3.127.0:
    resolution: {integrity: sha512-EwAPPed9TNqh+Wov2VStLn2NuJ/Wyt7IkZCbCsBuSNp3BFZ1V4gfwTjqtKCtB2LQgQ48MTgWgNCvrH0zjCSPGg==}
    engines: {node: '>= 12.0.0'}
    dependencies:
      tslib: 2.4.0
    dev: false

  /@aws-sdk/util-stream-browser/3.131.0:
    resolution: {integrity: sha512-1YFbBPDu+elIgp8z1woUfT7zM+2PAvgJiw6ljDBuAlJzsP5xMhwk0X9e+8aQ+Qe4XftA0e7y/PH0gqvjNgCx2A==}
    dependencies:
      '@aws-sdk/fetch-http-handler': 3.131.0
      '@aws-sdk/types': 3.127.0
      '@aws-sdk/util-base64-browser': 3.109.0
      '@aws-sdk/util-hex-encoding': 3.109.0
      '@aws-sdk/util-utf8-browser': 3.109.0
      tslib: 2.4.0
    dev: false

  /@aws-sdk/util-stream-node/3.129.0:
    resolution: {integrity: sha512-1iWqsWvVXyP4JLPPPs8tBZKyzs7D5e7KctXuCtIjI+cnGOCeVLL+X4L/7KDZfV7sI2D6vONtIoTnUjMl5V/kEg==}
    engines: {node: '>= 12.0.0'}
    dependencies:
      '@aws-sdk/node-http-handler': 3.127.0
      '@aws-sdk/types': 3.127.0
      '@aws-sdk/util-buffer-from': 3.55.0
      tslib: 2.4.0
    dev: false

  /@aws-sdk/util-uri-escape/3.55.0:
    resolution: {integrity: sha512-mmdDLUpFCN2nkfwlLdOM54lTD528GiGSPN1qb8XtGLgZsJUmg3uJSFIN2lPeSbEwJB3NFjVas/rnQC48i7mV8w==}
    engines: {node: '>= 12.0.0'}
    dependencies:
      tslib: 2.4.0
    dev: false

  /@aws-sdk/util-user-agent-browser/3.127.0:
    resolution: {integrity: sha512-uO2oHmJswuYKJS+GiMdYI8izhpC9M7/jFFvnAmLlTEVwpEi1VX9KePAOF+u5AaBC2kzITo/7dg141XfRHZloIQ==}
    dependencies:
      '@aws-sdk/types': 3.127.0
      bowser: 2.11.0
      tslib: 2.4.0
    dev: false

  /@aws-sdk/util-user-agent-node/3.127.0:
    resolution: {integrity: sha512-3P/M4ZDD2qMeeoCk7TE/Mw7cG5IjB87F6BP8nI8/oHuaz7j6fsI7D49SNpyjl8JApRynZ122Ad6hwQwRj3isYw==}
    engines: {node: '>= 12.0.0'}
    peerDependencies:
      aws-crt: '>=1.0.0'
    peerDependenciesMeta:
      aws-crt:
        optional: true
    dependencies:
      '@aws-sdk/node-config-provider': 3.127.0
      '@aws-sdk/types': 3.127.0
      tslib: 2.4.0
    dev: false

  /@aws-sdk/util-utf8-browser/3.109.0:
    resolution: {integrity: sha512-FmcGSz0v7Bqpl1SE8G1Gc0CtDpug+rvqNCG/szn86JApD/f5x8oByjbEiAyTU2ZH2VevUntx6EW68ulHyH+x+w==}
    dependencies:
      tslib: 2.4.0
    dev: false

  /@aws-sdk/util-utf8-node/3.109.0:
    resolution: {integrity: sha512-Ti/ZBdvz2eSTElsucjzNmzpyg2MwfD1rXmxD0hZuIF8bPON/0+sZYnWd5CbDw9kgmhy28dmKue086tbZ1G0iLQ==}
    engines: {node: '>= 12.0.0'}
    dependencies:
      '@aws-sdk/util-buffer-from': 3.55.0
      tslib: 2.4.0
    dev: false

  /@aws-sdk/util-waiter/3.127.0:
    resolution: {integrity: sha512-E5qrRpBJS8dmClqSDW1pWVMKzCG/mxabG6jVUtlW/WLHnl/znxGaOQc6tnnwKik0nEq/4DpT9fEfPUz9JiLrkw==}
    engines: {node: '>= 12.0.0'}
    dependencies:
      '@aws-sdk/abort-controller': 3.127.0
      '@aws-sdk/types': 3.127.0
      tslib: 2.4.0
    dev: false

  /@aws-sdk/xml-builder/3.142.0:
    resolution: {integrity: sha512-e8rFjm5y9ngFc/cPwWMNn/CmMMrLx98CajWew9q7OzP6OOXQJ0H6TaRps2uQPM5XUv3/Ab5YQCV3NiaLJLqqNg==}
    engines: {node: '>= 12.0.0'}
    dependencies:
      tslib: 2.4.0
    dev: false

  /@babel/code-frame/7.12.11:
    resolution: {integrity: sha512-Zt1yodBx1UcyiePMSkWnU4hPqhwq7hGi2nFL1LeA3EUl+q2LQx16MISgJ0+z7dnmgvP9QtIleuETGOiOH1RcIw==}
    dependencies:
      '@babel/highlight': 7.18.6

  /@babel/code-frame/7.18.6:
    resolution: {integrity: sha512-TDCmlK5eOvH+eH7cdAFlNXeVJqWIQ7gW9tY1GJIpUtFb6CmjVyq2VM3u71bOyR8CRihcCgMUYoDNyLXao3+70Q==}
    engines: {node: '>=6.9.0'}
    dependencies:
      '@babel/highlight': 7.18.6
    dev: false

  /@babel/generator/7.20.4:
    resolution: {integrity: sha512-luCf7yk/cm7yab6CAW1aiFnmEfBJplb/JojV56MYEK7ziWfGmFlTfmL9Ehwfy4gFhbjBfWO1wj7/TuSbVNEEtA==}
    engines: {node: '>=6.9.0'}
    dependencies:
      '@babel/types': 7.20.2
      '@jridgewell/gen-mapping': 0.3.2
      jsesc: 2.5.2
    dev: false

  /@babel/helper-environment-visitor/7.18.9:
    resolution: {integrity: sha512-3r/aACDJ3fhQ/EVgFy0hpj8oHyHpQc+LPtJoY9SzTThAsStm4Ptegq92vqKoE3vD706ZVFWITnMnxucw+S9Ipg==}
    engines: {node: '>=6.9.0'}
    dev: false

  /@babel/helper-function-name/7.19.0:
    resolution: {integrity: sha512-WAwHBINyrpqywkUH0nTnNgI5ina5TFn85HKS0pbPDfxFfhyR/aNQEn4hGi1P1JyT//I0t4OgXUlofzWILRvS5w==}
    engines: {node: '>=6.9.0'}
    dependencies:
      '@babel/template': 7.18.10
      '@babel/types': 7.20.2
    dev: false

  /@babel/helper-hoist-variables/7.18.6:
    resolution: {integrity: sha512-UlJQPkFqFULIcyW5sbzgbkxn2FKRgwWiRexcuaR8RNJRy8+LLveqPjwZV/bwrLZCN0eUHD/x8D0heK1ozuoo6Q==}
    engines: {node: '>=6.9.0'}
    dependencies:
      '@babel/types': 7.20.2
    dev: false

  /@babel/helper-split-export-declaration/7.18.6:
    resolution: {integrity: sha512-bde1etTx6ZyTmobl9LLMMQsaizFVZrquTEHOqKeQESMKo4PlObf+8+JA25ZsIpZhT/WEd39+vOdLXAFG/nELpA==}
    engines: {node: '>=6.9.0'}
    dependencies:
      '@babel/types': 7.20.2
    dev: false

  /@babel/helper-string-parser/7.19.4:
    resolution: {integrity: sha512-nHtDoQcuqFmwYNYPz3Rah5ph2p8PFeFCsZk9A/48dPc/rGocJ5J3hAAZ7pb76VWX3fZKu+uEr/FhH5jLx7umrw==}
    engines: {node: '>=6.9.0'}
    dev: false

  /@babel/helper-validator-identifier/7.18.6:
    resolution: {integrity: sha512-MmetCkz9ej86nJQV+sFCxoGGrUbU3q02kgLciwkrt9QqEB7cP39oKEY0PakknEO0Gu20SskMRi+AYZ3b1TpN9g==}
    engines: {node: '>=6.9.0'}

  /@babel/helper-validator-identifier/7.19.1:
    resolution: {integrity: sha512-awrNfaMtnHUr653GgGEs++LlAvW6w+DcPrOliSMXWCKo597CwL5Acf/wWdNkf/tfEQE3mjkeD1YOVZOUV/od1w==}
    engines: {node: '>=6.9.0'}
    dev: false

  /@babel/highlight/7.18.6:
    resolution: {integrity: sha512-u7stbOuYjaPezCuLj29hNW1v64M2Md2qupEKP1fHc7WdOA3DgLh37suiSrZYY7haUB7iBeQZ9P1uiRF359do3g==}
    engines: {node: '>=6.9.0'}
    dependencies:
      '@babel/helper-validator-identifier': 7.18.6
      chalk: 2.4.2
      js-tokens: 4.0.0

  /@babel/parser/7.16.4:
    resolution: {integrity: sha512-6V0qdPUaiVHH3RtZeLIsc+6pDhbYzHR8ogA8w+f+Wc77DuXto19g2QUwveINoS34Uw+W8/hQDGJCx+i4n7xcng==}
    engines: {node: '>=6.0.0'}
    hasBin: true
    dependencies:
      '@babel/types': 7.20.2
    dev: false

  /@babel/parser/7.20.3:
    resolution: {integrity: sha512-OP/s5a94frIPXwjzEcv5S/tpQfc6XhxYUnmWpgdqMWGgYCuErA3SzozaRAMQgSZWKeTJxht9aWAkUY+0UzvOFg==}
    engines: {node: '>=6.0.0'}
    hasBin: true
    dependencies:
      '@babel/types': 7.20.2
    dev: false

  /@babel/template/7.18.10:
    resolution: {integrity: sha512-TI+rCtooWHr3QJ27kJxfjutghu44DLnasDMwpDqCXVTal9RLp3RSYNh4NdBrRP2cQAoG9A8juOQl6P6oZG4JxA==}
    engines: {node: '>=6.9.0'}
    dependencies:
      '@babel/code-frame': 7.18.6
      '@babel/parser': 7.20.3
      '@babel/types': 7.20.2
    dev: false

  /@babel/traverse/7.20.1:
    resolution: {integrity: sha512-d3tN8fkVJwFLkHkBN479SOsw4DMZnz8cdbL/gvuDuzy3TS6Nfw80HuQqhw1pITbIruHyh7d1fMA47kWzmcUEGA==}
    engines: {node: '>=6.9.0'}
    dependencies:
      '@babel/code-frame': 7.18.6
      '@babel/generator': 7.20.4
      '@babel/helper-environment-visitor': 7.18.9
      '@babel/helper-function-name': 7.19.0
      '@babel/helper-hoist-variables': 7.18.6
      '@babel/helper-split-export-declaration': 7.18.6
      '@babel/parser': 7.20.3
      '@babel/types': 7.20.2
      debug: 4.3.4
      globals: 11.12.0
    transitivePeerDependencies:
      - supports-color
    dev: false

  /@babel/types/7.20.2:
    resolution: {integrity: sha512-FnnvsNWgZCr232sqtXggapvlkk/tuwR/qhGzcmxI0GXLCjmPYQPzio2FbdlWuY6y1sHFfQKk+rRbUZ9VStQMog==}
    engines: {node: '>=6.9.0'}
    dependencies:
      '@babel/helper-string-parser': 7.19.4
      '@babel/helper-validator-identifier': 7.19.1
      to-fast-properties: 2.0.0
    dev: false

  /@balena/dockerignore/1.0.2:
    resolution: {integrity: sha512-wMue2Sy4GAVTk6Ic4tJVcnfdau+gx2EnG7S+uAEe+TWJFqE4YoWN4/H8MSLj4eYJKxGg26lZwboEniNiNwZQ6Q==}
    dev: false

  /@esbuild-kit/cjs-loader/2.4.0:
    resolution: {integrity: sha512-DBBCiHPgL2B/elUpvCDhNHXnlZQ9sfO2uyt1OJyAXKT41beQEFY4OxZ6gwS+ZesRCbZ6JV8M7GEyOPkjv8kdIw==}
    dependencies:
      '@esbuild-kit/core-utils': 3.0.0
      get-tsconfig: 4.2.0

  /@esbuild-kit/core-utils/3.0.0:
    resolution: {integrity: sha512-TXmwH9EFS3DC2sI2YJWJBgHGhlteK0Xyu1VabwetMULfm3oYhbrsWV5yaSr2NTWZIgDGVLHbRf0inxbjXqAcmQ==}
    dependencies:
      esbuild: 0.15.13
      source-map-support: 0.5.21

  /@esbuild-kit/esm-loader/2.5.0:
    resolution: {integrity: sha512-ySs0qOsiwj+hsgZM9/MniGdvfa9/WzqfFuIia8/5gSUPeIQIX2/tG91QakxPFOR35VFiwTB7wCiHtiS6dc6SkA==}
    dependencies:
      '@esbuild-kit/core-utils': 3.0.0
      get-tsconfig: 4.2.0

  /@esbuild/android-arm/0.15.13:
    resolution: {integrity: sha512-RY2fVI8O0iFUNvZirXaQ1vMvK0xhCcl0gqRj74Z6yEiO1zAUa7hbsdwZM1kzqbxHK7LFyMizipfXT3JME+12Hw==}
    engines: {node: '>=12'}
    cpu: [arm]
    os: [android]
    requiresBuild: true
    optional: true

  /@esbuild/linux-loong64/0.14.54:
    resolution: {integrity: sha512-bZBrLAIX1kpWelV0XemxBZllyRmM6vgFQQG2GdNb+r3Fkp0FOh1NJSvekXDs7jq70k4euu1cryLMfU+mTXlEpw==}
    engines: {node: '>=12'}
    cpu: [loong64]
    os: [linux]
    requiresBuild: true
    optional: true

  /@esbuild/linux-loong64/0.15.13:
    resolution: {integrity: sha512-+BoyIm4I8uJmH/QDIH0fu7MG0AEx9OXEDXnqptXCwKOlOqZiS4iraH1Nr7/ObLMokW3sOCeBNyD68ATcV9b9Ag==}
    engines: {node: '>=12'}
    cpu: [loong64]
    os: [linux]
    requiresBuild: true
    optional: true

  /@eslint/eslintrc/0.4.3:
    resolution: {integrity: sha512-J6KFFz5QCYUJq3pf0mjEcCJVERbzv71PUIDczuh9JkwGEzced6CO5ADLHB1rbf/+oPBtoPfMYNOpGDzCANlbXw==}
    engines: {node: ^10.12.0 || >=12.0.0}
    dependencies:
      ajv: 6.12.6
      debug: 4.3.4
      espree: 7.3.1
      globals: 13.17.0
      ignore: 4.0.6
      import-fresh: 3.3.0
      js-yaml: 3.14.1
      minimatch: 3.1.2
      strip-json-comments: 3.1.1
    transitivePeerDependencies:
      - supports-color
    dev: true

  /@fontsource/bitter/4.5.8:
    resolution: {integrity: sha512-pk3dqhuKk9UW7Yf21UIi68lO1n/N/jkskv5Lh01n7OBTRg/Q96ccBwvfFJAzEXcrq5Ad/a9KPUGOBamH3H0GQw==}
    dev: false

  /@fontsource/montserrat/4.5.12:
    resolution: {integrity: sha512-UQ+4ijm1sddIBtmEZ9bKgCB1rSi4Imog0YKz7wDLtMQ3Mw2ZaBseTgoLDfbWnfdowS0PLp+Z4T2KZ/1AySTlDQ==}
    dev: false

  /@humanwhocodes/config-array/0.5.0:
    resolution: {integrity: sha512-FagtKFz74XrTl7y6HCzQpwDfXP0yhxe9lHLD1UZxjvZIcbyRz8zTFF/yYNfSfzU414eDwZ1SrO0Qvtyf+wFMQg==}
    engines: {node: '>=10.10.0'}
    dependencies:
      '@humanwhocodes/object-schema': 1.2.1
      debug: 4.3.4
      minimatch: 3.1.2
    transitivePeerDependencies:
      - supports-color
    dev: true

  /@humanwhocodes/object-schema/1.2.1:
    resolution: {integrity: sha512-ZnQMnLV4e7hDlUvw8H+U8ASL02SS2Gn6+9Ac3wGGLIe7+je2AeAOxPY+izIPJDfFDb7eDjev0Us8MO1iFRN8hA==}
    dev: true

  /@jridgewell/gen-mapping/0.3.2:
    resolution: {integrity: sha512-mh65xKQAzI6iBcFzwv28KVWSmCkdRBWoOh+bYQGW3+6OZvbbN3TqMGo5hqYxQniRcH9F2VZIoJCm4pa3BPDK/A==}
    engines: {node: '>=6.0.0'}
    dependencies:
      '@jridgewell/set-array': 1.1.2
      '@jridgewell/sourcemap-codec': 1.4.14
      '@jridgewell/trace-mapping': 0.3.15
    dev: false

  /@jridgewell/resolve-uri/3.1.0:
    resolution: {integrity: sha512-F2msla3tad+Mfht5cJq7LSXcdudKTWCVYUgw6pLFOOHSTtZlj6SWNYAp+AhuqLmWdBO2X5hPrLcu8cVP8fy28w==}
    engines: {node: '>=6.0.0'}

  /@jridgewell/set-array/1.1.2:
    resolution: {integrity: sha512-xnkseuNADM0gt2bs+BvhO0p78Mk762YnZdsuzFV018NoG1Sj1SCQvpSqa7XUaTam5vAGasABV9qXASMKnFMwMw==}
    engines: {node: '>=6.0.0'}
    dev: false

  /@jridgewell/sourcemap-codec/1.4.14:
    resolution: {integrity: sha512-XPSJHWmi394fuUuzDnGz1wiKqWfo1yXecHQMRf2l6hztTO+nPru658AyDngaBe7isIxEkRsPR3FZh+s7iVa4Uw==}

  /@jridgewell/trace-mapping/0.3.15:
    resolution: {integrity: sha512-oWZNOULl+UbhsgB51uuZzglikfIKSUBO/M9W2OfEjn7cmqoAiCgmv9lyACTUacZwBz0ITnJ2NqjU8Tx0DHL88g==}
    dependencies:
      '@jridgewell/resolve-uri': 3.1.0
      '@jridgewell/sourcemap-codec': 1.4.14

  /@nodelib/fs.scandir/2.1.5:
    resolution: {integrity: sha512-vq24Bq3ym5HEQm2NKCr3yXDwjc7vTsEThRDnkp2DK9p1uqLR+DHurm/NOTo0KG7HYHU7eppKZj3MyqYuMBf62g==}
    engines: {node: '>= 8'}
    dependencies:
      '@nodelib/fs.stat': 2.0.5
      run-parallel: 1.2.0

  /@nodelib/fs.stat/2.0.5:
    resolution: {integrity: sha512-RkhPPp2zrqDAQA/2jNhnztcPAlv64XdhIp7a7454A5ovI7Bukxgt7MX7udwAu3zg1DcpPU0rz3VV1SeaqvY4+A==}
    engines: {node: '>= 8'}

  /@nodelib/fs.walk/1.2.8:
    resolution: {integrity: sha512-oGB+UxlgWcgQkgwo8GcEGwemoTFt3FIO9ababBmaGwXIoBKZ+GTy0pP185beGg7Llih/NSHSV2XAs1lnznocSg==}
    engines: {node: '>= 8'}
    dependencies:
      '@nodelib/fs.scandir': 2.1.5
      fastq: 1.13.0

  /@polka/url/1.0.0-next.21:
    resolution: {integrity: sha512-a5Sab1C4/icpTZVzZc5Ghpz88yQtGOyNqYXcZgOssB2uuAr+wF/MvN6bgtW32q7HHrvBki+BsZ0OuNv6EV3K9g==}
    dev: true

  /@poppanator/sveltekit-svg/0.3.4_svelte@3.49.0:
    resolution: {integrity: sha512-LehMKn91Ds82bHOWoQVhd2GuICk8IFrIGotgP3jBaxcYyxHLznkun9IgdWMZCpRsiaSbmKrW1HZ81p/UlfM/JA==}
    peerDependencies:
      svelte: 3.x
    dependencies:
      svelte: 3.49.0
      svgo: 2.8.0
    dev: true

  /@popperjs/core/2.11.6:
    resolution: {integrity: sha512-50/17A98tWUfQ176raKiOGXuYpLyyVMkxxG6oylzL3BPOlA6ADGdK7EYunSa4I064xerltq9TGXs8HmOk5E+vw==}
    dev: false

  /@prisma/client/4.6.1_prisma@4.6.1:
    resolution: {integrity: sha512-M1+NNrMzqaOIxT7PBGcTs3IZo7d1EW/+gVQd4C4gUgWBDGgD9AcIeZnUSidgWClmpMSgVUdnVORjsWWGUameYA==}
    engines: {node: '>=14.17'}
    requiresBuild: true
    peerDependencies:
      prisma: '*'
    peerDependenciesMeta:
      prisma:
        optional: true
    dependencies:
      '@prisma/engines-version': 4.6.1-3.694eea289a8462c80264df36757e4fdc129b1b32
      prisma: 4.6.1
    dev: false

  /@prisma/engines-version/4.6.1-3.694eea289a8462c80264df36757e4fdc129b1b32:
    resolution: {integrity: sha512-HUCmkXAU2jqp2O1RvNtbE+seLGLyJGEABZS/R38rZjSAafAy0WzBuHq+tbZMnD+b5OSCsTVtIPVcuvx1ySxcWQ==}
    dev: false

  /@prisma/engines/4.6.1:
    resolution: {integrity: sha512-3u2/XxvxB+Q7cMXHnKU0CpBiUK1QWqpgiBv28YDo1zOIJE3FCF8DI2vrp6vuwjGt5h0JGXDSvmSf4D4maVjJdw==}
    requiresBuild: true

  /@rollup/pluginutils/4.2.1:
    resolution: {integrity: sha512-iKnFXr7NkdZAIHiIWE+BX5ULi/ucVFYWD6TbAV+rZctiRTY2PL6tsIKhoIOaoskiWAkgu+VsbXgUVDNLHf+InQ==}
    engines: {node: '>= 8.0.0'}
    dependencies:
      estree-walker: 2.0.2
      picomatch: 2.3.1
    dev: true

  /@sindresorhus/is/5.3.0:
    resolution: {integrity: sha512-CX6t4SYQ37lzxicAqsBtxA3OseeoVrh9cSJ5PFYam0GksYlupRfy1A+Q4aYD3zvcfECLc0zO2u+ZnR2UYKvCrw==}
    engines: {node: '>=14.16'}
    dev: false

  /@splidejs/splide/4.0.6:
    resolution: {integrity: sha512-JHJJX08qAe5N33p6TKBAs5hRkJHmmG+Kh9LPWkOQgcV07yG+YEiY26lXi/xbH6Rb0UUxbs3Y3Iz/1WYjmfGhjA==}
    dev: false

  /@splidejs/splide/4.0.7:
    resolution: {integrity: sha512-aJAOGJN2lwjwou3mxQofc3uhe+RXpw9in0WfysFX7AMT/mj7wSqoetfm41s7J8jU6FJ3ZWaLYgSJIpBAQ5wyqw==}
    dev: false

  /@splidejs/svelte-splide/0.2.5:
    resolution: {integrity: sha512-GdbybahfeKu9kwumllaLIIHc+N9bh5hsdPTI9HFA3RSPyhUqQ02GwBel6l8grPT9ZlR22jT3s0WYutWrNmSx5g==}
    dependencies:
      '@splidejs/splide': 4.0.7
    dev: false

  /@sveltejs/kit/1.0.0-next.417:
    resolution: {integrity: sha512-ejnwVq4Uz2uraASHC9eBfSEGhr9j67w01jQENyOOX5TrQPnVGmyjL3dWaTDU0x8O8XdcW3syV469me8Wjq1/pQ==}
    engines: {node: '>=16.9'}
    hasBin: true
    requiresBuild: true
    peerDependencies:
      svelte: ^3.44.0
      vite: ^3.0.0
    dependencies:
      '@sveltejs/vite-plugin-svelte': 1.0.1
      chokidar: 3.5.3
      cookie: 0.5.0
      devalue: 2.0.1
      kleur: 4.1.5
      magic-string: 0.26.2
      mime: 3.0.0
      node-fetch: 3.2.10
      sade: 1.8.1
      set-cookie-parser: 2.5.1
      sirv: 2.0.2
      tiny-glob: 0.2.9
      undici: 5.8.2
    transitivePeerDependencies:
      - diff-match-patch
      - supports-color
    dev: true

  /@sveltejs/kit/1.0.0-next.417_svelte@3.49.0+vite@3.2.3:
    resolution: {integrity: sha512-ejnwVq4Uz2uraASHC9eBfSEGhr9j67w01jQENyOOX5TrQPnVGmyjL3dWaTDU0x8O8XdcW3syV469me8Wjq1/pQ==}
    engines: {node: '>=16.9'}
    hasBin: true
    requiresBuild: true
    peerDependencies:
      svelte: ^3.44.0
      vite: ^3.0.0
    dependencies:
      '@sveltejs/vite-plugin-svelte': 1.0.1_svelte@3.49.0+vite@3.2.3
      chokidar: 3.5.3
      cookie: 0.5.0
      devalue: 2.0.1
      kleur: 4.1.5
      magic-string: 0.26.2
      mime: 3.0.0
      node-fetch: 3.2.10
      sade: 1.8.1
      set-cookie-parser: 2.5.1
      sirv: 2.0.2
      svelte: 3.49.0
      tiny-glob: 0.2.9
      undici: 5.8.2
      vite: 3.2.3_stylus@0.58.1
    transitivePeerDependencies:
      - diff-match-patch
      - supports-color
    dev: true

  /@sveltejs/vite-plugin-svelte/1.0.1:
    resolution: {integrity: sha512-PorCgUounn0VXcpeJu+hOweZODKmGuLHsLomwqSj+p26IwjjGffmYQfVHtiTWq+NqaUuuHWWG7vPge6UFw4Aeg==}
    engines: {node: ^14.18.0 || >= 16}
    peerDependencies:
      diff-match-patch: ^1.0.5
      svelte: ^3.44.0
      vite: ^3.0.0
    peerDependenciesMeta:
      diff-match-patch:
        optional: true
    dependencies:
      '@rollup/pluginutils': 4.2.1
      debug: 4.3.4
      deepmerge: 4.2.2
      kleur: 4.1.5
      magic-string: 0.26.2
      svelte-hmr: 0.14.12
    transitivePeerDependencies:
      - supports-color
    dev: true

  /@sveltejs/vite-plugin-svelte/1.0.1_svelte@3.49.0+vite@3.2.3:
    resolution: {integrity: sha512-PorCgUounn0VXcpeJu+hOweZODKmGuLHsLomwqSj+p26IwjjGffmYQfVHtiTWq+NqaUuuHWWG7vPge6UFw4Aeg==}
    engines: {node: ^14.18.0 || >= 16}
    peerDependencies:
      diff-match-patch: ^1.0.5
      svelte: ^3.44.0
      vite: ^3.0.0
    peerDependenciesMeta:
      diff-match-patch:
        optional: true
    dependencies:
      '@rollup/pluginutils': 4.2.1
      debug: 4.3.4
      deepmerge: 4.2.2
      kleur: 4.1.5
      magic-string: 0.26.2
      svelte: 3.49.0
      svelte-hmr: 0.14.12_svelte@3.49.0
      vite: 3.2.3_stylus@0.58.1
    transitivePeerDependencies:
      - supports-color
    dev: true

  /@szmarczak/http-timer/5.0.1:
    resolution: {integrity: sha512-+PmQX0PiAYPMeVYe237LJAYvOMYW1j2rH5YROyS3b4CTVJum34HfRvKvAzozHAQG0TnHNdUfY9nCeUyRAs//cw==}
    engines: {node: '>=14.16'}
    dependencies:
      defer-to-connect: 2.0.1
    dev: false

  /@trysound/sax/0.2.0:
    resolution: {integrity: sha512-L7z9BgrNEcYyUYtF+HaEfiS5ebkh9jXqbszz7pC0hRBPaatV0XjSD3+eHrpqFemQfgwiFF0QPIarnIihIDn7OA==}
    engines: {node: '>=10.13.0'}

  /@types/aws-lambda/8.10.102:
    resolution: {integrity: sha512-BT05v46n9KtSHa9SgGuOvm49eSruJ9utD8iNXpdpuUVYk8wOcqmm1LEzpNRkrXxD0CULc38sdLpk6q3Wa2WOwg==}
    dev: false

  /@types/brace-expansion/1.1.0:
    resolution: {integrity: sha512-SaU/Kgp6z40CiF9JxlsrSrBEa+8YIry9IiCPhhYSNekeEhIAkY7iyu9aZ+5dSQIdo7mf86MUVvxWYm5GAzB/0g==}
    dev: true

  /@types/cacheable-request/6.0.2:
    resolution: {integrity: sha512-B3xVo+dlKM6nnKTcmm5ZtY/OL8bOAOd2Olee9M1zft65ox50OzjEHW91sDiU9j6cvW8Ejg1/Qkf4xd2kugApUA==}
    dependencies:
      '@types/http-cache-semantics': 4.0.1
      '@types/keyv': 3.1.4
      '@types/node': 18.7.5
      '@types/responselike': 1.0.0
    dev: false

  /@types/chai-subset/1.3.3:
    resolution: {integrity: sha512-frBecisrNGz+F4T6bcc+NLeolfiojh5FxW2klu669+8BARtyQv2C/GkNW6FUodVe4BroGMP/wER/YDGc7rEllw==}
    dependencies:
      '@types/chai': 4.3.3
    dev: true

  /@types/chai/4.3.3:
    resolution: {integrity: sha512-hC7OMnszpxhZPduX+m+nrx+uFoLkWOMiR4oa/AZF3MuSETYTZmFfJAHqZEM8MVlvfG7BEUcgvtwoCTxBp6hm3g==}
    dev: true

  /@types/clone/2.1.1:
    resolution: {integrity: sha512-BZIU34bSYye0j/BFcPraiDZ5ka6MJADjcDVELGf7glr9K+iE8NYVjFslJFVWzskSxkLLyCrSPScE82/UUoBSvg==}
    dev: true

  /@types/cls-hooked/4.3.3:
    resolution: {integrity: sha512-gNstDTb/ty5h6gJd6YpSPgsLX9LmRpaKJqGFp7MRlYxhwp4vXXKlJ9+bt1TZ9KbVNXE+Mbxy2AYXcpY21DDtJw==}
    dependencies:
      '@types/node': 18.7.5
    dev: false

  /@types/cookie/0.4.1:
    resolution: {integrity: sha512-XW/Aa8APYr6jSVVA1y/DEIZX0/GMKLEVekNG727R8cs56ahETkRAy/3DR7+fJyh7oUgGwNQaRfXCun0+KbWY7Q==}
    dev: true

  /@types/d3-geo/3.0.2:
    resolution: {integrity: sha512-DbqK7MLYA8LpyHQfv6Klz0426bQEf7bRTvhMy44sNGVyZoWn//B0c+Qbeg8Osi2Obdc9BLLXYAKpyWege2/7LQ==}
    dependencies:
      '@types/geojson': 7946.0.10
    dev: true

  /@types/geojson/7946.0.10:
    resolution: {integrity: sha512-Nmh0K3iWQJzniTuPRcJn5hxXkfB1T1pgB89SBig5PlJQU5yocazeu4jATJlaA0GYFKWMqDdvYemoSnF2pXgLVA==}
    dev: true

  /@types/glob/8.0.0:
    resolution: {integrity: sha512-l6NQsDDyQUVeoTynNpC9uRvCUint/gSUXQA2euwmTuWGvPY5LSDUu6tkCtJB2SvGQlJQzLaKqcGZP4//7EDveA==}
    dependencies:
      '@types/minimatch': 5.1.2
      '@types/node': 18.7.5
    dev: true

  /@types/google-one-tap/1.2.1:
    resolution: {integrity: sha512-TmpXCXTkcbk9jWOq+Vig+80ebr/uou6aFX2hVDfBhHBKZut8NEmFdEY/wk+BFwv311Mhk82RjK/adiVMvj8Acg==}
    dev: true

  /@types/http-cache-semantics/4.0.1:
    resolution: {integrity: sha512-SZs7ekbP8CN0txVG2xVRH6EgKmEm31BOxA07vkFaETzZz1xh+cbt8BcI0slpymvwhx5dlFnQG2rTlPVQn+iRPQ==}
    dev: false

  /@types/jquery/3.5.14:
    resolution: {integrity: sha512-X1gtMRMbziVQkErhTQmSe2jFwwENA/Zr+PprCkF63vFq+Yt5PZ4AlKqgmeNlwgn7dhsXEK888eIW2520EpC+xg==}
    dependencies:
      '@types/sizzle': 2.3.3
    dev: true

  /@types/js-yaml/4.0.5:
    resolution: {integrity: sha512-FhpRzf927MNQdRZP0J5DLIdTXhjLYzeUTmLAu69mnVksLH9CJY3IuSeEgbKUki7GQZm0WqDkGzyxju2EZGD2wA==}
    dev: false

  /@types/json-buffer/3.0.0:
    resolution: {integrity: sha512-3YP80IxxFJB4b5tYC2SUPwkg0XQLiu0nWvhRgEatgjf+29IcWO9X1k8xRv5DGssJ/lCrjYTjQPcobJr2yWIVuQ==}
    dev: false

  /@types/json-schema/7.0.11:
    resolution: {integrity: sha512-wOuvG1SN4Us4rez+tylwwwCV1psiNVOkJeM3AUWUNWg/jDQY2+HE/444y5gc+jBmRqASOm2Oeh5c1axHobwRKQ==}
    dev: true

  /@types/json5/0.0.29:
    resolution: {integrity: sha512-dRLjCWHYg4oaA77cxO64oO+7JwCwnIzkZPdrrC71jQmQtlhM556pwKo5bUzqvZndkVbeFLIIi+9TC40JNF5hNQ==}
    dev: true

  /@types/keyv/3.1.4:
    resolution: {integrity: sha512-BQ5aZNSCpj7D6K2ksrRCTmKRLEpnPvWDiLPfoGyhZ++8YtiK9d/3DBKPJgry359X/P1PfruyYwvnvwFjuEiEIg==}
    dependencies:
      '@types/node': 18.7.5
    dev: false

  /@types/marked/4.0.6:
    resolution: {integrity: sha512-ITAVUzsnVbhy5afxhs4PPPbrv2hKVEDH5BhhaQNQlVG0UNu+9A18XSdYr53nBdHZ0ADEQLl+ciOjXbs7eHdiQQ==}
    dev: true

  /@types/mime-types/2.1.1:
    resolution: {integrity: sha512-vXOTGVSLR2jMw440moWTC7H19iUyLtP3Z1YTj7cSsubOICinjMxFeb/V57v9QdyyPGbbWolUFSSmSiRSn94tFw==}
    dev: true

  /@types/minimatch/3.0.5:
    resolution: {integrity: sha512-Klz949h02Gz2uZCMGwDUSDS1YBlTdDDgbWHi+81l29tQALUtvz4rAYi5uoVhE5Lagoq6DeqAUlbrHvW/mXDgdQ==}
    dev: false

  /@types/minimatch/5.1.2:
    resolution: {integrity: sha512-K0VQKziLUWkVKiRVrx4a40iPaxTUefQmjtkQofBkYRcoaaL/8rhwDWww9qWbrgicNOgnpIsMxyNIUM4+n6dUIA==}
    dev: true

  /@types/node/18.7.3:
    resolution: {integrity: sha512-LJgzOEwWuMTBxHzgBR/fhhBOWrvBjvO+zPteUgbbuQi80rYIZHrk1mNbRUqPZqSLP2H7Rwt1EFLL/tNLD1Xx/w==}
    dev: true

  /@types/node/18.7.5:
    resolution: {integrity: sha512-NcKK6Ts+9LqdHJaW6HQmgr7dT/i3GOHG+pt6BiWv++5SnjtRd4NXeiuN2kA153SjhXPR/AhHIPHPbrsbpUVOww==}

  /@types/parse-json/4.0.0:
    resolution: {integrity: sha512-//oorEZjL6sbPcKUaCdIGlIUeH26mgzimjBB77G6XRgnDl/L5wOnpyBGRe/Mmf5CVW3PwEBE1NjiMZ/ssFh4wA==}
    dev: false

  /@types/pug/2.0.6:
    resolution: {integrity: sha512-SnHmG9wN1UVmagJOnyo/qkk0Z7gejYxOYYmaAwr5u2yFYfsupN3sg10kyzN8Hep/2zbHxCnsumxOoRIRMBwKCg==}
    dev: true

  /@types/responselike/1.0.0:
    resolution: {integrity: sha512-85Y2BjiufFzaMIlvJDvTTB8Fxl2xfLo4HgmHzVBz08w4wDePCTjYw66PdrolO0kzli3yam/YCgRufyo1DdQVTA==}
    dependencies:
      '@types/node': 18.7.5
    dev: false

  /@types/rimraf/3.0.2:
    resolution: {integrity: sha512-F3OznnSLAUxFrCEu/L5PY8+ny8DtcFRjx7fZZ9bycvXRi3KPTRS9HOitGZwvPg0juRhXFWIeKX58cnX5YqLohQ==}
    dependencies:
      '@types/glob': 8.0.0
      '@types/node': 18.7.5
    dev: true

  /@types/sass/1.43.1:
    resolution: {integrity: sha512-BPdoIt1lfJ6B7rw35ncdwBZrAssjcwzI5LByIrYs+tpXlj/CAkuVdRsgZDdP4lq5EjyWzwxZCqAoFyHKFwp32g==}
    dependencies:
      '@types/node': 18.7.3
    dev: true

  /@types/shelljs/0.8.11:
    resolution: {integrity: sha512-x9yaMvEh5BEaZKeVQC4vp3l+QoFj3BXcd4aYfuKSzIIyihjdVARAadYy3SMNIz0WCCdS2vB9JL/U6GQk5PaxQw==}
    dependencies:
      '@types/glob': 8.0.0
      '@types/node': 18.7.5
    dev: true

  /@types/sizzle/2.3.3:
    resolution: {integrity: sha512-JYM8x9EGF163bEyhdJBpR2QX1R5naCJHC8ucJylJ3w9/CVBaskdQ8WqBf8MmQrd1kRvp/a4TS8HJ+bxzR7ZJYQ==}
    dev: true

  /@types/stylus/0.48.38:
    resolution: {integrity: sha512-B5otJekvD6XM8iTrnO6e2twoTY2tKL9VkL/57/2Lo4tv3EatbCaufdi68VVtn/h4yjO+HVvYEyrNQd0Lzj6riw==}
    dependencies:
      '@types/node': 18.7.3
    dev: true

  /@types/svgo/2.6.3:
    resolution: {integrity: sha512-5sP0Xgo0dXppY0tbYF6TevB/1+tzFLuu71XXxC/zGvQAn9PW7y+DwtDO81g0ZUPye00K6tPwtsLDOpARa0mFcA==}
    dependencies:
      '@types/node': 18.7.3
    dev: true

  /@types/textfit/2.4.2:
    resolution: {integrity: sha512-KwR7zwAnprbrC4wZuLuZnczJgP1mZ0YJnsKNDD5KUexE6OL9BOyRQ8Xt1rcN6OHNbHQT5AZCLfbsRuZq9Dqo1A==}
    dependencies:
      '@types/jquery': 3.5.14
    dev: true

  /@types/topojson-client/3.1.1:
    resolution: {integrity: sha512-E4/Z2Xg56kVLRzYWem/6uOKVcVNqqxEqlWM9qCG2tCV1BxuzvvXC02/ELoGJWgtKkQhfycBPlMFEuTFdA/YiTg==}
    dependencies:
      '@types/geojson': 7946.0.10
      '@types/topojson-specification': 1.0.2
    dev: true

  /@types/topojson-simplify/3.0.1:
    resolution: {integrity: sha512-H7SS2X11Lo3iRT3e7R6jPTAazOoSLD0LKIGq1b+4m/76Md46JfeU3zVIhxfIX9FY7oiyEbXwGumjK1GUXwIIMA==}
    dependencies:
      '@types/geojson': 7946.0.10
      '@types/topojson-specification': 1.0.2
    dev: true

  /@types/topojson-specification/1.0.2:
    resolution: {integrity: sha512-SGc1NdX9g3UGDp6S+p+uyG+Z8CehS51sUJ9bejA25Xgn2kkAguILk6J9nxXK+0M/mbTBN7ypMA7+4HVLNMJ8ag==}
    dependencies:
      '@types/geojson': 7946.0.10
    dev: true

  /@types/yaml-front-matter/4.1.0:
    resolution: {integrity: sha512-d4YGe2onl1T4VA6QhT4agdxaStOBe/ig9RAFAT1OltytvO2z9Ro69DiwHD2FUwewcjeD9PWEfUeZhw7E9hApcQ==}
    dependencies:
      '@types/js-yaml': 4.0.5
      '@types/node': 18.7.5
    dev: false

  /@typescript-eslint/eslint-plugin/5.33.0_w6jwfugjwmjhxacgmth4ca2k5i:
    resolution: {integrity: sha512-jHvZNSW2WZ31OPJ3enhLrEKvAZNyAFWZ6rx9tUwaessTc4sx9KmgMNhVcqVAl1ETnT5rU5fpXTLmY9YvC1DCNg==}
    engines: {node: ^12.22.0 || ^14.17.0 || >=16.0.0}
    peerDependencies:
      '@typescript-eslint/parser': ^5.0.0
      eslint: ^6.0.0 || ^7.0.0 || ^8.0.0
      typescript: '*'
    peerDependenciesMeta:
      typescript:
        optional: true
    dependencies:
      '@typescript-eslint/parser': 5.33.0_3rubbgt5ekhqrcgx4uwls3neim
      '@typescript-eslint/scope-manager': 5.33.0
      '@typescript-eslint/type-utils': 5.33.0_3rubbgt5ekhqrcgx4uwls3neim
      '@typescript-eslint/utils': 5.33.0_3rubbgt5ekhqrcgx4uwls3neim
      debug: 4.3.4
      eslint: 7.32.0
      functional-red-black-tree: 1.0.1
      ignore: 5.2.0
      regexpp: 3.2.0
      semver: 7.3.7
      tsutils: 3.21.0_typescript@4.8.4
      typescript: 4.8.4
    transitivePeerDependencies:
      - supports-color
    dev: true

  /@typescript-eslint/parser/5.33.0_3rubbgt5ekhqrcgx4uwls3neim:
    resolution: {integrity: sha512-cgM5cJrWmrDV2KpvlcSkelTBASAs1mgqq+IUGKJvFxWrapHpaRy5EXPQz9YaKF3nZ8KY18ILTiVpUtbIac86/w==}
    engines: {node: ^12.22.0 || ^14.17.0 || >=16.0.0}
    peerDependencies:
      eslint: ^6.0.0 || ^7.0.0 || ^8.0.0
      typescript: '*'
    peerDependenciesMeta:
      typescript:
        optional: true
    dependencies:
      '@typescript-eslint/scope-manager': 5.33.0
      '@typescript-eslint/types': 5.33.0
      '@typescript-eslint/typescript-estree': 5.33.0_typescript@4.8.4
      debug: 4.3.4
      eslint: 7.32.0
      typescript: 4.8.4
    transitivePeerDependencies:
      - supports-color
    dev: true

  /@typescript-eslint/scope-manager/5.33.0:
    resolution: {integrity: sha512-/Jta8yMNpXYpRDl8EwF/M8It2A9sFJTubDo0ATZefGXmOqlaBffEw0ZbkbQ7TNDK6q55NPHFshGBPAZvZkE8Pw==}
    engines: {node: ^12.22.0 || ^14.17.0 || >=16.0.0}
    dependencies:
      '@typescript-eslint/types': 5.33.0
      '@typescript-eslint/visitor-keys': 5.33.0
    dev: true

  /@typescript-eslint/type-utils/5.33.0_3rubbgt5ekhqrcgx4uwls3neim:
    resolution: {integrity: sha512-2zB8uEn7hEH2pBeyk3NpzX1p3lF9dKrEbnXq1F7YkpZ6hlyqb2yZujqgRGqXgRBTHWIUG3NGx/WeZk224UKlIA==}
    engines: {node: ^12.22.0 || ^14.17.0 || >=16.0.0}
    peerDependencies:
      eslint: '*'
      typescript: '*'
    peerDependenciesMeta:
      typescript:
        optional: true
    dependencies:
      '@typescript-eslint/utils': 5.33.0_3rubbgt5ekhqrcgx4uwls3neim
      debug: 4.3.4
      eslint: 7.32.0
      tsutils: 3.21.0_typescript@4.8.4
      typescript: 4.8.4
    transitivePeerDependencies:
      - supports-color
    dev: true

  /@typescript-eslint/types/5.33.0:
    resolution: {integrity: sha512-nIMt96JngB4MYFYXpZ/3ZNU4GWPNdBbcB5w2rDOCpXOVUkhtNlG2mmm8uXhubhidRZdwMaMBap7Uk8SZMU/ppw==}
    engines: {node: ^12.22.0 || ^14.17.0 || >=16.0.0}
    dev: true

  /@typescript-eslint/typescript-estree/5.33.0_typescript@4.8.4:
    resolution: {integrity: sha512-tqq3MRLlggkJKJUrzM6wltk8NckKyyorCSGMq4eVkyL5sDYzJJcMgZATqmF8fLdsWrW7OjjIZ1m9v81vKcaqwQ==}
    engines: {node: ^12.22.0 || ^14.17.0 || >=16.0.0}
    peerDependencies:
      typescript: '*'
    peerDependenciesMeta:
      typescript:
        optional: true
    dependencies:
      '@typescript-eslint/types': 5.33.0
      '@typescript-eslint/visitor-keys': 5.33.0
      debug: 4.3.4
      globby: 11.1.0
      is-glob: 4.0.3
      semver: 7.3.7
      tsutils: 3.21.0_typescript@4.8.4
      typescript: 4.8.4
    transitivePeerDependencies:
      - supports-color
    dev: true

  /@typescript-eslint/utils/5.33.0_3rubbgt5ekhqrcgx4uwls3neim:
    resolution: {integrity: sha512-JxOAnXt9oZjXLIiXb5ZIcZXiwVHCkqZgof0O8KPgz7C7y0HS42gi75PdPlqh1Tf109M0fyUw45Ao6JLo7S5AHw==}
    engines: {node: ^12.22.0 || ^14.17.0 || >=16.0.0}
    peerDependencies:
      eslint: ^6.0.0 || ^7.0.0 || ^8.0.0
    dependencies:
      '@types/json-schema': 7.0.11
      '@typescript-eslint/scope-manager': 5.33.0
      '@typescript-eslint/types': 5.33.0
      '@typescript-eslint/typescript-estree': 5.33.0_typescript@4.8.4
      eslint: 7.32.0
      eslint-scope: 5.1.1
      eslint-utils: 3.0.0_eslint@7.32.0
    transitivePeerDependencies:
      - supports-color
      - typescript
    dev: true

  /@typescript-eslint/visitor-keys/5.33.0:
    resolution: {integrity: sha512-/XsqCzD4t+Y9p5wd9HZiptuGKBlaZO5showwqODii5C0nZawxWLF+Q6k5wYHBrQv96h6GYKyqqMHCSTqta8Kiw==}
    engines: {node: ^12.22.0 || ^14.17.0 || >=16.0.0}
    dependencies:
      '@typescript-eslint/types': 5.33.0
      eslint-visitor-keys: 3.3.0
    dev: true

  /@vue/compiler-core/3.2.45:
    resolution: {integrity: sha512-rcMj7H+PYe5wBV3iYeUgbCglC+pbpN8hBLTJvRiK2eKQiWqu+fG9F+8sW99JdL4LQi7Re178UOxn09puSXvn4A==}
    dependencies:
      '@babel/parser': 7.20.3
      '@vue/shared': 3.2.45
      estree-walker: 2.0.2
      source-map: 0.6.1
    dev: false

  /@vue/compiler-dom/3.2.45:
    resolution: {integrity: sha512-tyYeUEuKqqZO137WrZkpwfPCdiiIeXYCcJ8L4gWz9vqaxzIQRccTSwSWZ/Axx5YR2z+LvpUbmPNXxuBU45lyRw==}
    dependencies:
      '@vue/compiler-core': 3.2.45
      '@vue/shared': 3.2.45
    dev: false

  /@vue/compiler-sfc/3.2.45:
    resolution: {integrity: sha512-1jXDuWah1ggsnSAOGsec8cFjT/K6TMZ0sPL3o3d84Ft2AYZi2jWJgRMjw4iaK0rBfA89L5gw427H4n1RZQBu6Q==}
    dependencies:
      '@babel/parser': 7.16.4
      '@vue/compiler-core': 3.2.45
      '@vue/compiler-dom': 3.2.45
      '@vue/compiler-ssr': 3.2.45
      '@vue/reactivity-transform': 3.2.45
      '@vue/shared': 3.2.45
      estree-walker: 2.0.2
      magic-string: 0.25.9
      postcss: 8.4.19
      source-map: 0.6.1
    dev: false

  /@vue/compiler-ssr/3.2.45:
    resolution: {integrity: sha512-6BRaggEGqhWht3lt24CrIbQSRD5O07MTmd+LjAn5fJj568+R9eUD2F7wMQJjX859seSlrYog7sUtrZSd7feqrQ==}
    dependencies:
      '@vue/compiler-dom': 3.2.45
      '@vue/shared': 3.2.45
    dev: false

  /@vue/reactivity-transform/3.2.45:
    resolution: {integrity: sha512-BHVmzYAvM7vcU5WmuYqXpwaBHjsS8T63jlKGWVtHxAHIoMIlmaMyurUSEs1Zcg46M4AYT5MtB1U274/2aNzjJQ==}
    dependencies:
      '@babel/parser': 7.20.3
      '@vue/compiler-core': 3.2.45
      '@vue/shared': 3.2.45
      estree-walker: 2.0.2
      magic-string: 0.25.9
    dev: false

  /@vue/shared/3.2.45:
    resolution: {integrity: sha512-Ewzq5Yhimg7pSztDV+RH1UDKBzmtqieXQlpTVm2AwraoRL/Rks96mvd8Vgi7Lj+h+TH8dv7mXD3FRZR3TUvbSg==}
    dev: false

  /abort-controller/3.0.0:
    resolution: {integrity: sha512-h8lQ8tacZYnR3vNQTgibj+tODHI5/+l06Au2Pcriv/Gmet0eaj4TwWH41sO9wnHDiQsEj19q0drzdWdeAHtweg==}
    engines: {node: '>=6.5'}
    dependencies:
      event-target-shim: 5.0.1
    dev: false

  /acorn-jsx/5.3.2_acorn@7.4.1:
    resolution: {integrity: sha512-rq9s+JNhf0IChjtDXxllJ7g41oZk5SlXtp0LHwyA5cejwn7vKmKp4pPri6YEePv2PU65sAsegbXtIinmDFDXgQ==}
    peerDependencies:
      acorn: ^6.0.0 || ^7.0.0 || ^8.0.0
    dependencies:
      acorn: 7.4.1
    dev: true

  /acorn/7.4.1:
    resolution: {integrity: sha512-nQyp0o1/mNdbTO1PO6kHkwSrmgZ0MT/jCCpNiwbUjGoRN4dlBhqJtoQuCnEOKzgTVwg0ZWiCoQy6SxMebQVh8A==}
    engines: {node: '>=0.4.0'}
    hasBin: true
    dev: true

  /agent-base/6.0.2:
    resolution: {integrity: sha512-RZNwNclF7+MS/8bDg70amg32dyeZGZxiDuQmZxKLAlQjr3jGyLx+4Kkk58UO7D2QdgFIQCovuSuZESne6RG6XQ==}
    engines: {node: '>= 6.0.0'}
    dependencies:
      debug: 4.3.4
    transitivePeerDependencies:
      - supports-color
    dev: false

  /aggregate-error/3.1.0:
    resolution: {integrity: sha512-4I7Td01quW/RpocfNayFdFVk1qSuoh0E7JrbRJ16nH01HhKFQ88INq9Sd+nd72zqRySlr9BmDA8xlEJ6vJMrYA==}
    engines: {node: '>=8'}
    dependencies:
      clean-stack: 2.2.0
      indent-string: 4.0.0

  /ajv/6.12.6:
    resolution: {integrity: sha512-j3fVLgvTo527anyYyJOGTYJbG+vnnQYvE0m5mmkc1TK+nxAppkCLMIL0aZ4dblVCNoGShhm+kzE4ZUykBoMg4g==}
    dependencies:
      fast-deep-equal: 3.1.3
      fast-json-stable-stringify: 2.1.0
      json-schema-traverse: 0.4.1
      uri-js: 4.4.1
    dev: true

  /ajv/8.11.0:
    resolution: {integrity: sha512-wGgprdCvMalC0BztXvitD2hC04YffAvtsUn93JbGXYLAtCUO4xd17mCCZQxUOItiBwZvJScWo8NIvQMQ71rdpg==}
    dependencies:
      fast-deep-equal: 3.1.3
      json-schema-traverse: 1.0.0
      require-from-string: 2.0.2
      uri-js: 4.4.1

  /ansi-colors/4.1.3:
    resolution: {integrity: sha512-/6w/C21Pm1A7aZitlI5Ni/2J6FFQN8i1Cvz3kHABAAbw93v/NlvKdVOqz7CCWz/3iv/JplRSEEZ83XION15ovw==}
    engines: {node: '>=6'}
    dev: true

  /ansi-escapes/4.3.2:
    resolution: {integrity: sha512-gKXj5ALrKWQLsYG9jlTRmR/xKluxHV+Z9QEwNIgCfM1/uwPMCuzVVnh5mwTd+OuBZcwSIMbqssNWRm1lE51QaQ==}
    engines: {node: '>=8'}
    dependencies:
      type-fest: 0.21.3

  /ansi-regex/5.0.1:
    resolution: {integrity: sha512-quJQXlTSUGL2LH9SUXo8VwsY4soanhgo6LNSm84E1LBcE8s3O0wpdiRzyR9z/ZZJMlMWv37qOOb9pdJlMUEKFQ==}
    engines: {node: '>=8'}

  /ansi-styles/3.2.1:
    resolution: {integrity: sha512-VT0ZI6kZRdTh8YyJw3SMbYm/u+NqfsAxEpWO0Pf9sq8/e94WxxOpPKx9FR1FlyCtOVDNOQ+8ntlqFxiRc+r5qA==}
    engines: {node: '>=4'}
    dependencies:
      color-convert: 1.9.3

  /ansi-styles/4.3.0:
    resolution: {integrity: sha512-zbB9rCJAT1rbjiVDb2hqKFHNYLxgtk8NURxZ3IZwD3F6NtxbXZQCnnSi1Lkx+IDohdPlFp222wVALIheZJQSEg==}
    engines: {node: '>=8'}
    dependencies:
      color-convert: 2.0.1

  /any-promise/1.3.0:
    resolution: {integrity: sha512-7UvmKalWRt1wgjL1RrGxoSJW/0QZFIegpeGvZG9kjp8vrRu55XTHbwnqq2GpXm9uLbcuhxm3IqX9OB4MZR1b2A==}
    dev: true

  /anymatch/3.1.2:
    resolution: {integrity: sha512-P43ePfOAIupkguHUycrc4qJ9kz8ZiuOUijaETwX7THt0Y/GNK7v0aa8rY816xWjZ7rJdA5XdMcpVFTKMq+RvWg==}
    engines: {node: '>= 8'}
    dependencies:
      normalize-path: 3.0.0
      picomatch: 2.3.1

  /argparse/1.0.10:
    resolution: {integrity: sha512-o5Roy6tNG4SL/FOkCAN6RzjiakZS25RLYFrcMttJqbdd8BWrnA+fGz57iN5Pb06pvBGvl5gQ0B48dJlslXvoTg==}
    dependencies:
      sprintf-js: 1.0.3

  /array-differ/3.0.0:
    resolution: {integrity: sha512-THtfYS6KtME/yIAhKjZ2ul7XI96lQGHRputJQHO80LAWQnuGP4iCIN8vdMRboGbIEYBwU33q8Tch1os2+X0kMg==}
    engines: {node: '>=8'}
    dev: false

  /array-includes/3.1.5:
    resolution: {integrity: sha512-iSDYZMMyTPkiFasVqfuAQnWAYcvO/SeBSCGKePoEthjp4LEMTe4uLc7b025o4jAZpHhihh8xPo99TNWUWWkGDQ==}
    engines: {node: '>= 0.4'}
    dependencies:
      call-bind: 1.0.2
      define-properties: 1.1.4
      es-abstract: 1.20.1
      get-intrinsic: 1.1.2
      is-string: 1.0.7
    dev: true

  /array-union/2.1.0:
    resolution: {integrity: sha512-HGyxoOTYUyCM6stUe6EJgnd4EoewAI7zMdfqO+kGjnlZmBDz/cR5pf8r/cR4Wq60sL/p0IkcjUEEPwS3GFrIyw==}
    engines: {node: '>=8'}

  /array.prototype.flat/1.3.0:
    resolution: {integrity: sha512-12IUEkHsAhA4DY5s0FPgNXIdc8VRSqD9Zp78a5au9abH/SOBrsp082JOWFNTjkMozh8mqcdiKuaLGhPeYztxSw==}
    engines: {node: '>= 0.4'}
    dependencies:
      call-bind: 1.0.2
      define-properties: 1.1.4
      es-abstract: 1.20.1
      es-shim-unscopables: 1.0.0
    dev: true

  /arrify/2.0.1:
    resolution: {integrity: sha512-3duEwti880xqi4eAMN8AyR4a0ByT90zoYdLlevfrvU43vb0YZwZVfxOgxWrLXXXpyugL0hNZc9G6BiB5B3nUug==}
    engines: {node: '>=8'}
    dev: false

  /assertion-error/1.1.0:
    resolution: {integrity: sha512-jgsaNduz+ndvGyFt3uSuWqvy4lCnIJiovtouQN5JZHOKCS2QuhEdbcQHFhVksz2N2U9hXJo8odG7ETyWlEeuDw==}
    dev: true

  /astral-regex/2.0.0:
    resolution: {integrity: sha512-Z7tMw1ytTXt5jqMcOP+OQteU1VuNK9Y02uuJtKQ1Sv69jXQKKg5cibLwGJow8yzZP+eAc18EmLGPal0bp36rvQ==}
    engines: {node: '>=8'}

  /async-hook-jl/1.7.6:
    resolution: {integrity: sha512-gFaHkFfSxTjvoxDMYqDuGHlcRyUuamF8s+ZTtJdDzqjws4mCt7v0vuV79/E2Wr2/riMQgtG4/yUtXWs1gZ7JMg==}
    engines: {node: ^4.7 || >=6.9 || >=7.3}
    dependencies:
      stack-chain: 1.3.7
    dev: false

  /at-least-node/1.0.0:
    resolution: {integrity: sha512-+q/t7Ekv1EDY2l6Gda6LLiX14rU9TV20Wa3ofeQmwPFZbOMo9DXrLbOjFaaclkXKWidIaopwAObQDqwWtGUjqg==}
    engines: {node: '>= 4.0.0'}
    dev: false

  /atob/2.1.2:
    resolution: {integrity: sha512-Wm6ukoaOGJi/73p/cl2GvLjTI5JM1k/O14isD73YML8StrH/7/lRFgmg8nICZgD3bZZvjwCGxtMOD3wWNAu8cg==}
    engines: {node: '>= 4.5.0'}
    hasBin: true
    dev: true

  /atomic-batcher/1.0.2:
    resolution: {integrity: sha512-EFGCRj4kLX1dHv1cDzTk+xbjBFj1GnJDpui52YmEcxxHHEWjYyT6l51U7n6WQ28osZH4S9gSybxe56Vm7vB61Q==}
    dev: false

  /atomic-sleep/1.0.0:
    resolution: {integrity: sha512-kNOjDqAh7px0XWNI+4QbzoiR/nTkHAWNud2uvnJquD1/x5a7EQZMJT0AczqK0Qn67oY/TTQ1LbUKajZpp3I9tQ==}
    engines: {node: '>=8.0.0'}
    dev: false

  /available-typed-arrays/1.0.5:
    resolution: {integrity: sha512-DMD0KiN46eipeziST1LPP/STfDU0sufISXmjSgvVsoU2tqxctQeASejWcfNtxYKqETM1UxQ8sp2OrSBWpHY6sw==}
    engines: {node: '>= 0.4'}
    dev: true

  /aws-cdk-lib/2.50.0_constructs@10.1.75:
    resolution: {integrity: sha512-deDbZTI7oyu3rqUyqjwhP6tnUO8MD70lE98yR65xiYty4yXBpsWKbeH3s1wNLpLAWS3hWJYyMtjZ4ZfC35NtVg==}
    engines: {node: '>= 14.15.0'}
    peerDependencies:
      constructs: ^10.0.0
    dependencies:
      '@balena/dockerignore': 1.0.2
      case: 1.6.3
      constructs: 10.1.75
      fs-extra: 9.1.0
      ignore: 5.2.0
      jsonschema: 1.4.1
      minimatch: 3.1.2
      punycode: 2.1.1
      semver: 7.3.8
      yaml: 1.10.2
    dev: false
    bundledDependencies:
      - '@balena/dockerignore'
      - case
      - fs-extra
      - ignore
      - jsonschema
      - minimatch
      - punycode
      - semver
      - yaml

  /aws-cdk/2.50.0:
    resolution: {integrity: sha512-55vmKTf2DZRqioumVfXn+S0H9oAbpRK3HFHY8EjZ5ykR5tq2+XiMWEZkYduX2HJhVAeHJJIS6h+Okk3smZjeqw==}
    engines: {node: '>= 14.15.0'}
    hasBin: true
    optionalDependencies:
      fsevents: 2.3.2
    dev: true

  /aws-lambda/1.0.7:
    resolution: {integrity: sha512-9GNFMRrEMG5y3Jvv+V4azWvc+qNWdWLTjDdhf/zgMlz8haaaLWv0xeAIWxz9PuWUBawsVxy0zZotjCdR3Xq+2w==}
    hasBin: true
    dependencies:
      aws-sdk: 2.1194.0
      commander: 3.0.2
      js-yaml: 3.14.1
      watchpack: 2.4.0
    dev: true

  /aws-sdk/2.1194.0:
    resolution: {integrity: sha512-wbgib7r7sHPkZIhqSMduueKYqe+DrFyxsKnUKHj6hdNcRKqEeqzvKp4olWmFs/3z3qU8+g78kBXr9rujvko1ug==}
    engines: {node: '>= 10.0.0'}
    dependencies:
      buffer: 4.9.2
      events: 1.1.1
      ieee754: 1.1.13
      jmespath: 0.16.0
      querystring: 0.2.0
      sax: 1.2.1
      url: 0.10.3
      util: 0.12.4
      uuid: 8.0.0
      xml2js: 0.4.19
    dev: true

  /aws-xray-sdk-core/3.4.0:
    resolution: {integrity: sha512-PH3jqjUp8fTIaRa0i6fjJxXJSR9yDwldH1Qw7nMDNAouL7txsrSM6BhrQEjcaZ2mwfU0PNx8tsFQ+2/nfNdR1w==}
    engines: {node: '>= 14.x'}
    dependencies:
      '@aws-sdk/service-error-classification': 3.127.0
      '@aws-sdk/types': 3.127.0
      '@types/cls-hooked': 4.3.3
      atomic-batcher: 1.0.2
      cls-hooked: 4.2.2
      semver: 5.7.1
    dev: false

  /balanced-match/1.0.2:
    resolution: {integrity: sha512-3oSeUO0TMV67hN1AmbXsK4yaqU7tjiHlbxRDZOpH0KW9+CeX4bRAaX0Anxt0tx2MrpRpWwQaPwIlISEJhYU5Pw==}

  /base64-js/1.5.1:
    resolution: {integrity: sha512-AKpaYlHn8t4SVbOHCy+b5+KKgvR4vrsD8vbvrbiQJps7fKDTkjkDry6ji0rUJjC0kzbNePLwzxq8iypo41qeWA==}

  /bignumber.js/9.1.0:
    resolution: {integrity: sha512-4LwHK4nfDOraBCtst+wOWIHbu1vhvAPJK8g8nROd4iuc3PSEjWif/qwbkh8jwCJz6yDBvtU4KPynETgrfh7y3A==}
    dev: false

  /binary-extensions/2.2.0:
    resolution: {integrity: sha512-jDctJ/IVQbZoJykoeHbhXpOlNBqGNcwXJKJog42E5HDPUwQTSdjCHdihjj0DlnheQ7blbT6dHOafNAiS8ooQKA==}
    engines: {node: '>=8'}

  /boolbase/1.0.0:
    resolution: {integrity: sha512-JZOSA7Mo9sNGB8+UjSgzdLtokWAky1zbztM3WRLCbZ70/3cTANmQmOdR7y2g+J0e2WXywy1yS468tY+IruqEww==}

  /bowser/2.11.0:
    resolution: {integrity: sha512-AlcaJBi/pqqJBIQ8U9Mcpc9i8Aqxn88Skv5d+xBX006BY5u8N3mGLHa5Lgppa7L/HfwgwLgZ6NYs+Ag6uUmJRA==}
    dev: false

  /brace-expansion/1.1.11:
    resolution: {integrity: sha512-iCuPHDFgrHX7H2vEI/5xpz07zSHB00TpugqhmYtVmMO6518mCuRMoOYFldEBl0g187ufozdaHgWKcYFb61qGiA==}
    dependencies:
      balanced-match: 1.0.2
      concat-map: 0.0.1

  /brace-expansion/2.0.1:
    resolution: {integrity: sha512-XnAIvQ8eM+kC6aULx6wuQiwVsnzsi9d3WxzV3FpWTGA19F621kwdbsAcFKXgKUHZWsy+mY6iL1sHTxWEFCytDA==}
    dependencies:
      balanced-match: 1.0.2
    dev: false

  /braces/3.0.2:
    resolution: {integrity: sha512-b8um+L1RzM3WDSzvhm6gIz1yfTbBt6YTlcEKAvsmqCZZFw46z626lVj9j1yEPW33H5H+lBQpZMP1k8l+78Ha0A==}
    engines: {node: '>=8'}
    dependencies:
      fill-range: 7.0.1

  /buffer-crc32/0.2.13:
    resolution: {integrity: sha512-VO9Ht/+p3SN7SKWqcrgEzjGbRSJYTx+Q1pTQC0wrWqHx0vpJraQ6GtHx8tvcg1rlK1byhU5gccxgOgj7B0TDkQ==}
    dev: true

  /buffer-equal-constant-time/1.0.1:
    resolution: {integrity: sha512-zRpUiDwd/xk6ADqPMATG8vc9VPrkck7T07OIx0gnjmJAnHnTVXNQG3vfvWNuiZIkwu9KrKdA1iJKfsfTVxE6NA==}
    dev: false

  /buffer-from/1.1.2:
    resolution: {integrity: sha512-E+XQCRwSbaaiChtv6k6Dwgc+bx+Bs6vuKJHHl5kox/BaKbhiXzqQOwK4cO22yElGp2OCmjwVhT3HmxgyPGnJfQ==}

  /buffer/4.9.2:
    resolution: {integrity: sha512-xq+q3SRMOxGivLhBNaUdC64hDTQwejJ+H0T/NB1XMtTVEwNTrfFF3gAxiyW0Bu/xWEGhjVKgUcMhCrUy2+uCWg==}
    dependencies:
      base64-js: 1.5.1
      ieee754: 1.1.13
      isarray: 1.0.0
    dev: true

  /bundle-require/3.1.2_esbuild@0.15.13:
    resolution: {integrity: sha512-Of6l6JBAxiyQ5axFxUM6dYeP/W7X2Sozeo/4EYB9sJhL+dqL7TKjg+shwxp6jlu/6ZSERfsYtIpSJ1/x3XkAEA==}
    engines: {node: ^12.20.0 || ^14.13.1 || >=16.0.0}
    peerDependencies:
      esbuild: '>=0.13'
    dependencies:
      esbuild: 0.15.13
      load-tsconfig: 0.2.3
    dev: true

  /cac/6.7.14:
    resolution: {integrity: sha512-b6Ilus+c3RrdDk+JhLKUAQfzzgLEPy6wcXqS7f/xe1EETvsDP6GORG7SFuOs6cID5YkqchW/LXZbX5bc8j7ZcQ==}
    engines: {node: '>=8'}
    dev: true

  /cacheable-lookup/6.1.0:
    resolution: {integrity: sha512-KJ/Dmo1lDDhmW2XDPMo+9oiy/CeqosPguPCrgcVzKyZrL6pM1gU2GmPY/xo6OQPTUaA/c0kwHuywB4E6nmT9ww==}
    engines: {node: '>=10.6.0'}
    dev: false

  /cacheable-request/7.0.2:
    resolution: {integrity: sha512-pouW8/FmiPQbuGpkXQ9BAPv/Mo5xDGANgSNXzTzJ8DrKGuXOssM4wIQRjfanNRh3Yu5cfYPvcorqbhg2KIJtew==}
    engines: {node: '>=8'}
    dependencies:
      clone-response: 1.0.3
      get-stream: 5.2.0
      http-cache-semantics: 4.1.0
      keyv: 4.3.3
      lowercase-keys: 2.0.0
      normalize-url: 6.1.0
      responselike: 2.0.1
    dev: false

  /call-bind/1.0.2:
    resolution: {integrity: sha512-7O+FbCihrB5WGbFYesctwmTKae6rOiIzmz1icreWJ+0aA7LJfuqhEso2T9ncpcFtzMQtzXf2QGGueWJGTYsqrA==}
    dependencies:
      function-bind: 1.1.1
      get-intrinsic: 1.1.2
    dev: true

  /callsites/3.1.0:
    resolution: {integrity: sha512-P8BjAsXvZS+VIDUI11hHCQEv74YT67YUi5JJFNWIqL235sBmjX4+qx9Muvls5ivyNENctx46xQLQ3aTuE7ssaQ==}
    engines: {node: '>=6'}

  /camelcase/6.3.0:
    resolution: {integrity: sha512-Gmy6FhYlCY7uOElZUSbxo2UCDH8owEk996gkbrpsgGtrJLM3J7jGxl9Ic7Qwwj4ivOE5AWZWRMecDdF7hqGjFA==}
    engines: {node: '>=10'}
    dev: false

  /case/1.6.3:
    resolution: {integrity: sha512-mzDSXIPaFwVDvZAHqZ9VlbyF4yyXRuX6IvB06WvPYkqJVO24kX1PPhv9bfpKNFZyxYFmmgo03HUiD8iklmJYRQ==}
    engines: {node: '>= 0.8.0'}
    dev: false

  /chai/4.3.6:
    resolution: {integrity: sha512-bbcp3YfHCUzMOvKqsztczerVgBKSsEijCySNlHHbX3VG1nskvqjz5Rfso1gGwD6w6oOV3eI60pKuMOV5MV7p3Q==}
    engines: {node: '>=4'}
    dependencies:
      assertion-error: 1.1.0
      check-error: 1.0.2
      deep-eql: 3.0.1
      get-func-name: 2.0.0
      loupe: 2.3.4
      pathval: 1.1.1
      type-detect: 4.0.8
    dev: true

  /chalk/2.4.2:
    resolution: {integrity: sha512-Mti+f9lpJNcwF4tWV8/OrTTtF1gZi+f8FqlyAdouralcFWFQWF2+NgCHShjkCb+IFBLq9buZwE1xckQU4peSuQ==}
    engines: {node: '>=4'}
    dependencies:
      ansi-styles: 3.2.1
      escape-string-regexp: 1.0.5
      supports-color: 5.5.0

  /chalk/4.1.2:
    resolution: {integrity: sha512-oKnbhFyRIXpUuez8iBMmyEa4nbj4IOQyuhc/wy9kY7/WVPcwIO9VA668Pu8RkO7+0G76SLROeyw9CpQ061i4mA==}
    engines: {node: '>=10'}
    dependencies:
      ansi-styles: 4.3.0
      supports-color: 7.2.0
    dev: true

  /chalk/5.0.1:
    resolution: {integrity: sha512-Fo07WOYGqMfCWHOzSXOt2CxDbC6skS/jO9ynEcmpANMoPrD+W1r1K6Vx7iNm+AQmETU1Xr2t+n8nzkV9t6xh3w==}
    engines: {node: ^12.17.0 || ^14.13 || >=16.0.0}
    dev: false

  /check-error/1.0.2:
    resolution: {integrity: sha512-BrgHpW9NURQgzoNyjfq0Wu6VFO6D7IZEmJNdtgNqpzGG8RuNFHt2jQxWlAs4HMe119chBnv+34syEZtc6IhLtA==}
    dev: true

  /chokidar/3.5.3:
    resolution: {integrity: sha512-Dr3sfKRP6oTcjf2JmUmFJfeVMvXBdegxB0iVQ5eb2V10uFJUCAS8OByZdVAyVb8xXNz3GjjTgj9kLWsZTqE6kw==}
    engines: {node: '>= 8.10.0'}
    dependencies:
      anymatch: 3.1.2
      braces: 3.0.2
      glob-parent: 5.1.2
      is-binary-path: 2.1.0
      is-glob: 4.0.3
      normalize-path: 3.0.0
      readdirp: 3.6.0
    optionalDependencies:
      fsevents: 2.3.2

  /clean-stack/2.2.0:
    resolution: {integrity: sha512-4diC9HaTE+KRAMWhDhrGOECgWZxoevMc5TlkObMqNSsVU62PYzXZ/SMTjzyGAFF1YusgxGcSWTEXBhp0CPwQ1A==}
    engines: {node: '>=6'}

  /cli-cursor/3.1.0:
    resolution: {integrity: sha512-I/zHAwsKf9FqGoXM4WWRACob9+SNukZTd94DWF57E4toouRulbCxcUh6RKUEOQlYTHJnzkPMySvPNaaSLNfLZw==}
    engines: {node: '>=8'}
    dependencies:
      restore-cursor: 3.1.0

  /cli-truncate/2.1.0:
    resolution: {integrity: sha512-n8fOixwDD6b/ObinzTrp1ZKFzbgvKZvuz/TvejnLn1aQfC6r52XEx85FmuC+3HI+JM7coBRXUvNqEU2PHVrHpg==}
    engines: {node: '>=8'}
    dependencies:
      slice-ansi: 3.0.0
      string-width: 4.2.3

  /cliui/7.0.4:
    resolution: {integrity: sha512-OcRE68cOsVMXp1Yvonl/fzkQOyjLSu/8bhPDfQt0e0/Eb283TKP20Fs2MqoPsr9SwA595rRCA+QMzYc9nBP+JQ==}
    dependencies:
      string-width: 4.2.3
      strip-ansi: 6.0.1
      wrap-ansi: 7.0.0
    dev: false

  /clone-response/1.0.3:
    resolution: {integrity: sha512-ROoL94jJH2dUVML2Y/5PEDNaSHgeOdSDicUyS7izcF63G6sTc/FTjLub4b8Il9S8S0beOfYt0TaA5qvFK+w0wA==}
    dependencies:
      mimic-response: 1.0.1
    dev: false

  /clone/2.1.2:
    resolution: {integrity: sha512-3Pe/CF1Nn94hyhIYpjtiLhdCoEoz0DqQ+988E9gmeEdQZlojxnOb74wctFyuwWQHzqyf9X7C7MG8juUpqBJT8w==}
    engines: {node: '>=0.8'}
    dev: false

  /cls-hooked/4.2.2:
    resolution: {integrity: sha512-J4Xj5f5wq/4jAvcdgoGsL3G103BtWpZrMo8NEinRltN+xpTZdI+M38pyQqhuFU/P792xkMFvnKSf+Lm81U1bxw==}
    engines: {node: ^4.7 || >=6.9 || >=7.3 || >=8.2.1}
    dependencies:
      async-hook-jl: 1.7.6
      emitter-listener: 1.1.2
      semver: 5.7.1
    dev: false

  /color-convert/1.9.3:
    resolution: {integrity: sha512-QfAUtd+vFdAtFQcC8CCyYt1fYWxSqAiK2cSD6zDB8N3cpsEBAvRxp9zOGg6G/SHHJYAT88/az/IuDGALsNVbGg==}
    dependencies:
      color-name: 1.1.3

  /color-convert/2.0.1:
    resolution: {integrity: sha512-RRECPsj7iu/xb5oKYcsFHSppFNnsj/52OVTRKb4zP5onXwVF3zVmmToNcOfGC+CRDpfK/U584fMg38ZHCaElKQ==}
    engines: {node: '>=7.0.0'}
    dependencies:
      color-name: 1.1.4

  /color-name/1.1.3:
    resolution: {integrity: sha512-72fSenhMw2HZMTVHeCA9KCmpEIbzWiQsjN+BHcBbS9vr1mtt+vJjPdksIBNUmKAW8TFUDPJK5SUU3QhE9NEXDw==}

  /color-name/1.1.4:
    resolution: {integrity: sha512-dOy+3AuW3a2wNbZHIuMZpTcgjGuLU/uBL/ubcZF9OXbDo8ff4O8yVp5Bf0efS8uEoYo5q4Fx7dY9OgQGXgAsQA==}

  /colorette/2.0.19:
    resolution: {integrity: sha512-3tlv/dIP7FWvj3BsbHrGLJ6l/oKh1O3TcgBqMn+yyCagOxc23fyzDS6HypQbgxWbkpDnf52p1LuR4eWDQ/K9WQ==}

  /commander/2.20.3:
    resolution: {integrity: sha512-GpVkmM8vF2vQUkj2LvZmD35JxeJOLCwJ9cUkugyk2nuhbv3+mJvpLYYt+0+USMxE+oj+ey/lJEnhZw75x/OMcQ==}
    dev: false

  /commander/3.0.2:
    resolution: {integrity: sha512-Gar0ASD4BDyKC4hl4DwHqDrmvjoxWKZigVnAbn5H1owvm4CxCPdb0HQDehwNYMJpla5+M2tPmPARzhtYuwpHow==}
    dev: true

  /commander/4.1.1:
    resolution: {integrity: sha512-NOKm8xhkzAjzFx8B2v5OAHT+u5pRQc2UCa2Vq9jYL/31o2wi9mxBA7LIFs3sV5VSC49z6pEhfbMULvShKj26WA==}
    engines: {node: '>= 6'}
    dev: true

  /commander/6.2.1:
    resolution: {integrity: sha512-U7VdrJFnJgo4xjrHpTzu0yrHPGImdsmD95ZlgYSEajAn2JKzDhDTPG9kBTefmObL2w/ngeZnilk+OV9CG3d7UA==}
    engines: {node: '>= 6'}
    dev: false

  /commander/7.2.0:
    resolution: {integrity: sha512-QrWXB+ZQSVPmIWIhtEO9H+gwHaMGYiF5ChvoJ+K9ZGHG/sVsa6yiesAD1GC/x46sET00Xlwo1u49RVVVzvcSkw==}
    engines: {node: '>= 10'}

  /commander/9.4.0:
    resolution: {integrity: sha512-sRPT+umqkz90UA8M1yqYfnHlZA7fF6nSphDtxeywPZ49ysjxDQybzk13CL+mXekDRG92skbcqCLVovuCusNmFw==}
    engines: {node: ^12.20.0 || >=14}
    dev: false

  /compress-brotli/1.3.8:
    resolution: {integrity: sha512-lVcQsjhxhIXsuupfy9fmZUFtAIdBmXA7EGY6GBdgZ++qkM9zG4YFT8iU7FoBxzryNDMOpD1HIFHUSX4D87oqhQ==}
    engines: {node: '>= 12'}
    dependencies:
      '@types/json-buffer': 3.0.0
      json-buffer: 3.0.1
    dev: false

  /compute-cosine-similarity/1.0.0:
    resolution: {integrity: sha512-jPdqVMT8Im6jS+THoDBDKZlGg32g7QeXOiBXeuiMXVEV5Tg8z38Qpvg08mt2qRy9j/H0m6w/VDoKBJ7w7F/sKg==}
    dependencies:
      compute-dot: 1.1.0
      compute-l2norm: 1.1.0
      validate.io-array: 1.0.6
      validate.io-function: 1.0.2
    dev: false

  /compute-dot/1.1.0:
    resolution: {integrity: sha512-L5Ocet4DdMrXboss13K59OK23GXjiSia7+7Ukc7q4Bl+RVpIXK2W9IHMbWDZkh+JUEvJAwOKRaJDiFUa1LTnJg==}
    dependencies:
      validate.io-array: 1.0.6
      validate.io-function: 1.0.2
    dev: false

  /compute-l2norm/1.1.0:
    resolution: {integrity: sha512-6EHh1Elj90eU28SXi+h2PLnTQvZmkkHWySpoFz+WOlVNLz3DQoC4ISUHSV9n5jMxPHtKGJ01F4uu2PsXBB8sSg==}
    dependencies:
      validate.io-array: 1.0.6
      validate.io-function: 1.0.2
    dev: false

  /concat-map/0.0.1:
    resolution: {integrity: sha512-/Srv4dswyQNBfohGpz9o6Yb3Gz3SrUDqBH5rTuhGR7ahtlbYKnVxw2bCFMRljaA7EXHaXZ8wsHdodFvbkhKmqg==}

  /constructs/10.1.75:
    resolution: {integrity: sha512-3LJz3XQFcp4Rmj7I3kjVze97hS1aQAAJjLldgkpQ6gL6dsPnN3RNEVIG+uwdSluZZQICF8T9GX0oJalj2jWLJg==}
    engines: {node: '>= 14.17.0'}
    dev: false

  /cookie/0.5.0:
    resolution: {integrity: sha512-YZ3GUyn/o8gfKJlnlX7g7xq4gyO6OSuhGPKaaGssGB2qgDUS0gPgtTvoyZLTt9Ab6dC4hfc9dV5arkvc/OCmrw==}
    engines: {node: '>= 0.6'}

  /cosmiconfig/7.1.0:
    resolution: {integrity: sha512-AdmX6xUzdNASswsFtmwSt7Vj8po9IuqXm0UXz7QKPuEUmPB4XyjGfaAr2PSuELMwkRMVH1EpIkX5bTZGRB3eCA==}
    engines: {node: '>=10'}
    dependencies:
      '@types/parse-json': 4.0.0
      import-fresh: 3.3.0
      parse-json: 5.2.0
      path-type: 4.0.0
      yaml: 1.10.2
    dev: false

  /cropperjs/1.5.12:
    resolution: {integrity: sha512-re7UdjE5UnwdrovyhNzZ6gathI4Rs3KGCBSc8HCIjUo5hO42CtzyblmWLj6QWVw7huHyDMfpKxhiO2II77nhDw==}
    dev: false

  /cross-spawn/7.0.3:
    resolution: {integrity: sha512-iRDPJKUPVEND7dHPO8rkbOnPpyDygcDFtWjpeWNCgy8WP2rXcxXL8TskReQl6OrB2G7+UJrags1q15Fudc7G6w==}
    engines: {node: '>= 8'}
    dependencies:
      path-key: 3.1.1
      shebang-command: 2.0.0
      which: 2.0.2
    dev: true

  /css-select/4.3.0:
    resolution: {integrity: sha512-wPpOYtnsVontu2mODhA19JrqWxNsfdatRKd64kmpRbQgh1KtItko5sTnEpPdpSaJszTOhEMlF/RPz28qj4HqhQ==}
    dependencies:
      boolbase: 1.0.0
      css-what: 6.1.0
      domhandler: 4.3.1
      domutils: 2.8.0
      nth-check: 2.1.1

  /css-tree/1.1.3:
    resolution: {integrity: sha512-tRpdppF7TRazZrjJ6v3stzv93qxRcSsFmW6cX0Zm2NVKpxE1WV1HblnghVv9TreireHkqI/VDEsfolRF1p6y7Q==}
    engines: {node: '>=8.0.0'}
    dependencies:
      mdn-data: 2.0.14
      source-map: 0.6.1

  /css-what/6.1.0:
    resolution: {integrity: sha512-HTUrgRJ7r4dsZKU6GjmpfRK1O76h97Z8MfS1G0FozR+oF2kG6Vfe8JE6zwrkbxigziPHinCJ+gCPjA9EaBDtRw==}
    engines: {node: '>= 6'}

  /css/3.0.0:
    resolution: {integrity: sha512-DG9pFfwOrzc+hawpmqX/dHYHJG+Bsdb0klhyi1sDneOgGOXy9wQIC8hzyVp1e4NRYDBdxcylvywPkkXCHAzTyQ==}
    dependencies:
      inherits: 2.0.4
      source-map: 0.6.1
      source-map-resolve: 0.6.0
    dev: true

  /csso/4.2.0:
    resolution: {integrity: sha512-wvlcdIbf6pwKEk7vHj8/Bkc0B4ylXZruLvOgs9doS5eOsOpuodOV2zJChSpkp+pRpYQLQMeF04nr3Z68Sta9jA==}
    engines: {node: '>=8.0.0'}
    dependencies:
      css-tree: 1.1.3

  /d3-array/3.2.0:
    resolution: {integrity: sha512-3yXFQo0oG3QCxbF06rMPFyGRMGJNS7NvsV1+2joOjbBE+9xvWQ8+GcMJAjRCzw06zQ3/arXeJgbPYcjUCuC+3g==}
    engines: {node: '>=12'}
    dependencies:
      internmap: 2.0.3
    dev: false

  /d3-geo/3.0.1:
    resolution: {integrity: sha512-Wt23xBych5tSy9IYAM1FR2rWIBFWa52B/oF/GYe5zbdHrg08FU8+BuI6X4PvTwPDdqdAdq04fuWJpELtsaEjeA==}
    engines: {node: '>=12'}
    dependencies:
      d3-array: 3.2.0
    dev: false

  /data-uri-to-buffer/4.0.0:
    resolution: {integrity: sha512-Vr3mLBA8qWmcuschSLAOogKgQ/Jwxulv3RNE4FXnYWRGujzrRWQI4m12fQqRkwX06C0KanhLr4hK+GydchZsaA==}
    engines: {node: '>= 12'}
    dev: true

  /dateformat/4.6.3:
    resolution: {integrity: sha512-2P0p0pFGzHS5EMnhdxQi7aJN+iMheud0UhG4dlE1DLAlvL8JHjJJTX/CSm4JXwV0Ka5nGk3zC5mcb5bUQUxxMA==}
    dev: false

  /debug/2.6.9:
    resolution: {integrity: sha512-bC7ElrdJaJnPbAP+1EotYvqZsb3ecl5wi6Bfi6BJTUcNowp6cvspg0jXznRTKDjm/E7AdgFBVeAPVMNcKGsHMA==}
    peerDependencies:
      supports-color: '*'
    peerDependenciesMeta:
      supports-color:
        optional: true
    dependencies:
      ms: 2.0.0
    dev: true

  /debug/3.2.7:
    resolution: {integrity: sha512-CFjzYYAi4ThfiQvizrFQevTTXHtnCqWfe7x1AhgEscTz6ZbLbfoLRLPugTQyBth6f8ZERVUSyWHFD/7Wu4t1XQ==}
    peerDependencies:
      supports-color: '*'
    peerDependenciesMeta:
      supports-color:
        optional: true
    dependencies:
      ms: 2.1.2
    dev: true

  /debug/4.3.4:
    resolution: {integrity: sha512-PRWFHuSU3eDtQJPvnNY7Jcket1j0t5OuOsFzPPzsekD52Zl8qUfFIPEiswXqIvHWGVHOgX+7G/vCNNhehwxfkQ==}
    engines: {node: '>=6.0'}
    peerDependencies:
      supports-color: '*'
    peerDependenciesMeta:
      supports-color:
        optional: true
    dependencies:
      ms: 2.1.2

  /decode-uri-component/0.2.0:
    resolution: {integrity: sha512-hjf+xovcEn31w/EUYdTXQh/8smFL/dzYjohQGEIgjyNavaJfBY2p5F527Bo1VPATxv0VYTUC2bOcXvqFwk78Og==}
    engines: {node: '>=0.10'}
    dev: true

  /decompress-response/6.0.0:
    resolution: {integrity: sha512-aW35yZM6Bb/4oJlZncMH2LCoZtJXTRxES17vE3hoRiowU2kWHaJKFkSBDnDR+cm9J+9QhXmREyIfv0pji9ejCQ==}
    engines: {node: '>=10'}
    dependencies:
      mimic-response: 3.1.0
    dev: false

  /deep-eql/3.0.1:
    resolution: {integrity: sha512-+QeIQyN5ZuO+3Uk5DYh6/1eKO0m0YmJFGNmFHGACpf1ClL1nmlV/p4gNgbl2pJGxgXb4faqo6UE+M5ACEMyVcw==}
    engines: {node: '>=0.12'}
    dependencies:
      type-detect: 4.0.8
    dev: true

  /deep-is/0.1.4:
    resolution: {integrity: sha512-oIPzksmTg4/MriiaYGO+okXDT7ztn/w3Eptv/+gSIdMdKsJo0u4CfYNFJPy+4SKMuCqGw2wxnA+URMg3t8a/bQ==}
    dev: true

  /deepmerge/4.2.2:
    resolution: {integrity: sha512-FJ3UgI4gIl+PHZm53knsuSFpE+nESMr7M4v9QcgB7S63Kj/6WqMiFQJpBBYz1Pt+66bZpP3Q7Lye0Oo9MPKEdg==}
    engines: {node: '>=0.10.0'}
    dev: true

  /defer-to-connect/2.0.1:
    resolution: {integrity: sha512-4tvttepXG1VaYGrRibk5EwJd1t4udunSOVMdLSAL6mId1ix438oPwPZMALY41FCijukO1L0twNcGsdzS7dHgDg==}
    engines: {node: '>=10'}
    dev: false

  /define-properties/1.1.4:
    resolution: {integrity: sha512-uckOqKcfaVvtBdsVkdPv3XjveQJsNQqmhXgRi8uhvWWuPYZCNlzT8qAyblUgNoXdHdjMTzAqeGjAoli8f+bzPA==}
    engines: {node: '>= 0.4'}
    dependencies:
      has-property-descriptors: 1.0.0
      object-keys: 1.1.1
    dev: true

  /depcheck/1.4.3:
    resolution: {integrity: sha512-vy8xe1tlLFu7t4jFyoirMmOR7x7N601ubU9Gkifyr9z8rjBFtEdWHDBMqXyk6OkK+94NXutzddVXJuo0JlUQKQ==}
    engines: {node: '>=10'}
    hasBin: true
    dependencies:
      '@babel/parser': 7.16.4
      '@babel/traverse': 7.20.1
      '@vue/compiler-sfc': 3.2.45
      camelcase: 6.3.0
      cosmiconfig: 7.1.0
      debug: 4.3.4
      deps-regex: 0.1.4
      ignore: 5.2.0
      is-core-module: 2.10.0
      js-yaml: 3.14.1
      json5: 2.2.1
      lodash: 4.17.21
      minimatch: 3.1.2
      multimatch: 5.0.0
      please-upgrade-node: 3.2.0
      query-ast: 1.0.4
      readdirp: 3.6.0
      require-package-name: 2.0.1
      resolve: 1.22.1
      sass: 1.56.1
      scss-parser: 1.0.5
      semver: 7.3.8
      yargs: 16.2.0
    transitivePeerDependencies:
      - supports-color
    dev: false

  /deps-regex/0.1.4:
    resolution: {integrity: sha512-3tzwGYogSJi8HoG93R5x9NrdefZQOXgHgGih/7eivloOq6yC6O+yoFxZnkgP661twvfILONfoKRdF9GQOGx2RA==}
    dev: false

  /detect-indent/6.1.0:
    resolution: {integrity: sha512-reYkTUJAZb9gUuZ2RvVCNhVHdg62RHnJ7WJl8ftMi4diZ6NWlciOzQN88pUhSELEwflJht4oQDv0F0BMlwaYtA==}
    engines: {node: '>=8'}
    dev: true

  /devalue/2.0.1:
    resolution: {integrity: sha512-I2TiqT5iWBEyB8GRfTDP0hiLZ0YeDJZ+upDxjBfOC2lebO5LezQMv7QvIUTzdb64jQyAKLf1AHADtGN+jw6v8Q==}
    dev: true

  /dir-glob/3.0.1:
    resolution: {integrity: sha512-WkrWp9GR4KXfKGYzOLmTuGVi1UWFfws377n9cc55/tb6DuqyF6pcQ5AbiHEshaDpY9v6oaSr2XCDidGmMwdzIA==}
    engines: {node: '>=8'}
    dependencies:
      path-type: 4.0.0

  /doctrine/2.1.0:
    resolution: {integrity: sha512-35mSku4ZXK0vfCuHEDAwt55dg2jNajHZ1odvF+8SSr82EsZY4QmXfuWso8oEd8zRhVObSN18aM0CjSdoBX7zIw==}
    engines: {node: '>=0.10.0'}
    dependencies:
      esutils: 2.0.3
    dev: true

  /doctrine/3.0.0:
    resolution: {integrity: sha512-yS+Q5i3hBf7GBkd4KG8a7eBNNWNGLTaEwwYWUijIYM7zrlYDM0BFXHjjPWlWZ1Rg7UaddZeIDmi9jF3HmqiQ2w==}
    engines: {node: '>=6.0.0'}
    dependencies:
      esutils: 2.0.3
    dev: true

  /dom-serializer/1.4.1:
    resolution: {integrity: sha512-VHwB3KfrcOOkelEG2ZOfxqLZdfkil8PtJi4P8N2MMXucZq2yLp75ClViUlOVwyoHEDjYU433Aq+5zWP61+RGag==}
    dependencies:
      domelementtype: 2.3.0
      domhandler: 4.3.1
      entities: 2.2.0

  /domelementtype/2.3.0:
    resolution: {integrity: sha512-OLETBj6w0OsagBwdXnPdN0cnMfF9opN69co+7ZrbfPGrdpPVNBUj02spi6B1N7wChLQiPn4CSH/zJvXw56gmHw==}

  /domhandler/4.3.1:
    resolution: {integrity: sha512-GrwoxYN+uWlzO8uhUXRl0P+kHE4GtVPfYzVLcUxPL7KNdHKj66vvlhiweIHqYYXWlw+T8iLMp42Lm67ghw4WMQ==}
    engines: {node: '>= 4'}
    dependencies:
      domelementtype: 2.3.0

  /domutils/2.8.0:
    resolution: {integrity: sha512-w96Cjofp72M5IIhpjgobBimYEfoPjx1Vx0BSX9P30WBdZW2WIKU0T1Bd0kz2eNZ9ikjKgHbEyKx8BB6H1L3h3A==}
    dependencies:
      dom-serializer: 1.4.1
      domelementtype: 2.3.0
      domhandler: 4.3.1

  /dotenv-cli/6.0.0:
    resolution: {integrity: sha512-qXlCOi3UMDhCWFKe0yq5sg3X+pJAz+RQDiFN38AMSbUrnY3uZshSfDJUAge951OS7J9gwLZGfsBlWRSOYz/TRg==}
    hasBin: true
    dependencies:
      cross-spawn: 7.0.3
      dotenv: 16.0.1
      dotenv-expand: 8.0.3
      minimist: 1.2.6
    dev: true

  /dotenv-expand/8.0.3:
    resolution: {integrity: sha512-SErOMvge0ZUyWd5B0NXMQlDkN+8r+HhVUsxgOO7IoPDOdDRD2JjExpN6y3KnFR66jsJMwSn1pqIivhU5rcJiNg==}
    engines: {node: '>=12'}
    dev: true

  /dotenv/16.0.1:
    resolution: {integrity: sha512-1K6hR6wtk2FviQ4kEiSjFiH5rpzEVi8WW0x96aztHVMhEspNpc4DVOUTEHtEva5VThQ8IaBX1Pe4gSzpVVUsKQ==}
    engines: {node: '>=12'}

  /ecdsa-sig-formatter/1.0.11:
    resolution: {integrity: sha512-nagl3RYrbNv6kQkeJIpt6NJZy8twLB/2vtz6yN9Z4vRKHN4/QZJIEbqohALSgwKdnksuY3k5Addp5lg8sVoVcQ==}
    dependencies:
      safe-buffer: 5.2.1
    dev: false

  /emitter-listener/1.1.2:
    resolution: {integrity: sha512-Bt1sBAGFHY9DKY+4/2cV6izcKJUf5T7/gkdmkxzX/qv9CcGH8xSwVRW5mtX03SWJtRTWSOpzCuWN9rBFYZepZQ==}
    dependencies:
      shimmer: 1.2.1
    dev: false

  /emoji-regex/8.0.0:
    resolution: {integrity: sha512-MSjYzcWNOA0ewAHpz0MxpYFvwg6yjy1NG3xteoqz644VCo/RPgnr1/GGt+ic3iJTzQ8Eu3TdM14SawnVUmGE6A==}

  /end-of-stream/1.4.4:
    resolution: {integrity: sha512-+uw1inIHVPQoaVuHzRyXd21icM+cnt4CzD5rW+NC1wjOUSTOs+Te7FOv7AhN7vS9x/oIyhLP5PR1H+phQAHu5Q==}
    dependencies:
      once: 1.4.0
    dev: false

  /enquirer/2.3.6:
    resolution: {integrity: sha512-yjNnPr315/FjS4zIsUxYguYUPP2e1NK4d7E7ZOLiyYCcbFBiTMyID+2wvm2w6+pZ/odMA7cRkjhsPbltwBOrLg==}
    engines: {node: '>=8.6'}
    dependencies:
      ansi-colors: 4.1.3
    dev: true

  /entities/2.2.0:
    resolution: {integrity: sha512-p92if5Nz619I0w+akJrLZH0MX0Pb5DX39XOwQTtXSdQQOaYH03S1uIQp4mhOZtAXrxq4ViO67YTiLBo2638o9A==}

  /error-ex/1.3.2:
    resolution: {integrity: sha512-7dFHNmqeFSEt2ZBsCriorKnn3Z2pj+fd9kmI6QoWw4//DL+icEBfc0U7qJCisqrTsKTjw4fNFy2pW9OqStD84g==}
    dependencies:
      is-arrayish: 0.2.1
    dev: false

  /es-abstract/1.20.1:
    resolution: {integrity: sha512-WEm2oBhfoI2sImeM4OF2zE2V3BYdSF+KnSi9Sidz51fQHd7+JuF8Xgcj9/0o+OWeIeIS/MiuNnlruQrJf16GQA==}
    engines: {node: '>= 0.4'}
    dependencies:
      call-bind: 1.0.2
      es-to-primitive: 1.2.1
      function-bind: 1.1.1
      function.prototype.name: 1.1.5
      get-intrinsic: 1.1.2
      get-symbol-description: 1.0.0
      has: 1.0.3
      has-property-descriptors: 1.0.0
      has-symbols: 1.0.3
      internal-slot: 1.0.3
      is-callable: 1.2.4
      is-negative-zero: 2.0.2
      is-regex: 1.1.4
      is-shared-array-buffer: 1.0.2
      is-string: 1.0.7
      is-weakref: 1.0.2
      object-inspect: 1.12.2
      object-keys: 1.1.1
      object.assign: 4.1.3
      regexp.prototype.flags: 1.4.3
      string.prototype.trimend: 1.0.5
      string.prototype.trimstart: 1.0.5
      unbox-primitive: 1.0.2
    dev: true

  /es-shim-unscopables/1.0.0:
    resolution: {integrity: sha512-Jm6GPcCdC30eMLbZ2x8z2WuRwAws3zTBBKuusffYVUrNj/GVSUAZ+xKMaUpfNDR5IbyNA5LJbaecoUVbmUcB1w==}
    dependencies:
      has: 1.0.3
    dev: true

  /es-to-primitive/1.2.1:
    resolution: {integrity: sha512-QCOllgZJtaUo9miYBcLChTUaHNjJF3PYs1VidD7AwiEj1kYxKeQTctLAezAOH5ZKRH0g2IgPn6KwB4IT8iRpvA==}
    engines: {node: '>= 0.4'}
    dependencies:
      is-callable: 1.2.4
      is-date-object: 1.0.5
      is-symbol: 1.0.4
    dev: true

  /es6-promise/3.3.1:
    resolution: {integrity: sha512-SOp9Phqvqn7jtEUxPWdWfWoLmyt2VaJ6MpvP9Comy1MceMXqE6bxvaTu4iaxpYYPzhny28Lc+M87/c2cPK6lDg==}
    dev: true

  /esbuild-android-64/0.14.54:
    resolution: {integrity: sha512-Tz2++Aqqz0rJ7kYBfz+iqyE3QMycD4vk7LBRyWaAVFgFtQ/O8EJOnVmTOiDWYZ/uYzB4kvP+bqejYdVKzE5lAQ==}
    engines: {node: '>=12'}
    cpu: [x64]
    os: [android]
    requiresBuild: true
    optional: true

  /esbuild-android-64/0.15.13:
    resolution: {integrity: sha512-yRorukXBlokwTip+Sy4MYskLhJsO0Kn0/Fj43s1krVblfwP+hMD37a4Wmg139GEsMLl+vh8WXp2mq/cTA9J97g==}
    engines: {node: '>=12'}
    cpu: [x64]
    os: [android]
    requiresBuild: true
    optional: true

  /esbuild-android-arm64/0.14.54:
    resolution: {integrity: sha512-F9E+/QDi9sSkLaClO8SOV6etqPd+5DgJje1F9lOWoNncDdOBL2YF59IhsWATSt0TLZbYCf3pNlTHvVV5VfHdvg==}
    engines: {node: '>=12'}
    cpu: [arm64]
    os: [android]
    requiresBuild: true
    optional: true

  /esbuild-android-arm64/0.15.13:
    resolution: {integrity: sha512-TKzyymLD6PiVeyYa4c5wdPw87BeAiTXNtK6amWUcXZxkV51gOk5u5qzmDaYSwiWeecSNHamFsaFjLoi32QR5/w==}
    engines: {node: '>=12'}
    cpu: [arm64]
    os: [android]
    requiresBuild: true
    optional: true

  /esbuild-darwin-64/0.14.54:
    resolution: {integrity: sha512-jtdKWV3nBviOd5v4hOpkVmpxsBy90CGzebpbO9beiqUYVMBtSc0AL9zGftFuBon7PNDcdvNCEuQqw2x0wP9yug==}
    engines: {node: '>=12'}
    cpu: [x64]
    os: [darwin]
    requiresBuild: true
    optional: true

  /esbuild-darwin-64/0.15.13:
    resolution: {integrity: sha512-WAx7c2DaOS6CrRcoYCgXgkXDliLnFv3pQLV6GeW1YcGEZq2Gnl8s9Pg7ahValZkpOa0iE/ojRVQ87sbUhF1Cbg==}
    engines: {node: '>=12'}
    cpu: [x64]
    os: [darwin]
    requiresBuild: true
    optional: true

  /esbuild-darwin-arm64/0.14.54:
    resolution: {integrity: sha512-OPafJHD2oUPyvJMrsCvDGkRrVCar5aVyHfWGQzY1dWnzErjrDuSETxwA2HSsyg2jORLY8yBfzc1MIpUkXlctmw==}
    engines: {node: '>=12'}
    cpu: [arm64]
    os: [darwin]
    requiresBuild: true
    optional: true

  /esbuild-darwin-arm64/0.15.13:
    resolution: {integrity: sha512-U6jFsPfSSxC3V1CLiQqwvDuj3GGrtQNB3P3nNC3+q99EKf94UGpsG9l4CQ83zBs1NHrk1rtCSYT0+KfK5LsD8A==}
    engines: {node: '>=12'}
    cpu: [arm64]
    os: [darwin]
    requiresBuild: true
    optional: true

  /esbuild-freebsd-64/0.14.54:
    resolution: {integrity: sha512-OKwd4gmwHqOTp4mOGZKe/XUlbDJ4Q9TjX0hMPIDBUWWu/kwhBAudJdBoxnjNf9ocIB6GN6CPowYpR/hRCbSYAg==}
    engines: {node: '>=12'}
    cpu: [x64]
    os: [freebsd]
    requiresBuild: true
    optional: true

  /esbuild-freebsd-64/0.15.13:
    resolution: {integrity: sha512-whItJgDiOXaDG/idy75qqevIpZjnReZkMGCgQaBWZuKHoElDJC1rh7MpoUgupMcdfOd+PgdEwNQW9DAE6i8wyA==}
    engines: {node: '>=12'}
    cpu: [x64]
    os: [freebsd]
    requiresBuild: true
    optional: true

  /esbuild-freebsd-arm64/0.14.54:
    resolution: {integrity: sha512-sFwueGr7OvIFiQT6WeG0jRLjkjdqWWSrfbVwZp8iMP+8UHEHRBvlaxL6IuKNDwAozNUmbb8nIMXa7oAOARGs1Q==}
    engines: {node: '>=12'}
    cpu: [arm64]
    os: [freebsd]
    requiresBuild: true
    optional: true

  /esbuild-freebsd-arm64/0.15.13:
    resolution: {integrity: sha512-6pCSWt8mLUbPtygv7cufV0sZLeylaMwS5Fznj6Rsx9G2AJJsAjQ9ifA+0rQEIg7DwJmi9it+WjzNTEAzzdoM3Q==}
    engines: {node: '>=12'}
    cpu: [arm64]
    os: [freebsd]
    requiresBuild: true
    optional: true

  /esbuild-linux-32/0.14.54:
    resolution: {integrity: sha512-1ZuY+JDI//WmklKlBgJnglpUL1owm2OX+8E1syCD6UAxcMM/XoWd76OHSjl/0MR0LisSAXDqgjT3uJqT67O3qw==}
    engines: {node: '>=12'}
    cpu: [ia32]
    os: [linux]
    requiresBuild: true
    optional: true

  /esbuild-linux-32/0.15.13:
    resolution: {integrity: sha512-VbZdWOEdrJiYApm2kkxoTOgsoCO1krBZ3quHdYk3g3ivWaMwNIVPIfEE0f0XQQ0u5pJtBsnk2/7OPiCFIPOe/w==}
    engines: {node: '>=12'}
    cpu: [ia32]
    os: [linux]
    requiresBuild: true
    optional: true

  /esbuild-linux-64/0.14.54:
    resolution: {integrity: sha512-EgjAgH5HwTbtNsTqQOXWApBaPVdDn7XcK+/PtJwZLT1UmpLoznPd8c5CxqsH2dQK3j05YsB3L17T8vE7cp4cCg==}
    engines: {node: '>=12'}
    cpu: [x64]
    os: [linux]
    requiresBuild: true
    optional: true

  /esbuild-linux-64/0.15.13:
    resolution: {integrity: sha512-rXmnArVNio6yANSqDQlIO4WiP+Cv7+9EuAHNnag7rByAqFVuRusLbGi2697A5dFPNXoO//IiogVwi3AdcfPC6A==}
    engines: {node: '>=12'}
    cpu: [x64]
    os: [linux]
    requiresBuild: true
    optional: true

  /esbuild-linux-arm/0.14.54:
    resolution: {integrity: sha512-qqz/SjemQhVMTnvcLGoLOdFpCYbz4v4fUo+TfsWG+1aOu70/80RV6bgNpR2JCrppV2moUQkww+6bWxXRL9YMGw==}
    engines: {node: '>=12'}
    cpu: [arm]
    os: [linux]
    requiresBuild: true
    optional: true

  /esbuild-linux-arm/0.15.13:
    resolution: {integrity: sha512-Ac6LpfmJO8WhCMQmO253xX2IU2B3wPDbl4IvR0hnqcPrdfCaUa2j/lLMGTjmQ4W5JsJIdHEdW12dG8lFS0MbxQ==}
    engines: {node: '>=12'}
    cpu: [arm]
    os: [linux]
    requiresBuild: true
    optional: true

  /esbuild-linux-arm64/0.14.54:
    resolution: {integrity: sha512-WL71L+0Rwv+Gv/HTmxTEmpv0UgmxYa5ftZILVi2QmZBgX3q7+tDeOQNqGtdXSdsL8TQi1vIaVFHUPDe0O0kdig==}
    engines: {node: '>=12'}
    cpu: [arm64]
    os: [linux]
    requiresBuild: true
    optional: true

  /esbuild-linux-arm64/0.15.13:
    resolution: {integrity: sha512-alEMGU4Z+d17U7KQQw2IV8tQycO6T+rOrgW8OS22Ua25x6kHxoG6Ngry6Aq6uranC+pNWNMB6aHFPh7aTQdORQ==}
    engines: {node: '>=12'}
    cpu: [arm64]
    os: [linux]
    requiresBuild: true
    optional: true

  /esbuild-linux-mips64le/0.14.54:
    resolution: {integrity: sha512-qTHGQB8D1etd0u1+sB6p0ikLKRVuCWhYQhAHRPkO+OF3I/iSlTKNNS0Lh2Oc0g0UFGguaFZZiPJdJey3AGpAlw==}
    engines: {node: '>=12'}
    cpu: [mips64el]
    os: [linux]
    requiresBuild: true
    optional: true

  /esbuild-linux-mips64le/0.15.13:
    resolution: {integrity: sha512-47PgmyYEu+yN5rD/MbwS6DxP2FSGPo4Uxg5LwIdxTiyGC2XKwHhHyW7YYEDlSuXLQXEdTO7mYe8zQ74czP7W8A==}
    engines: {node: '>=12'}
    cpu: [mips64el]
    os: [linux]
    requiresBuild: true
    optional: true

  /esbuild-linux-ppc64le/0.14.54:
    resolution: {integrity: sha512-j3OMlzHiqwZBDPRCDFKcx595XVfOfOnv68Ax3U4UKZ3MTYQB5Yz3X1mn5GnodEVYzhtZgxEBidLWeIs8FDSfrQ==}
    engines: {node: '>=12'}
    cpu: [ppc64]
    os: [linux]
    requiresBuild: true
    optional: true

  /esbuild-linux-ppc64le/0.15.13:
    resolution: {integrity: sha512-z6n28h2+PC1Ayle9DjKoBRcx/4cxHoOa2e689e2aDJSaKug3jXcQw7mM+GLg+9ydYoNzj8QxNL8ihOv/OnezhA==}
    engines: {node: '>=12'}
    cpu: [ppc64]
    os: [linux]
    requiresBuild: true
    optional: true

  /esbuild-linux-riscv64/0.14.54:
    resolution: {integrity: sha512-y7Vt7Wl9dkOGZjxQZnDAqqn+XOqFD7IMWiewY5SPlNlzMX39ocPQlOaoxvT4FllA5viyV26/QzHtvTjVNOxHZg==}
    engines: {node: '>=12'}
    cpu: [riscv64]
    os: [linux]
    requiresBuild: true
    optional: true

  /esbuild-linux-riscv64/0.15.13:
    resolution: {integrity: sha512-+Lu4zuuXuQhgLUGyZloWCqTslcCAjMZH1k3Xc9MSEJEpEFdpsSU0sRDXAnk18FKOfEjhu4YMGaykx9xjtpA6ow==}
    engines: {node: '>=12'}
    cpu: [riscv64]
    os: [linux]
    requiresBuild: true
    optional: true

  /esbuild-linux-s390x/0.14.54:
    resolution: {integrity: sha512-zaHpW9dziAsi7lRcyV4r8dhfG1qBidQWUXweUjnw+lliChJqQr+6XD71K41oEIC3Mx1KStovEmlzm+MkGZHnHA==}
    engines: {node: '>=12'}
    cpu: [s390x]
    os: [linux]
    requiresBuild: true
    optional: true

  /esbuild-linux-s390x/0.15.13:
    resolution: {integrity: sha512-BMeXRljruf7J0TMxD5CIXS65y7puiZkAh+s4XFV9qy16SxOuMhxhVIXYLnbdfLrsYGFzx7U9mcdpFWkkvy/Uag==}
    engines: {node: '>=12'}
    cpu: [s390x]
    os: [linux]
    requiresBuild: true
    optional: true

  /esbuild-netbsd-64/0.14.54:
    resolution: {integrity: sha512-PR01lmIMnfJTgeU9VJTDY9ZerDWVFIUzAtJuDHwwceppW7cQWjBBqP48NdeRtoP04/AtO9a7w3viI+PIDr6d+w==}
    engines: {node: '>=12'}
    cpu: [x64]
    os: [netbsd]
    requiresBuild: true
    optional: true

  /esbuild-netbsd-64/0.15.13:
    resolution: {integrity: sha512-EHj9QZOTel581JPj7UO3xYbltFTYnHy+SIqJVq6yd3KkCrsHRbapiPb0Lx3EOOtybBEE9EyqbmfW1NlSDsSzvQ==}
    engines: {node: '>=12'}
    cpu: [x64]
    os: [netbsd]
    requiresBuild: true
    optional: true

  /esbuild-openbsd-64/0.14.54:
    resolution: {integrity: sha512-Qyk7ikT2o7Wu76UsvvDS5q0amJvmRzDyVlL0qf5VLsLchjCa1+IAvd8kTBgUxD7VBUUVgItLkk609ZHUc1oCaw==}
    engines: {node: '>=12'}
    cpu: [x64]
    os: [openbsd]
    requiresBuild: true
    optional: true

  /esbuild-openbsd-64/0.15.13:
    resolution: {integrity: sha512-nkuDlIjF/sfUhfx8SKq0+U+Fgx5K9JcPq1mUodnxI0x4kBdCv46rOGWbuJ6eof2n3wdoCLccOoJAbg9ba/bT2w==}
    engines: {node: '>=12'}
    cpu: [x64]
    os: [openbsd]
    requiresBuild: true
    optional: true

  /esbuild-sunos-64/0.14.54:
    resolution: {integrity: sha512-28GZ24KmMSeKi5ueWzMcco6EBHStL3B6ubM7M51RmPwXQGLe0teBGJocmWhgwccA1GeFXqxzILIxXpHbl9Q/Kw==}
    engines: {node: '>=12'}
    cpu: [x64]
    os: [sunos]
    requiresBuild: true
    optional: true

  /esbuild-sunos-64/0.15.13:
    resolution: {integrity: sha512-jVeu2GfxZQ++6lRdY43CS0Tm/r4WuQQ0Pdsrxbw+aOrHQPHV0+LNOLnvbN28M7BSUGnJnHkHm2HozGgNGyeIRw==}
    engines: {node: '>=12'}
    cpu: [x64]
    os: [sunos]
    requiresBuild: true
    optional: true

  /esbuild-windows-32/0.14.54:
    resolution: {integrity: sha512-T+rdZW19ql9MjS7pixmZYVObd9G7kcaZo+sETqNH4RCkuuYSuv9AGHUVnPoP9hhuE1WM1ZimHz1CIBHBboLU7w==}
    engines: {node: '>=12'}
    cpu: [ia32]
    os: [win32]
    requiresBuild: true
    optional: true

  /esbuild-windows-32/0.15.13:
    resolution: {integrity: sha512-XoF2iBf0wnqo16SDq+aDGi/+QbaLFpkiRarPVssMh9KYbFNCqPLlGAWwDvxEVz+ywX6Si37J2AKm+AXq1kC0JA==}
    engines: {node: '>=12'}
    cpu: [ia32]
    os: [win32]
    requiresBuild: true
    optional: true

  /esbuild-windows-64/0.14.54:
    resolution: {integrity: sha512-AoHTRBUuYwXtZhjXZbA1pGfTo8cJo3vZIcWGLiUcTNgHpJJMC1rVA44ZereBHMJtotyN71S8Qw0npiCIkW96cQ==}
    engines: {node: '>=12'}
    cpu: [x64]
    os: [win32]
    requiresBuild: true
    optional: true

  /esbuild-windows-64/0.15.13:
    resolution: {integrity: sha512-Et6htEfGycjDrtqb2ng6nT+baesZPYQIW+HUEHK4D1ncggNrDNk3yoboYQ5KtiVrw/JaDMNttz8rrPubV/fvPQ==}
    engines: {node: '>=12'}
    cpu: [x64]
    os: [win32]
    requiresBuild: true
    optional: true

  /esbuild-windows-arm64/0.14.54:
    resolution: {integrity: sha512-M0kuUvXhot1zOISQGXwWn6YtS+Y/1RT9WrVIOywZnJHo3jCDyewAc79aKNQWFCQm+xNHVTq9h8dZKvygoXQQRg==}
    engines: {node: '>=12'}
    cpu: [arm64]
    os: [win32]
    requiresBuild: true
    optional: true

  /esbuild-windows-arm64/0.15.13:
    resolution: {integrity: sha512-3bv7tqntThQC9SWLRouMDmZnlOukBhOCTlkzNqzGCmrkCJI7io5LLjwJBOVY6kOUlIvdxbooNZwjtBvj+7uuVg==}
    engines: {node: '>=12'}
    cpu: [arm64]
    os: [win32]
    requiresBuild: true
    optional: true

  /esbuild/0.14.54:
    resolution: {integrity: sha512-Cy9llcy8DvET5uznocPyqL3BFRrFXSVqbgpMJ9Wz8oVjZlh/zUSNbPRbov0VX7VxN2JH1Oa0uNxZ7eLRb62pJA==}
    engines: {node: '>=12'}
    hasBin: true
    requiresBuild: true
    optionalDependencies:
      '@esbuild/linux-loong64': 0.14.54
      esbuild-android-64: 0.14.54
      esbuild-android-arm64: 0.14.54
      esbuild-darwin-64: 0.14.54
      esbuild-darwin-arm64: 0.14.54
      esbuild-freebsd-64: 0.14.54
      esbuild-freebsd-arm64: 0.14.54
      esbuild-linux-32: 0.14.54
      esbuild-linux-64: 0.14.54
      esbuild-linux-arm: 0.14.54
      esbuild-linux-arm64: 0.14.54
      esbuild-linux-mips64le: 0.14.54
      esbuild-linux-ppc64le: 0.14.54
      esbuild-linux-riscv64: 0.14.54
      esbuild-linux-s390x: 0.14.54
      esbuild-netbsd-64: 0.14.54
      esbuild-openbsd-64: 0.14.54
      esbuild-sunos-64: 0.14.54
      esbuild-windows-32: 0.14.54
      esbuild-windows-64: 0.14.54
      esbuild-windows-arm64: 0.14.54

  /esbuild/0.15.13:
    resolution: {integrity: sha512-Cu3SC84oyzzhrK/YyN4iEVy2jZu5t2fz66HEOShHURcjSkOSAVL8C/gfUT+lDJxkVHpg8GZ10DD0rMHRPqMFaQ==}
    engines: {node: '>=12'}
    hasBin: true
    requiresBuild: true
    optionalDependencies:
      '@esbuild/android-arm': 0.15.13
      '@esbuild/linux-loong64': 0.15.13
      esbuild-android-64: 0.15.13
      esbuild-android-arm64: 0.15.13
      esbuild-darwin-64: 0.15.13
      esbuild-darwin-arm64: 0.15.13
      esbuild-freebsd-64: 0.15.13
      esbuild-freebsd-arm64: 0.15.13
      esbuild-linux-32: 0.15.13
      esbuild-linux-64: 0.15.13
      esbuild-linux-arm: 0.15.13
      esbuild-linux-arm64: 0.15.13
      esbuild-linux-mips64le: 0.15.13
      esbuild-linux-ppc64le: 0.15.13
      esbuild-linux-riscv64: 0.15.13
      esbuild-linux-s390x: 0.15.13
      esbuild-netbsd-64: 0.15.13
      esbuild-openbsd-64: 0.15.13
      esbuild-sunos-64: 0.15.13
      esbuild-windows-32: 0.15.13
      esbuild-windows-64: 0.15.13
      esbuild-windows-arm64: 0.15.13

  /escalade/3.1.1:
    resolution: {integrity: sha512-k0er2gUkLf8O0zKJiAhmkTnJlTvINGv7ygDNPbeIsX/TJjGJZHuh9B2UxbsaEkmlEo9MfhrSzmhIlhRlI2GXnw==}
    engines: {node: '>=6'}
    dev: false

  /escape-string-regexp/1.0.5:
    resolution: {integrity: sha512-vbRorB5FUQWvla16U8R/qgaFIya2qGzwDrNmCZuYKrbdSUMG6I1ZCGQRefkRVhuOkIGVne7BQ35DSfo1qvJqFg==}
    engines: {node: '>=0.8.0'}

  /escape-string-regexp/4.0.0:
    resolution: {integrity: sha512-TtpcNJ3XAzx3Gq8sWRzJaVajRs0uVxA2YAkdb1jm2YkPz4G6egUFAyA3n5vtEIZefPk5Wa4UXbKuS5fKkJWdgA==}
    engines: {node: '>=10'}
    dev: true

  /eslint-config-prettier/8.5.0_eslint@7.32.0:
    resolution: {integrity: sha512-obmWKLUNCnhtQRKc+tmnYuQl0pFU1ibYJQ5BGhTVB08bHe9wC8qUeG7c08dj9XX+AuPj1YSGSQIHl1pnDHZR0Q==}
    hasBin: true
    peerDependencies:
      eslint: '>=7.0.0'
    dependencies:
      eslint: 7.32.0
    dev: true

  /eslint-define-config/1.6.0:
    resolution: {integrity: sha512-3qulYnwDRGYQHXHGdXBSRcfpI7m37ilBoERzTUYI8fBUoK/46yfUVNkGwM9cF/aoBrGgIDcBSz/HyPQJTHI/+w==}
    engines: {node: '>= 14.6.0', npm: '>= 6.0.0', pnpm: '>= 7.0.0'}
    dev: true

  /eslint-import-resolver-node/0.3.6:
    resolution: {integrity: sha512-0En0w03NRVMn9Uiyn8YRPDKvWjxCWkslUEhGNTdGx15RvPJYQ+lbOlqrlNI2vEAs4pDYK4f/HN2TbDmk5TP0iw==}
    dependencies:
      debug: 3.2.7
      resolve: 1.22.1
    transitivePeerDependencies:
      - supports-color
    dev: true

  /eslint-module-utils/2.7.4_ibmvrihtcn36trbq4sxhkgcbtu:
    resolution: {integrity: sha512-j4GT+rqzCoRKHwURX7pddtIPGySnX9Si/cgMI5ztrcqOPtk5dDEeZ34CQVPphnqkJytlc97Vuk05Um2mJ3gEQA==}
    engines: {node: '>=4'}
    peerDependencies:
      '@typescript-eslint/parser': '*'
      eslint: '*'
      eslint-import-resolver-node: '*'
      eslint-import-resolver-typescript: '*'
      eslint-import-resolver-webpack: '*'
    peerDependenciesMeta:
      '@typescript-eslint/parser':
        optional: true
      eslint:
        optional: true
      eslint-import-resolver-node:
        optional: true
      eslint-import-resolver-typescript:
        optional: true
      eslint-import-resolver-webpack:
        optional: true
    dependencies:
      '@typescript-eslint/parser': 5.33.0_3rubbgt5ekhqrcgx4uwls3neim
      debug: 3.2.7
      eslint: 7.32.0
      eslint-import-resolver-node: 0.3.6
    transitivePeerDependencies:
      - supports-color
    dev: true

  /eslint-plugin-import/2.26.0_wtyjlvufqgrbem4icxm44f25zy:
    resolution: {integrity: sha512-hYfi3FXaM8WPLf4S1cikh/r4IxnO6zrhZbEGz2b660EJRbuxgpDS5gkCuYgGWg2xxh2rBuIr4Pvhve/7c31koA==}
    engines: {node: '>=4'}
    peerDependencies:
      '@typescript-eslint/parser': '*'
      eslint: ^2 || ^3 || ^4 || ^5 || ^6 || ^7.2.0 || ^8
    peerDependenciesMeta:
      '@typescript-eslint/parser':
        optional: true
    dependencies:
      '@typescript-eslint/parser': 5.33.0_3rubbgt5ekhqrcgx4uwls3neim
      array-includes: 3.1.5
      array.prototype.flat: 1.3.0
      debug: 2.6.9
      doctrine: 2.1.0
      eslint: 7.32.0
      eslint-import-resolver-node: 0.3.6
      eslint-module-utils: 2.7.4_ibmvrihtcn36trbq4sxhkgcbtu
      has: 1.0.3
      is-core-module: 2.10.0
      is-glob: 4.0.3
      minimatch: 3.1.2
      object.values: 1.1.5
      resolve: 1.22.1
      tsconfig-paths: 3.14.1
    transitivePeerDependencies:
      - eslint-import-resolver-typescript
      - eslint-import-resolver-webpack
      - supports-color
    dev: true

  /eslint-plugin-svelte3/3.4.1_k4rvtr32uzrs6rwp57u73ssa6q:
    resolution: {integrity: sha512-7p59WG8qV8L6wLdl4d/c3mdjkgVglQCdv5XOTk/iNPBKXuuV+Q0eFP5Wa6iJd/G2M1qR3BkLPEzaANOqKAZczw==}
    engines: {node: '>=10'}
    peerDependencies:
      eslint: '>=6.0.0'
      svelte: ^3.2.0
    dependencies:
      eslint: 7.32.0
      svelte: 3.49.0
    dev: true

  /eslint-scope/5.1.1:
    resolution: {integrity: sha512-2NxwbF/hZ0KpepYN0cNbo+FN6XoK7GaHlQhgx/hIZl6Va0bF45RQOOwhLIy8lQDbuCiadSLCBnH2CFYquit5bw==}
    engines: {node: '>=8.0.0'}
    dependencies:
      esrecurse: 4.3.0
      estraverse: 4.3.0
    dev: true

  /eslint-utils/2.1.0:
    resolution: {integrity: sha512-w94dQYoauyvlDc43XnGB8lU3Zt713vNChgt4EWwhXAP2XkBvndfxF0AgIqKOOasjPIPzj9JqgwkwbCYD0/V3Zg==}
    engines: {node: '>=6'}
    dependencies:
      eslint-visitor-keys: 1.3.0
    dev: true

  /eslint-utils/3.0.0_eslint@7.32.0:
    resolution: {integrity: sha512-uuQC43IGctw68pJA1RgbQS8/NP7rch6Cwd4j3ZBtgo4/8Flj4eGE7ZYSZRN3iq5pVUv6GPdW5Z1RFleo84uLDA==}
    engines: {node: ^10.0.0 || ^12.0.0 || >= 14.0.0}
    peerDependencies:
      eslint: '>=5'
    dependencies:
      eslint: 7.32.0
      eslint-visitor-keys: 2.1.0
    dev: true

  /eslint-visitor-keys/1.3.0:
    resolution: {integrity: sha512-6J72N8UNa462wa/KFODt/PJ3IU60SDpC3QXC1Hjc1BXXpfL2C9R5+AU7jhe0F6GREqVMh4Juu+NY7xn+6dipUQ==}
    engines: {node: '>=4'}
    dev: true

  /eslint-visitor-keys/2.1.0:
    resolution: {integrity: sha512-0rSmRBzXgDzIsD6mGdJgevzgezI534Cer5L/vyMX0kHzT/jiB43jRhd9YUlMGYLQy2zprNmoT8qasCGtY+QaKw==}
    engines: {node: '>=10'}
    dev: true

  /eslint-visitor-keys/3.3.0:
    resolution: {integrity: sha512-mQ+suqKJVyeuwGYHAdjMFqjCyfl8+Ldnxuyp3ldiMBFKkvytrXUZWaiPCEav8qDHKty44bD+qV1IP4T+w+xXRA==}
    engines: {node: ^12.22.0 || ^14.17.0 || >=16.0.0}
    dev: true

  /eslint/7.32.0:
    resolution: {integrity: sha512-VHZ8gX+EDfz+97jGcgyGCyRia/dPOd6Xh9yPv8Bl1+SoaIwD+a/vlrOmGRUyOYu7MwUhc7CxqeaDZU13S4+EpA==}
    engines: {node: ^10.12.0 || >=12.0.0}
    hasBin: true
    dependencies:
      '@babel/code-frame': 7.12.11
      '@eslint/eslintrc': 0.4.3
      '@humanwhocodes/config-array': 0.5.0
      ajv: 6.12.6
      chalk: 4.1.2
      cross-spawn: 7.0.3
      debug: 4.3.4
      doctrine: 3.0.0
      enquirer: 2.3.6
      escape-string-regexp: 4.0.0
      eslint-scope: 5.1.1
      eslint-utils: 2.1.0
      eslint-visitor-keys: 2.1.0
      espree: 7.3.1
      esquery: 1.4.0
      esutils: 2.0.3
      fast-deep-equal: 3.1.3
      file-entry-cache: 6.0.1
      functional-red-black-tree: 1.0.1
      glob-parent: 5.1.2
      globals: 13.17.0
      ignore: 4.0.6
      import-fresh: 3.3.0
      imurmurhash: 0.1.4
      is-glob: 4.0.3
      js-yaml: 3.14.1
      json-stable-stringify-without-jsonify: 1.0.1
      levn: 0.4.1
      lodash.merge: 4.6.2
      minimatch: 3.1.2
      natural-compare: 1.4.0
      optionator: 0.9.1
      progress: 2.0.3
      regexpp: 3.2.0
      semver: 7.3.7
      strip-ansi: 6.0.1
      strip-json-comments: 3.1.1
      table: 6.8.0
      text-table: 0.2.0
      v8-compile-cache: 2.3.0
    transitivePeerDependencies:
      - supports-color
    dev: true

  /esno/0.16.3:
    resolution: {integrity: sha512-6slSBEV1lMKcX13DBifvnDFpNno5WXhw4j/ff7RI0y51BZiDqEe5dNhhjhIQ3iCOQuzsm2MbVzmwqbN78BBhPg==}
    hasBin: true
    dependencies:
      tsx: 3.12.1

  /espree/7.3.1:
    resolution: {integrity: sha512-v3JCNCE64umkFpmkFGqzVKsOT0tN1Zr+ueqLZfpV1Ob8e+CEgPWa+OxCoGH3tnhimMKIaBm4m/vaRpJ/krRz2g==}
    engines: {node: ^10.12.0 || >=12.0.0}
    dependencies:
      acorn: 7.4.1
      acorn-jsx: 5.3.2_acorn@7.4.1
      eslint-visitor-keys: 1.3.0
    dev: true

  /esprima/4.0.1:
    resolution: {integrity: sha512-eGuFFw7Upda+g4p+QHvnW0RyTX/SVeJBDM/gCtMARO0cLuT2HcEKnTPvhjV6aGeqrCB/sbNop0Kszm0jsaWU4A==}
    engines: {node: '>=4'}
    hasBin: true

  /esquery/1.4.0:
    resolution: {integrity: sha512-cCDispWt5vHHtwMY2YrAQ4ibFkAL8RbH5YGBnZBc90MolvvfkkQcJro/aZiAQUlQ3qgrYS6D6v8Gc5G5CQsc9w==}
    engines: {node: '>=0.10'}
    dependencies:
      estraverse: 5.3.0
    dev: true

  /esrecurse/4.3.0:
    resolution: {integrity: sha512-KmfKL3b6G+RXvP8N1vr3Tq1kL/oCFgn2NYXEtqP8/L3pKapUA4G8cFVaoF3SU323CD4XypR/ffioHmkti6/Tag==}
    engines: {node: '>=4.0'}
    dependencies:
      estraverse: 5.3.0
    dev: true

  /estraverse/4.3.0:
    resolution: {integrity: sha512-39nnKffWz8xN1BU/2c79n9nB9HDzo0niYUqx6xyqUnyoAnQyyWpOTdZEeiCch8BBu515t4wp9ZmgVfVhn9EBpw==}
    engines: {node: '>=4.0'}
    dev: true

  /estraverse/5.3.0:
    resolution: {integrity: sha512-MMdARuVEQziNTeJD8DgMqmhwR11BRQ/cBP+pLtYdSTnf3MIO8fFeiINEbX36ZdNlfU/7A9f3gUw49B3oQsvwBA==}
    engines: {node: '>=4.0'}
    dev: true

  /estree-walker/2.0.2:
    resolution: {integrity: sha512-Rfkk/Mp/DL7JVje3u18FxFujQlTNR2q6QfMSMB7AvCBx91NGj/ba3kCfza0f6dVDbw7YlRf/nDrn7pQrCCyQ/w==}

  /esutils/2.0.3:
    resolution: {integrity: sha512-kVscqXk4OCp68SZ0dkgEKVi6/8ij300KBWTJq32P/dYeWTSwK41WyTxalN1eRmA5Z9UU/LX9D7FWSmV9SAYx6g==}
    engines: {node: '>=0.10.0'}
    dev: true

  /event-target-shim/5.0.1:
    resolution: {integrity: sha512-i/2XbnSz/uxRCU6+NdVJgKWDTM427+MqYbkQzD321DuCQJUqOuJKIA0IM2+W2xtYHdKOmZ4dR6fExsd4SXL+WQ==}
    engines: {node: '>=6'}
    dev: false

  /events/1.1.1:
    resolution: {integrity: sha512-kEcvvCBByWXGnZy6JUlgAp2gBIUjfCAV6P6TgT1/aaQKcmuAEC4OZTV1I4EWQLz2gxZw76atuVyvHhTxvi0Flw==}
    engines: {node: '>=0.4.x'}
    dev: true

  /execa/5.1.1:
    resolution: {integrity: sha512-8uSpZZocAZRBAPIEINJj3Lo9HyGitllczc27Eh5YYojjMFMn8yHMDMaUHE2Jqfq05D/wucwI4JGURyXt1vchyg==}
    engines: {node: '>=10'}
    dependencies:
      cross-spawn: 7.0.3
      get-stream: 6.0.1
      human-signals: 2.1.0
      is-stream: 2.0.1
      merge-stream: 2.0.0
      npm-run-path: 4.0.1
      onetime: 5.1.2
      signal-exit: 3.0.7
      strip-final-newline: 2.0.0
    dev: true

  /extend/3.0.2:
    resolution: {integrity: sha512-fjquC59cD7CyW6urNXK0FBufkZcoiGG80wTuPujX590cB5Ttln20E2UB4S/WARVqhXffZl2LNgS+gQdPIIim/g==}
    dev: false

  /fast-copy/2.1.3:
    resolution: {integrity: sha512-LDzYKNTHhD+XOp8wGMuCkY4eTxFZOOycmpwLBiuF3r3OjOmZnURRD8t2dUAbmKuXGbo/MGggwbSjcBdp8QT0+g==}
    dev: false

  /fast-deep-equal/3.1.3:
    resolution: {integrity: sha512-f3qQ9oQy9j2AhBe/H9VC91wLmKBCCU/gDOnKNAYG5hswO7BLKj09Hc5HYNz9cGI++xlpDCIgDaitVs03ATR84Q==}

  /fast-glob/3.2.11:
    resolution: {integrity: sha512-xrO3+1bxSo3ZVHAnqzyuewYT6aMFHRAd4Kcs92MAonjwQZLsK9d0SF1IyQ3k5PoirxTW0Oe/RqFgMQ6TcNE5Ew==}
    engines: {node: '>=8.6.0'}
    dependencies:
      '@nodelib/fs.stat': 2.0.5
      '@nodelib/fs.walk': 1.2.8
      glob-parent: 5.1.2
      merge2: 1.4.1
      micromatch: 4.0.5

  /fast-json-stable-stringify/2.1.0:
    resolution: {integrity: sha512-lhd/wF+Lk98HZoTCtlVraHtfh5XYijIjalXck7saUtuanSDyLMxnHhSXEDJqHxD7msR8D0uCmqlkwjCV8xvwHw==}
    dev: true

  /fast-levenshtein/2.0.6:
    resolution: {integrity: sha512-DCXu6Ifhqcks7TZKY3Hxp3y6qphY5SJZmrWMDrKcERSOXWQdMhU9Ig/PYrzyw/ul9jOIyh0N4M0tbC5hodg8dw==}
    dev: true

  /fast-redact/3.1.1:
    resolution: {integrity: sha512-odVmjC8x8jNeMZ3C+rPMESzXVSEU8tSWSHv9HFxP2mm89G/1WwqhrerJDQm9Zus8X6aoRgQDThKqptdNA6bt+A==}
    engines: {node: '>=6'}
    dev: false

  /fast-safe-stringify/2.1.1:
    resolution: {integrity: sha512-W+KJc2dmILlPplD/H4K9l9LcAHAfPtP6BY84uVLXQ6Evcz9Lcg33Y2z1IVblT6xdY54PXYVHEv+0Wpq8Io6zkA==}
    dev: false

  /fast-sorted-array/1.0.3:
    resolution: {integrity: sha512-63NMo2M150g07DXuvfUaHt0AEHFRolaUdJxboc6AKL7yuOnqhyYXtXSLxg6aGF+9CR/cW+cAGUw7I4Ah7eM3UQ==}
    dev: false

  /fast-text-encoding/1.0.4:
    resolution: {integrity: sha512-x6lDDm/tBAzX9kmsPcZsNbvDs3Zey3+scsxaZElS8xWLgUMAg/oFLeewfUz0mu1CblHhhsu15jGkraldkFh8KQ==}
    dev: false

  /fast-xml-parser/3.19.0:
    resolution: {integrity: sha512-4pXwmBplsCPv8FOY1WRakF970TjNGnGnfbOnLqjlYvMiF1SR3yOHyxMR/YCXpPTOspNF5gwudqktIP4VsWkvBg==}
    hasBin: true
    dev: false

  /fastq/1.13.0:
    resolution: {integrity: sha512-YpkpUnK8od0o1hmeSc7UUs/eB/vIPWJYjKck2QKIzAf71Vm1AAQ3EbuZB3g2JIy+pg+ERD0vqI79KyZiB2e2Nw==}
    dependencies:
      reusify: 1.0.4

  /fetch-blob/3.2.0:
    resolution: {integrity: sha512-7yAQpD2UMJzLi1Dqv7qFYnPbaPx7ZfFK6PiIxQ4PfkGPyNyl2Ugx+a/umUonmKqjhM4DnfbMvdX6otXq83soQQ==}
    engines: {node: ^12.20 || >= 14.13}
    dependencies:
      node-domexception: 1.0.0
      web-streams-polyfill: 3.2.1
    dev: true

  /file-entry-cache/6.0.1:
    resolution: {integrity: sha512-7Gps/XWymbLk2QLYK4NzpMOrYjMhdIxXuIvy2QBsLE6ljuodKvdkWs/cpyJJ3CVIVpH0Oi1Hvg1ovbMzLdFBBg==}
    engines: {node: ^10.12.0 || >=12.0.0}
    dependencies:
      flat-cache: 3.0.4
    dev: true

  /fill-range/7.0.1:
    resolution: {integrity: sha512-qOo9F+dMUmC2Lcb4BbVvnKJxTPjCm+RRpe4gDuGrzkL7mEVl/djYSu2OdQ2Pa302N4oqkSg9ir6jaLWJ2USVpQ==}
    engines: {node: '>=8'}
    dependencies:
      to-regex-range: 5.0.1

  /flat-cache/3.0.4:
    resolution: {integrity: sha512-dm9s5Pw7Jc0GvMYbshN6zchCA9RgQlzzEZX3vylR9IqFfS8XciblUXOKfW6SiuJ0e13eDYZoZV5wdrev7P3Nwg==}
    engines: {node: ^10.12.0 || >=12.0.0}
    dependencies:
      flatted: 3.2.6
      rimraf: 3.0.2
    dev: true

  /flatted/3.2.6:
    resolution: {integrity: sha512-0sQoMh9s0BYsm+12Huy/rkKxVu4R1+r96YX5cG44rHV0pQ6iC3Q+mkoMFaGWObMFYQxCVT+ssG1ksneA2MI9KQ==}
    dev: true

  /for-each/0.3.3:
    resolution: {integrity: sha512-jqYfLp7mo9vIyQf8ykW2v7A+2N4QjeCeI5+Dz9XraiO1ign81wjiH7Fb9vSOWvQfNtmSa4H2RoQTrrXivdUZmw==}
    dependencies:
      is-callable: 1.2.4
    dev: true

  /form-data-encoder/2.0.1:
    resolution: {integrity: sha512-Oy+P9w5mnO4TWXVgUiQvggNKPI9/ummcSt5usuIV6HkaLKigwzPpoenhEqmGmx3zHqm6ZLJ+CR/99N8JLinaEw==}
    engines: {node: '>= 14.17'}
    dev: false

  /formdata-polyfill/4.0.10:
    resolution: {integrity: sha512-buewHzMvYL29jdeQTVILecSaZKnt/RJWjoZCF5OW60Z67/GmSLBkOFM7qh1PI3zFNtJbaZL5eQu1vLfazOwj4g==}
    engines: {node: '>=12.20.0'}
    dependencies:
      fetch-blob: 3.2.0
    dev: true

  /fs-extra/10.1.0:
    resolution: {integrity: sha512-oRXApq54ETRj4eMiFzGnHWGy+zo5raudjuxN0b8H7s/RU2oW0Wvsx9O0ACRN/kRq9E8Vu/ReskGB5o3ji+FzHQ==}
    engines: {node: '>=12'}
    dependencies:
      graceful-fs: 4.2.10
      jsonfile: 6.1.0
      universalify: 2.0.0

  /fs-extra/9.1.0:
    resolution: {integrity: sha512-hcg3ZmepS30/7BSFqRvoo3DOMQu7IjqxO5nCDt+zM9XWjb33Wg7ziNT+Qvqbuc3+gWpzO02JubVyk2G4Zvo1OQ==}
    engines: {node: '>=10'}
    dependencies:
      at-least-node: 1.0.0
      graceful-fs: 4.2.10
      jsonfile: 6.1.0
      universalify: 2.0.0
    dev: false

  /fs.realpath/1.0.0:
    resolution: {integrity: sha512-OO0pH2lK6a0hZnAdau5ItzHPI6pUlvI7jMVnxUQRtw4owF2wk8lOSabtGDCTP4Ggrg2MbGnWO9X8K1t4+fGMDw==}

  /fsevents/2.3.2:
    resolution: {integrity: sha512-xiqMQR4xAeHTuB9uWm+fFRcIOgKBMiOBP+eXiyT7jsgVCq1bkVygt00oASowB7EdtpOHaaPgKt812P9ab+DDKA==}
    engines: {node: ^8.16.0 || ^10.6.0 || >=11.0.0}
    os: [darwin]
    requiresBuild: true
    optional: true

  /function-bind/1.1.1:
    resolution: {integrity: sha512-yIovAzMX49sF8Yl58fSCWJ5svSLuaibPxXQJFLmBObTuCr0Mf1KiPopGM9NiFjiYBCbfaa2Fh6breQ6ANVTI0A==}

  /function.prototype.name/1.1.5:
    resolution: {integrity: sha512-uN7m/BzVKQnCUF/iW8jYea67v++2u7m5UgENbHRtdDVclOUP+FMPlCNdmk0h/ysGyo2tavMJEDqJAkJdRa1vMA==}
    engines: {node: '>= 0.4'}
    dependencies:
      call-bind: 1.0.2
      define-properties: 1.1.4
      es-abstract: 1.20.1
      functions-have-names: 1.2.3
    dev: true

  /functional-red-black-tree/1.0.1:
    resolution: {integrity: sha512-dsKNQNdj6xA3T+QlADDA7mOSlX0qiMINjn0cgr+eGHGsbSHzTabcIogz2+p/iqP1Xs6EP/sS2SbqH+brGTbq0g==}
    dev: true

  /functions-have-names/1.2.3:
    resolution: {integrity: sha512-xckBUXyTIqT97tq2x2AMb+g163b5JFysYk0x4qxNFwbfQkmNZoiRHb6sPzI9/QV33WeuvVYBUIiD4NzNIyqaRQ==}
    dev: true

  /gaxios/4.3.3:
    resolution: {integrity: sha512-gSaYYIO1Y3wUtdfHmjDUZ8LWaxJQpiavzbF5Kq53akSzvmVg0RfyOcFDbO1KJ/KCGRFz2qG+lS81F0nkr7cRJA==}
    engines: {node: '>=10'}
    dependencies:
      abort-controller: 3.0.0
      extend: 3.0.2
      https-proxy-agent: 5.0.1
      is-stream: 2.0.1
      node-fetch: 2.6.7
    transitivePeerDependencies:
      - encoding
      - supports-color
    dev: false

  /gaxios/5.0.1:
    resolution: {integrity: sha512-keK47BGKHyyOVQxgcUaSaFvr3ehZYAlvhvpHXy0YB2itzZef+GqZR8TBsfVRWghdwlKrYsn+8L8i3eblF7Oviw==}
    engines: {node: '>=12'}
    dependencies:
      extend: 3.0.2
      https-proxy-agent: 5.0.1
      is-stream: 2.0.1
      node-fetch: 2.6.7
    transitivePeerDependencies:
      - encoding
      - supports-color
    dev: false

  /gcp-metadata/5.0.0:
    resolution: {integrity: sha512-gfwuX3yA3nNsHSWUL4KG90UulNiq922Ukj3wLTrcnX33BB7PwB1o0ubR8KVvXu9nJH+P5w1j2SQSNNqto+H0DA==}
    engines: {node: '>=12'}
    dependencies:
      gaxios: 5.0.1
      json-bigint: 1.0.0
    transitivePeerDependencies:
      - encoding
      - supports-color
    dev: false

  /get-caller-file/2.0.5:
    resolution: {integrity: sha512-DyFP3BM/3YHTQOCUL/w0OZHR0lpKeGrxotcHWcqNEdnltqFwXVfhEBQ94eIo34AfQpo0rGki4cyIiftY06h2Fg==}
    engines: {node: 6.* || 8.* || >= 10.*}
    dev: false

  /get-func-name/2.0.0:
    resolution: {integrity: sha512-Hm0ixYtaSZ/V7C8FJrtZIuBBI+iSgL+1Aq82zSu8VQNB4S3Gk8e7Qs3VwBDJAhmRZcFqkl3tQu36g/Foh5I5ig==}
    dev: true

  /get-intrinsic/1.1.2:
    resolution: {integrity: sha512-Jfm3OyCxHh9DJyc28qGk+JmfkpO41A4XkneDSujN9MDXrm4oDKdHvndhZ2dN94+ERNfkYJWDclW6k2L/ZGHjXA==}
    dependencies:
      function-bind: 1.1.1
      has: 1.0.3
      has-symbols: 1.0.3
    dev: true

  /get-stream/5.2.0:
    resolution: {integrity: sha512-nBF+F1rAZVCu/p7rjzgA+Yb4lfYXrpl7a6VmJrU8wF9I1CKvP/QwPNZHnOlwbTkY6dvtFIzFMSyQXbLoTQPRpA==}
    engines: {node: '>=8'}
    dependencies:
      pump: 3.0.0
    dev: false

  /get-stream/6.0.1:
    resolution: {integrity: sha512-ts6Wi+2j3jQjqi70w5AlN8DFnkSwC+MqmxEzdEALB2qXZYV3X/b1CTfgPLGJNMeAWxdPfU8FO1ms3NUfaHCPYg==}
    engines: {node: '>=10'}

  /get-symbol-description/1.0.0:
    resolution: {integrity: sha512-2EmdH1YvIQiZpltCNgkuiUnyukzxM/R6NDJX31Ke3BG1Nq5b0S2PhX59UKi9vZpPDQVdqn+1IcaAwnzTT5vCjw==}
    engines: {node: '>= 0.4'}
    dependencies:
      call-bind: 1.0.2
      get-intrinsic: 1.1.2
    dev: true

  /get-tsconfig/4.2.0:
    resolution: {integrity: sha512-X8u8fREiYOE6S8hLbq99PeykTDoLVnxvF4DjWKJmz9xy2nNRdUcV8ZN9tniJFeKyTU3qnC9lL8n4Chd6LmVKHg==}

  /glob-parent/5.1.2:
    resolution: {integrity: sha512-AOIgSQCepiJYwP3ARnGx+5VnTu2HBYdzbGP45eLw1vr3zB3vZLeyed1sC9hnbcOc9/SrMyM5RPQrkGz4aS9Zow==}
    engines: {node: '>= 6'}
    dependencies:
      is-glob: 4.0.3

  /glob-to-regexp/0.4.1:
    resolution: {integrity: sha512-lkX1HJXwyMcprw/5YUZc2s7DrpAiHB21/V+E1rHUrVNokkvB6bqMzT0VfV6/86ZNabt1k14YOIaT7nDvOX3Iiw==}
    dev: true

  /glob/7.1.6:
    resolution: {integrity: sha512-LwaxwyZ72Lk7vZINtNNrywX0ZuLyStrdDtabefZKAY5ZGJhVtgdznluResxNmPitE0SAO+O26sWTHeKSI2wMBA==}
    dependencies:
      fs.realpath: 1.0.0
      inflight: 1.0.6
      inherits: 2.0.4
      minimatch: 3.1.2
      once: 1.4.0
      path-is-absolute: 1.0.1
    dev: true

  /glob/7.2.3:
    resolution: {integrity: sha512-nFR0zLpU2YCaRxwoCJvL6UvCH2JFyFVIvwTLsIf21AuHlMskA1hhTdk+LlYJtOlYt9v6dvszD2BGRqBL+iQK9Q==}
    dependencies:
      fs.realpath: 1.0.0
      inflight: 1.0.6
      inherits: 2.0.4
      minimatch: 3.1.2
      once: 1.4.0
      path-is-absolute: 1.0.1

  /glob/8.0.3:
    resolution: {integrity: sha512-ull455NHSHI/Y1FqGaaYFaLGkNMMJbavMrEGFXG/PGrg6y7sutWHUHrz6gy6WEBH6akM1M414dWKCNs+IhKdiQ==}
    engines: {node: '>=12'}
    dependencies:
      fs.realpath: 1.0.0
      inflight: 1.0.6
      inherits: 2.0.4
      minimatch: 5.1.0
      once: 1.4.0
    dev: false

  /globals/11.12.0:
    resolution: {integrity: sha512-WOBp/EEGUiIsJSp7wcv/y6MO+lV9UoncWqxuFfm8eBwzWNgyfBd6Gz+IeKQ9jCmyhoH99g15M3T+QaVHFjizVA==}
    engines: {node: '>=4'}
    dev: false

  /globals/13.17.0:
    resolution: {integrity: sha512-1C+6nQRb1GwGMKm2dH/E7enFAMxGTmGI7/dEdhy/DNelv85w9B72t3uc5frtMNXIbzrarJJ/lTCjcaZwbLJmyw==}
    engines: {node: '>=8'}
    dependencies:
      type-fest: 0.20.2
    dev: true

  /globalyzer/0.1.0:
    resolution: {integrity: sha512-40oNTM9UfG6aBmuKxk/giHn5nQ8RVz/SS4Ir6zgzOv9/qC3kKZ9v4etGTcJbEl/NyVQH7FGU7d+X1egr57Md2Q==}
    dev: true

  /globby/11.1.0:
    resolution: {integrity: sha512-jhIXaOzy1sb8IyocaruWSn1TjmnBVs8Ayhcy83rmxNJ8q2uWKCAj3CnJY+KpGSXCueAPc0i05kVvVKtP1t9S3g==}
    engines: {node: '>=10'}
    dependencies:
      array-union: 2.1.0
      dir-glob: 3.0.1
      fast-glob: 3.2.11
      ignore: 5.2.0
      merge2: 1.4.1
      slash: 3.0.0
    dev: true

  /globby/13.1.2:
    resolution: {integrity: sha512-LKSDZXToac40u8Q1PQtZihbNdTYSNMuWe+K5l+oa6KgDzSvVrHXlJy40hUP522RjAIoNLJYBJi7ow+rbFpIhHQ==}
    engines: {node: ^12.20.0 || ^14.13.1 || >=16.0.0}
    dependencies:
      dir-glob: 3.0.1
      fast-glob: 3.2.11
      ignore: 5.2.0
      merge2: 1.4.1
      slash: 4.0.0
    dev: false

  /globrex/0.1.2:
    resolution: {integrity: sha512-uHJgbwAMwNFf5mLst7IWLNg14x1CkeqglJb/K3doi4dw6q2IvAAmM/Y81kevy83wP+Sst+nutFTYOGg3d1lsxg==}
    dev: true

  /google-auth-library/8.1.1:
    resolution: {integrity: sha512-eG3pCfrLgVJe19KhAeZwW0m1LplNEo0FX1GboWf3hu18zD2jq8TUH2K8900AB2YRAuJ7A+1aSXDp1BODjwwRzg==}
    engines: {node: '>=12'}
    dependencies:
      arrify: 2.0.1
      base64-js: 1.5.1
      ecdsa-sig-formatter: 1.0.11
      fast-text-encoding: 1.0.4
      gaxios: 5.0.1
      gcp-metadata: 5.0.0
      gtoken: 6.1.0
      jws: 4.0.0
      lru-cache: 6.0.0
    transitivePeerDependencies:
      - encoding
      - supports-color
    dev: false

  /google-p12-pem/4.0.0:
    resolution: {integrity: sha512-lRTMn5ElBdDixv4a86bixejPSRk1boRtUowNepeKEVvYiFlkLuAJUVpEz6PfObDHYEKnZWq/9a2zC98xu62A9w==}
    engines: {node: '>=12.0.0'}
    hasBin: true
    dependencies:
      node-forge: 1.3.1
    dev: false

  /got/12.3.1:
    resolution: {integrity: sha512-tS6+JMhBh4iXMSXF6KkIsRxmloPln31QHDlcb6Ec3bzxjjFJFr/8aXdpyuLmVc9I4i2HyBHYw1QU5K1ruUdpkw==}
    engines: {node: '>=14.16'}
    dependencies:
      '@sindresorhus/is': 5.3.0
      '@szmarczak/http-timer': 5.0.1
      '@types/cacheable-request': 6.0.2
      '@types/responselike': 1.0.0
      cacheable-lookup: 6.1.0
      cacheable-request: 7.0.2
      decompress-response: 6.0.0
      form-data-encoder: 2.0.1
      get-stream: 6.0.1
      http2-wrapper: 2.1.11
      lowercase-keys: 3.0.0
      p-cancelable: 3.0.0
      responselike: 2.0.1
    dev: false

  /graceful-fs/4.2.10:
    resolution: {integrity: sha512-9ByhssR2fPVsNZj478qUUbKfmL0+t5BDVyjShtyZZLiK7ZDAArFFfopyOTj0M05wE2tJPisA4iTnnXl2YoPvOA==}

  /gtoken/6.1.0:
    resolution: {integrity: sha512-WPZcFw34wh2LUvbCUWI70GDhOlO7qHpSvFHFqq7d3Wvsf8dIJedE0lnUdOmsKuC0NgflKmF0LxIF38vsGeHHiQ==}
    engines: {node: '>=12.0.0'}
    dependencies:
      gaxios: 4.3.3
      google-p12-pem: 4.0.0
      jws: 4.0.0
    transitivePeerDependencies:
      - encoding
      - supports-color
    dev: false

  /has-bigints/1.0.2:
    resolution: {integrity: sha512-tSvCKtBr9lkF0Ex0aQiP9N+OpV4zi2r/Nee5VkRDbaqv35RLYMzbwQfFSZZH0kR+Rd6302UJZ2p/bJCEoR3VoQ==}
    dev: true

  /has-flag/3.0.0:
    resolution: {integrity: sha512-sKJf1+ceQBr4SMkvQnBDNDtf4TXpVhVGateu0t918bl30FnbE2m4vNLX+VWe/dpjlb+HugGYzW7uQXH98HPEYw==}
    engines: {node: '>=4'}

  /has-flag/4.0.0:
    resolution: {integrity: sha512-EykJT/Q1KjTWctppgIAgfSO0tKVuZUjhgMr17kqTumMl6Afv3EISleU7qZUzoXDFTAHTDC4NOoG/ZxU3EvlMPQ==}
    engines: {node: '>=8'}
    dev: true

  /has-property-descriptors/1.0.0:
    resolution: {integrity: sha512-62DVLZGoiEBDHQyqG4w9xCuZ7eJEwNmJRWw2VY84Oedb7WFcA27fiEVe8oUQx9hAUJ4ekurquucTGwsyO1XGdQ==}
    dependencies:
      get-intrinsic: 1.1.2
    dev: true

  /has-symbols/1.0.3:
    resolution: {integrity: sha512-l3LCuF6MgDNwTDKkdYGEihYjt5pRPbEg46rtlmnSPlUbgmB8LOIrKJbYYFBSbnPaJexMKtiPO8hmeRjRz2Td+A==}
    engines: {node: '>= 0.4'}
    dev: true

  /has-tostringtag/1.0.0:
    resolution: {integrity: sha512-kFjcSNhnlGV1kyoGk7OXKSawH5JOb/LzUc5w9B02hOTO0dfFRjbHQKvg1d6cf3HbeUmtU9VbbV3qzZ2Teh97WQ==}
    engines: {node: '>= 0.4'}
    dependencies:
      has-symbols: 1.0.3
    dev: true

  /has/1.0.3:
    resolution: {integrity: sha512-f2dvO0VU6Oej7RkWJGrehjbzMAjFp5/VKPp5tTpWIV4JHHZK1/BxbFRtf/siA2SWTe09caDmVtYYzWEIbBS4zw==}
    engines: {node: '>= 0.4.0'}
    dependencies:
      function-bind: 1.1.1

  /help-me/4.0.1:
    resolution: {integrity: sha512-PLv01Z+OhEPKj2QPYB4kjoCUkopYNPUK3EROlaPIf5bib752fZ+VCvGDAoA+FXo/OwCyLEA4D2e0mX8+Zhcplw==}
    dependencies:
      glob: 8.0.3
      readable-stream: 3.6.0
    dev: false

  /http-cache-semantics/4.1.0:
    resolution: {integrity: sha512-carPklcUh7ROWRK7Cv27RPtdhYhUsela/ue5/jKzjegVvXDqM2ILE9Q2BGn9JZJh1g87cp56su/FgQSzcWS8cQ==}
    dev: false

  /http2-wrapper/2.1.11:
    resolution: {integrity: sha512-aNAk5JzLturWEUiuhAN73Jcbq96R7rTitAoXV54FYMatvihnpD2+6PUgU4ce3D/m5VDbw+F5CsyKSF176ptitQ==}
    engines: {node: '>=10.19.0'}
    dependencies:
      quick-lru: 5.1.1
      resolve-alpn: 1.2.1
    dev: false

  /https-proxy-agent/5.0.1:
    resolution: {integrity: sha512-dFcAjpTQFgoLMzC2VwU+C/CbS7uRL0lWmxDITmqm7C+7F0Odmj6s9l6alZc6AELXhrnggM2CeWSXHGOdX2YtwA==}
    engines: {node: '>= 6'}
    dependencies:
      agent-base: 6.0.2
      debug: 4.3.4
    transitivePeerDependencies:
      - supports-color
    dev: false

  /human-signals/2.1.0:
    resolution: {integrity: sha512-B4FFZ6q/T2jhhksgkbEW3HBvWIfDW85snkQgawt07S7J5QXTk6BkNV+0yAeZrM5QpMAdYlocGoljn0sJ/WQkFw==}
    engines: {node: '>=10.17.0'}
    dev: true

  /ieee754/1.1.13:
    resolution: {integrity: sha512-4vf7I2LYV/HaWerSo3XmlMkp5eZ83i+/CDluXi/IGTs/O1sejBNhTtnxzmRZfvOUqj7lZjqHkeTvpgSFDlWZTg==}
    dev: true

  /ignore/4.0.6:
    resolution: {integrity: sha512-cyFDKrqc/YdcWFniJhzI42+AzS+gNwmUzOSFcRCQYwySuBBBy/KjuxWLZ/FHEH6Moq1NizMOBWyTcv8O4OZIMg==}
    engines: {node: '>= 4'}
    dev: true

  /ignore/5.2.0:
    resolution: {integrity: sha512-CmxgYGiEPCLhfLnpPp1MoRmifwEIOgjcHXxOBjv7mY96c+eWScsOP9c112ZyLdWHi0FxHjI+4uVhKYp/gcdRmQ==}
    engines: {node: '>= 4'}

  /immutable/4.1.0:
    resolution: {integrity: sha512-oNkuqVTA8jqG1Q6c+UglTOD1xhC1BtjKI7XkCXRkZHrN5m18/XsnUp8Q89GkQO/z+0WjonSvl0FLhDYftp46nQ==}
    dev: false

  /import-fresh/3.3.0:
    resolution: {integrity: sha512-veYYhQa+D1QBKznvhUHxb8faxlrwUnxseDAbAp457E0wLNio2bOSKnjYDhMj+YiAq61xrMGhQk9iXVk5FzgQMw==}
    engines: {node: '>=6'}
    dependencies:
      parent-module: 1.0.1
      resolve-from: 4.0.0

  /imtool/1.1.5:
    resolution: {integrity: sha512-m1mx/oQ0yjaWKalOQ7elEo7q4A7Cm7NUC3o3PDN7GYgwUZwKxEp5QQys7axMITs79r97BPTuEILHyYfifMFmIQ==}
    dev: false

  /imurmurhash/0.1.4:
    resolution: {integrity: sha512-JmXMZ6wuvDmLiHEml9ykzqO6lwFbof0GG4IkcGaENdCRDDmMVnny7s5HsIgHCbaq0w2MyPhDqkhTUgS2LU2PHA==}
    engines: {node: '>=0.8.19'}
    dev: true

  /indent-string/4.0.0:
    resolution: {integrity: sha512-EdDDZu4A2OyIK7Lr/2zG+w5jmbuk1DVBnEwREQvBzspBJkCEbRa8GxU1lghYcaGJCnRWibjDXlq779X1/y5xwg==}
    engines: {node: '>=8'}

  /inflight/1.0.6:
    resolution: {integrity: sha512-k92I/b08q4wvFscXCLvqfsHCrjrF7yiXsQuIVvVE7N82W3+aqpzuUdBbfhWcy/FZR3/4IgflMgKLOsvPDrGCJA==}
    dependencies:
      once: 1.4.0
      wrappy: 1.0.2

  /inherits/2.0.4:
    resolution: {integrity: sha512-k/vGaX4/Yla3WzyMCvTQOXYeIHvqOKtnqBduzTHpzpQZzAskKMhZ2K+EnBiSM9zGSoIFeMpXKxa4dYeZIQqewQ==}

  /internal-slot/1.0.3:
    resolution: {integrity: sha512-O0DB1JC/sPyZl7cIo78n5dR7eUSwwpYPiXRhTzNxZVAMUuB8vlnRFyLxdrVToks6XPLVnFfbzaVd5WLjhgg+vA==}
    engines: {node: '>= 0.4'}
    dependencies:
      get-intrinsic: 1.1.2
      has: 1.0.3
      side-channel: 1.0.4
    dev: true

  /internmap/2.0.3:
    resolution: {integrity: sha512-5Hh7Y1wQbvY5ooGgPbDaL5iYLAPzMTUrjMulskHLH6wnv/A+1q5rgEaiuqEjB+oxGXIVZs1FF+R/KPN3ZSQYYg==}
    engines: {node: '>=12'}
    dev: false

  /interpret/1.4.0:
    resolution: {integrity: sha512-agE4QfB2Lkp9uICn7BAqoscw4SZP9kTE2hxiFI3jBPmXJfdqiahTbUuKGsMoN2GtqL9AxhYioAcVvgsb1HvRbA==}
    engines: {node: '>= 0.10'}

  /invariant/2.2.4:
    resolution: {integrity: sha512-phJfQVBuaJM5raOpJjSfkiD6BpbCE4Ns//LaXl6wGYtUBY83nWS6Rf9tXm2e8VaK60JEjYldbPif/A2B1C2gNA==}
    dependencies:
      loose-envify: 1.4.0
    dev: false

  /is-arguments/1.1.1:
    resolution: {integrity: sha512-8Q7EARjzEnKpt/PCD7e1cgUS0a6X8u5tdSiMqXhojOdoV9TsMsiO+9VLC5vAmO8N7/GmXn7yjR8qnA6bVAEzfA==}
    engines: {node: '>= 0.4'}
    dependencies:
      call-bind: 1.0.2
      has-tostringtag: 1.0.0
    dev: true

  /is-arrayish/0.2.1:
    resolution: {integrity: sha512-zz06S8t0ozoDXMG+ube26zeCTNXcKIPJZJi8hBrF4idCLms4CG9QtK7qBl1boi5ODzFpjswb5JPmHCbMpjaYzg==}
    dev: false

  /is-bigint/1.0.4:
    resolution: {integrity: sha512-zB9CruMamjym81i2JZ3UMn54PKGsQzsJeo6xvN3HJJ4CAsQNB6iRutp2To77OfCNuoxspsIhzaPoO1zyCEhFOg==}
    dependencies:
      has-bigints: 1.0.2
    dev: true

  /is-binary-path/2.1.0:
    resolution: {integrity: sha512-ZMERYes6pDydyuGidse7OsHxtbI7WVeUEozgR/g7rd0xUimYNlvZRE/K2MgZTjWy725IfelLeVcEM97mmtRGXw==}
    engines: {node: '>=8'}
    dependencies:
      binary-extensions: 2.2.0

  /is-boolean-object/1.1.2:
    resolution: {integrity: sha512-gDYaKHJmnj4aWxyj6YHyXVpdQawtVLHU5cb+eztPGczf6cjuTdwve5ZIEfgXqH4e57An1D1AKf8CZ3kYrQRqYA==}
    engines: {node: '>= 0.4'}
    dependencies:
      call-bind: 1.0.2
      has-tostringtag: 1.0.0
    dev: true

  /is-callable/1.2.4:
    resolution: {integrity: sha512-nsuwtxZfMX67Oryl9LCQ+upnC0Z0BgpwntpS89m1H/TLF0zNfzfLMV/9Wa/6MZsj0acpEjAO0KF1xT6ZdLl95w==}
    engines: {node: '>= 0.4'}
    dev: true

  /is-core-module/2.10.0:
    resolution: {integrity: sha512-Erxj2n/LDAZ7H8WNJXd9tw38GYM3dv8rk8Zcs+jJuxYTW7sozH+SS8NtrSjVL1/vpLvWi1hxy96IzjJ3EHTJJg==}
    dependencies:
      has: 1.0.3

  /is-date-object/1.0.5:
    resolution: {integrity: sha512-9YQaSxsAiSwcvS33MBk3wTCVnWK+HhF8VZR2jRxehM16QcVOdHqPn4VPHmRK4lSr38n9JriurInLcP90xsYNfQ==}
    engines: {node: '>= 0.4'}
    dependencies:
      has-tostringtag: 1.0.0
    dev: true

  /is-extglob/2.1.1:
    resolution: {integrity: sha512-SbKbANkN603Vi4jEZv49LeVJMn4yGwsbzZworEoyEiutsN3nJYdbO36zfhGJ6QEDpOZIFkDtnq5JRxmvl3jsoQ==}
    engines: {node: '>=0.10.0'}

  /is-fullwidth-code-point/3.0.0:
    resolution: {integrity: sha512-zymm5+u+sCsSWyD9qNaejV3DFvhCKclKdizYaJUuHA83RLjb7nSuGnddCHGv0hk+KY7BMAlsWeK4Ueg6EV6XQg==}
    engines: {node: '>=8'}

  /is-generator-function/1.0.10:
    resolution: {integrity: sha512-jsEjy9l3yiXEQ+PsXdmBwEPcOxaXWLspKdplFUVI9vq1iZgIekeC0L167qeu86czQaxed3q/Uzuw0swL0irL8A==}
    engines: {node: '>= 0.4'}
    dependencies:
      has-tostringtag: 1.0.0
    dev: true

  /is-glob/4.0.3:
    resolution: {integrity: sha512-xelSayHH36ZgE7ZWhli7pW34hNbNl8Ojv5KVmkJD4hBdD3th8Tfk9vYasLM+mXWOZhFkgZfxhLSnrwRr4elSSg==}
    engines: {node: '>=0.10.0'}
    dependencies:
      is-extglob: 2.1.1

  /is-negative-zero/2.0.2:
    resolution: {integrity: sha512-dqJvarLawXsFbNDeJW7zAz8ItJ9cd28YufuuFzh0G8pNHjJMnY08Dv7sYX2uF5UpQOwieAeOExEYAWWfu7ZZUA==}
    engines: {node: '>= 0.4'}
    dev: true

  /is-number-object/1.0.7:
    resolution: {integrity: sha512-k1U0IRzLMo7ZlYIfzRu23Oh6MiIFasgpb9X76eqfFZAqwH44UI4KTBvBYIZ1dSL9ZzChTB9ShHfLkR4pdW5krQ==}
    engines: {node: '>= 0.4'}
    dependencies:
      has-tostringtag: 1.0.0
    dev: true

  /is-number/7.0.0:
    resolution: {integrity: sha512-41Cifkg6e8TylSpdtTpeLVMqvSBEVzTttHvERD741+pnZ8ANv0004MRL43QKPDlK9cGvNp6NZWZUBlbGXYxxng==}
    engines: {node: '>=0.12.0'}

  /is-regex/1.1.4:
    resolution: {integrity: sha512-kvRdxDsxZjhzUX07ZnLydzS1TU/TJlTUHHY4YLL87e37oUA49DfkLqgy+VjFocowy29cKvcSiu+kIv728jTTVg==}
    engines: {node: '>= 0.4'}
    dependencies:
      call-bind: 1.0.2
      has-tostringtag: 1.0.0
    dev: true

  /is-shared-array-buffer/1.0.2:
    resolution: {integrity: sha512-sqN2UDu1/0y6uvXyStCOzyhAjCSlHceFoMKJW8W9EU9cvic/QdsZ0kEU93HEy3IUEFZIiH/3w+AH/UQbPHNdhA==}
    dependencies:
      call-bind: 1.0.2
    dev: true

  /is-stream/2.0.1:
    resolution: {integrity: sha512-hFoiJiTl63nn+kstHGBtewWSKnQLpyb155KHheA1l39uvtO9nWIop1p3udqPcUd/xbF1VLMO4n7OI6p7RbngDg==}
    engines: {node: '>=8'}

  /is-string/1.0.7:
    resolution: {integrity: sha512-tE2UXzivje6ofPW7l23cjDOMa09gb7xlAqG6jG5ej6uPV32TlWP3NKPigtaGeHNu9fohccRYvIiZMfOOnOYUtg==}
    engines: {node: '>= 0.4'}
    dependencies:
      has-tostringtag: 1.0.0
    dev: true

  /is-symbol/1.0.4:
    resolution: {integrity: sha512-C/CPBqKWnvdcxqIARxyOh4v1UUEOCHpgDa0WYgpKDFMszcrPcffg5uhwSgPCLD2WWxmq6isisz87tzT01tuGhg==}
    engines: {node: '>= 0.4'}
    dependencies:
      has-symbols: 1.0.3
    dev: true

  /is-typed-array/1.1.9:
    resolution: {integrity: sha512-kfrlnTTn8pZkfpJMUgYD7YZ3qzeJgWUn8XfVYBARc4wnmNOmLbmuuaAs3q5fvB0UJOn6yHAKaGTPM7d6ezoD/A==}
    engines: {node: '>= 0.4'}
    dependencies:
      available-typed-arrays: 1.0.5
      call-bind: 1.0.2
      es-abstract: 1.20.1
      for-each: 0.3.3
      has-tostringtag: 1.0.0
    dev: true

  /is-weakref/1.0.2:
    resolution: {integrity: sha512-qctsuLZmIQ0+vSSMfoVvyFe2+GSEvnmZ2ezTup1SBse9+twCCeial6EEi3Nc2KFcf6+qz2FBPnjXsk8xhKSaPQ==}
    dependencies:
      call-bind: 1.0.2
    dev: true

  /isarray/1.0.0:
    resolution: {integrity: sha512-VLghIWNM6ELQzo7zwmcg0NmTVyWKYjvIeM83yjp0wRDTmUnrM678fQbcKBo6n2CJEF0szoG//ytg+TKla89ALQ==}
    dev: true

  /isexe/2.0.0:
    resolution: {integrity: sha512-RHxMLp9lnKHGHRng9QFhRCMbYAcVpn69smSGcq3f36xjgVVWThj4qqLbTLlq7Ssj8B+fIQ1EuCEGI2lKsyQeIw==}
    dev: true

  /jmespath/0.16.0:
    resolution: {integrity: sha512-9FzQjJ7MATs1tSpnco1K6ayiYE3figslrXA72G2HQ/n76RzvYlofyi5QM+iX4YRs/pu3yzxlVQSST23+dMDknw==}
    engines: {node: '>= 0.6.0'}
    dev: true

  /joycon/3.1.1:
    resolution: {integrity: sha512-34wB/Y7MW7bzjKRjUKTa46I2Z7eV62Rkhva+KkopW7Qvv/OSWBqvkSY7vusOPrNuZcUG3tApvdVgNB8POj3SPw==}
    engines: {node: '>=10'}

  /js-sorted-set/0.7.0:
    resolution: {integrity: sha512-NGTSMeoLNYR2BoTLhQ6w+u7Ox4PO34omb/0OBCy4gyedWeXolMGv948Ato0/Of6tfxsAjeySDymCkAj93/xkeA==}
    dev: false

  /js-tokens/4.0.0:
    resolution: {integrity: sha512-RdJUflcE3cUzKiMqQgsCu06FPu9UdIJO0beYbPhHN4k6apgJtifcoCtT9bcxOpYBtpD2kCM6Sbzg4CausW/PKQ==}

  /js-yaml/3.14.1:
    resolution: {integrity: sha512-okMH7OXXJ7YrN9Ok3/SXrnu4iX9yOk+25nqX4imS2npuvTYDmo/QEZoqwZkYaIDk3jVvBOTOIEgEhaLOynBS9g==}
    hasBin: true
    dependencies:
      argparse: 1.0.10
      esprima: 4.0.1

  /jsesc/2.5.2:
    resolution: {integrity: sha512-OYu7XEzjkCQ3C5Ps3QIZsQfNpqoJyZZA99wd9aWd05NCtC5pWOkShK2mkL6HXQR6/Cy2lbNdPlZBpuQHXE63gA==}
    engines: {node: '>=4'}
    hasBin: true
    dev: false

  /json-bigint/1.0.0:
    resolution: {integrity: sha512-SiPv/8VpZuWbvLSMtTDU8hEfrZWg/mH/nV/b4o0CYbSxu1UIQPLdwKOCIyLQX+VIPO5vrLX3i8qtqFyhdPSUSQ==}
    dependencies:
      bignumber.js: 9.1.0
    dev: false

  /json-buffer/3.0.1:
    resolution: {integrity: sha512-4bV5BfR2mqfQTJm+V5tPPdf+ZpuhiIvTuAB5g8kcrXOZpTT/QwwVRWBywX1ozr6lEuPdbHxwaJlm9G6mI2sfSQ==}
    dev: false

  /json-parse-even-better-errors/2.3.1:
    resolution: {integrity: sha512-xyFwyhro/JEof6Ghe2iz2NcXoj2sloNsWr/XsERDK/oiPCfaNhl5ONfp+jQdAZRQQ0IJWNzH9zIZF7li91kh2w==}
    dev: false

  /json-schema-traverse/0.4.1:
    resolution: {integrity: sha512-xbbCH5dCYU5T8LcEhhuh7HJ88HXuW3qsI3Y0zOZFKfZEHcpWiHU/Jxzk629Brsab/mMiHQti9wMP+845RPe3Vg==}
    dev: true

  /json-schema-traverse/1.0.0:
    resolution: {integrity: sha512-NM8/P9n3XjXhIZn1lLhkFaACTOURQXjWhV4BA/RnOv8xvgqtqpAX9IO4mRQxSx1Rlo4tqzeqb0sOlruaOy3dug==}

  /json-stable-stringify-without-jsonify/1.0.1:
    resolution: {integrity: sha512-Bdboy+l7tA3OGW6FjyFHWkP5LuByj1Tk33Ljyq0axyzdk9//JSi2u3fP1QSmd1KNwq6VOKYGlAu87CisVir6Pw==}
    dev: true

  /json5/1.0.1:
    resolution: {integrity: sha512-aKS4WQjPenRxiQsC93MNfjx+nbF4PAdYzmd/1JIj8HYzqfbu86beTuNgXDzPknWk0n0uARlyewZo4s++ES36Ow==}
    hasBin: true
    dependencies:
      minimist: 1.2.6
    dev: true

  /json5/2.2.1:
    resolution: {integrity: sha512-1hqLFMSrGHRHxav9q9gNjJ5EXznIxGVO09xQRrwplcS8qs28pZ8s8hupZAmqDwZUmVZ2Qb2jnyPOWcDH8m8dlA==}
    engines: {node: '>=6'}
    hasBin: true
    dev: false

  /jsonfile/6.1.0:
    resolution: {integrity: sha512-5dgndWOriYSm5cnYaJNhalLNDKOqFwyDB/rr1E9ZsGciGvKPs8R2xYGCacuf3z6K1YKDz182fd+fY3cn3pMqXQ==}
    dependencies:
      universalify: 2.0.0
    optionalDependencies:
      graceful-fs: 4.2.10

  /jsonschema/1.4.1:
    resolution: {integrity: sha512-S6cATIPVv1z0IlxdN+zUk5EPjkGCdnhN4wVSBlvoUO1tOLJootbo9CquNJmbIh4yikWHiUedhRYrNPn1arpEmQ==}
    dev: false

  /jwa/2.0.0:
    resolution: {integrity: sha512-jrZ2Qx916EA+fq9cEAeCROWPTfCwi1IVHqT2tapuqLEVVDKFDENFw1oL+MwrTvH6msKxsd1YTDVw6uKEcsrLEA==}
    dependencies:
      buffer-equal-constant-time: 1.0.1
      ecdsa-sig-formatter: 1.0.11
      safe-buffer: 5.2.1
    dev: false

  /jws/4.0.0:
    resolution: {integrity: sha512-KDncfTmOZoOMTFG4mBlG0qUIOlc03fmzH+ru6RgYVZhPkyiy/92Owlt/8UEN+a4TXR1FQetfIpJE8ApdvdVxTg==}
    dependencies:
      jwa: 2.0.0
      safe-buffer: 5.2.1
    dev: false

  /keyv/4.3.3:
    resolution: {integrity: sha512-AcysI17RvakTh8ir03+a3zJr5r0ovnAH/XTXei/4HIv3bL2K/jzvgivLK9UuI/JbU1aJjM3NSAnVvVVd3n+4DQ==}
    dependencies:
      compress-brotli: 1.3.8
      json-buffer: 3.0.1
    dev: false

  /kleur/4.1.5:
    resolution: {integrity: sha512-o+NO+8WrRiQEE4/7nwRJhN1HWpVmJm511pBHUxPLtp0BUISzlBplORYSmTclCnJvQq2tKu/sgl3xVpkc7ZWuQQ==}
    engines: {node: '>=6'}
    dev: true

  /ky/0.31.1:
    resolution: {integrity: sha512-wha6TXwen/+4aeHGn8oyHWTQdukT/JZew4mmu2KiCFKn1NHCXiWpeBhGDVFiIX9FN7wsfSkV0C8yZ6YRKE/w4Q==}
    engines: {node: '>=14.16'}
    dev: false

  /levn/0.4.1:
    resolution: {integrity: sha512-+bT2uH4E5LGE7h/n3evcS/sQlJXCpIp6ym8OWJ5eV6+67Dsql/LaaT7qJBAt2rzfoa/5QBGBhxDix1dMt2kQKQ==}
    engines: {node: '>= 0.8.0'}
    dependencies:
      prelude-ls: 1.2.1
      type-check: 0.4.0
    dev: true

  /lilconfig/2.0.6:
    resolution: {integrity: sha512-9JROoBW7pobfsx+Sq2JsASvCo6Pfo6WWoUW79HuB1BCoBXD4PLWJPqDF6fNj67pqBYTbAHkE57M1kS/+L1neOg==}
    engines: {node: '>=10'}
    dev: true

  /lines-and-columns/1.2.4:
    resolution: {integrity: sha512-7ylylesZQ/PV29jhEDl3Ufjo6ZX7gCqJr5F7PKrqc93v7fzSymt1BpwEU8nAUXs8qzzvqhbjhK5QZg6Mt/HkBg==}

  /listr2/5.0.5:
    resolution: {integrity: sha512-DpBel6fczu7oQKTXMekeprc0o3XDgGMkD7JNYyX+X0xbwK+xgrx9dcyKoXKqpLSUvAWfmoePS7kavniOcq3r4w==}
    engines: {node: ^14.13.1 || >=16.0.0}
    peerDependencies:
      enquirer: '>= 2.3.0 < 3'
    peerDependenciesMeta:
      enquirer:
        optional: true
    dependencies:
      cli-truncate: 2.1.0
      colorette: 2.0.19
      log-update: 4.0.0
      p-map: 4.0.0
      rfdc: 1.3.0
      rxjs: 7.5.7
      through: 2.3.8
      wrap-ansi: 7.0.0

  /load-tsconfig/0.2.3:
    resolution: {integrity: sha512-iyT2MXws+dc2Wi6o3grCFtGXpeMvHmJqS27sMPGtV2eUu4PeFnG+33I8BlFK1t1NWMjOpcx9bridn5yxLDX2gQ==}
    engines: {node: ^12.20.0 || ^14.13.1 || >=16.0.0}
    dev: true

  /local-pkg/0.4.2:
    resolution: {integrity: sha512-mlERgSPrbxU3BP4qBqAvvwlgW4MTg78iwJdGGnv7kibKjWcJksrG3t6LB5lXI93wXRDvG4NpUgJFmTG4T6rdrg==}
    engines: {node: '>=14'}
    dev: true

  /lodash.merge/4.6.2:
    resolution: {integrity: sha512-0KpjqXRVvrYyCsX1swR/XTK0va6VQkQM6MNo7PqW77ByjAhoARA8EfrP1N4+KlKj8YS0ZUCtRT/YUuhyYDujIQ==}
    dev: true

  /lodash.sortby/4.7.0:
    resolution: {integrity: sha512-HDWXG8isMntAyRF5vZ7xKuEvOhT4AhlRt/3czTSjvGUxjYCBVRQY48ViDHyfYz9VIoBkW4TMGQNapx+l3RUwdA==}
    dev: true

  /lodash.truncate/4.4.2:
    resolution: {integrity: sha512-jttmRe7bRse52OsWIMDLaXxWqRAmtIUccAQ3garviCqJjafXOfNMO0yMfNpdD6zbGaTU0P5Nz7e7gAT6cKmJRw==}
    dev: true

  /lodash/4.17.21:
    resolution: {integrity: sha512-v2kDEe57lecTulaDIuNTPy3Ry4gLGJ6Z1O3vE1krgXZNrsQ+LFTGHVxVjcXPs17LhbZVGedAJv8XZ1tvj5FvSg==}
    dev: false

  /log-update/4.0.0:
    resolution: {integrity: sha512-9fkkDevMefjg0mmzWFBW8YkFP91OrizzkW3diF7CpG+S2EYdy4+TVfGwz1zeF8x7hCx1ovSPTOE9Ngib74qqUg==}
    engines: {node: '>=10'}
    dependencies:
      ansi-escapes: 4.3.2
      cli-cursor: 3.1.0
      slice-ansi: 4.0.0
      wrap-ansi: 6.2.0

  /loose-envify/1.4.0:
    resolution: {integrity: sha512-lyuxPGr/Wfhrlem2CL/UcnUc1zcqKAImBDzukY7Y5F/yQiNdko6+fRLevlw1HgMySw7f611UIY408EtxRSoK3Q==}
    hasBin: true
    dependencies:
      js-tokens: 4.0.0
    dev: false

  /lorem-ipsum/2.0.8:
    resolution: {integrity: sha512-5RIwHuCb979RASgCJH0VKERn9cQo/+NcAi2BMe9ddj+gp7hujl6BI+qdOG4nVsLDpwWEJwTVYXNKP6BGgbcoGA==}
    engines: {node: '>= 8.x', npm: '>= 5.x'}
    hasBin: true
    dependencies:
      commander: 9.4.0
    dev: false

  /loupe/2.3.4:
    resolution: {integrity: sha512-OvKfgCC2Ndby6aSTREl5aCCPTNIzlDfQZvZxNUrBrihDhL3xcrYegTblhmEiCrg2kKQz4XsFIaemE5BF4ybSaQ==}
    dependencies:
      get-func-name: 2.0.0
    dev: true

  /lowercase-keys/2.0.0:
    resolution: {integrity: sha512-tqNXrS78oMOE73NMxK4EMLQsQowWf8jKooH9g7xPavRT706R6bkQJ6DY2Te7QukaZsulxa30wQ7bk0pm4XiHmA==}
    engines: {node: '>=8'}
    dev: false

  /lowercase-keys/3.0.0:
    resolution: {integrity: sha512-ozCC6gdQ+glXOQsveKD0YsDy8DSQFjDTz4zyzEHNV5+JP5D62LmfDZ6o1cycFx9ouG940M5dE8C8CTewdj2YWQ==}
    engines: {node: ^12.20.0 || ^14.13.1 || >=16.0.0}
    dev: false

  /lru-cache/6.0.0:
    resolution: {integrity: sha512-Jo6dJ04CmSjuznwJSS3pUeWmd/H0ffTlkXXgwZi+eq1UCmqQwCh+eLsYOYCwY991i2Fah4h1BEMCx4qThGbsiA==}
    engines: {node: '>=10'}
    dependencies:
      yallist: 4.0.0

  /magic-string/0.25.9:
    resolution: {integrity: sha512-RmF0AsMzgt25qzqqLc1+MbHmhdx0ojF2Fvs4XnOqz2ZOBXzzkEwc/dJQZCYHAn7v1jbVOjAZfK8msRn4BxO4VQ==}
    dependencies:
      sourcemap-codec: 1.4.8

  /magic-string/0.26.2:
    resolution: {integrity: sha512-NzzlXpclt5zAbmo6h6jNc8zl2gNRGHvmsZW4IvZhTC4W7k4OlLP+S5YLussa/r3ixNT66KOQfNORlXHSOy/X4A==}
    engines: {node: '>=12'}
    dependencies:
      sourcemap-codec: 1.4.8
    dev: true

  /marked/4.1.0:
    resolution: {integrity: sha512-+Z6KDjSPa6/723PQYyc1axYZpYYpDnECDaU6hkaf5gqBieBkMKYReL5hteF2QizhlMbgbo8umXl/clZ67+GlsA==}
    engines: {node: '>= 12'}
    hasBin: true
    dev: false

  /mdn-data/2.0.14:
    resolution: {integrity: sha512-dn6wd0uw5GsdswPFfsgMp5NSB0/aDe6fK94YJV/AJDYXL6HVLWBsxeq7js7Ad+mU2K9LAlwpk6kN2D5mwCPVow==}

  /merge-stream/2.0.0:
    resolution: {integrity: sha512-abv/qOcuPfk3URPfDzmZU1LKmuw8kT+0nIHvKrKgFrwifol/doWcdA4ZqsWQ8ENrFKkd67Mfpo/LovbIUsbt3w==}
    dev: true

  /merge2/1.4.1:
    resolution: {integrity: sha512-8q7VEgMJW4J8tcfVPy8g09NcQwZdbwFEqhe/WZkoIzjn/3TGDwtOCYtXGxA3O8tPzpczCCDgv+P2P5y00ZJOOg==}
    engines: {node: '>= 8'}

  /micromatch/4.0.5:
    resolution: {integrity: sha512-DMy+ERcEW2q8Z2Po+WNXuw3c5YaUSFjAO5GsJqfEl7UjvtIuFKO6ZrKvcItdy98dwFI2N1tg3zNIdKaQT+aNdA==}
    engines: {node: '>=8.6'}
    dependencies:
      braces: 3.0.2
      picomatch: 2.3.1

  /mime-db/1.52.0:
    resolution: {integrity: sha512-sPU4uV7dYlvtWJxwwxHD0PuihVNiE7TyAbQ5SWxDCB9mUYvOgroQOwYQQOKPJ8CIbE+1ETVlOoK1UC2nU3gYvg==}
    engines: {node: '>= 0.6'}
    dev: false

  /mime-types/2.1.35:
    resolution: {integrity: sha512-ZDY+bPm5zTTF+YpCrAU9nK0UgICYPT0QtT1NZWFv4s++TNkcgVaT0g6+4R2uI4MjQjzysHB1zxuWL50hzaeXiw==}
    engines: {node: '>= 0.6'}
    dependencies:
      mime-db: 1.52.0
    dev: false

  /mime/3.0.0:
    resolution: {integrity: sha512-jSCU7/VB1loIWBZe14aEYHU/+1UMEHoaO7qxCOVJOw9GgH72VAWppxNcjU+x9a2k3GSIBXNKxXQFqRvvZ7vr3A==}
    engines: {node: '>=10.0.0'}
    hasBin: true
    dev: true

  /mimic-fn/2.1.0:
    resolution: {integrity: sha512-OqbOk5oEQeAZ8WXWydlu9HJjz9WVdEIvamMCcXmuqUYjTknH/sqsWvhQ3vgwKFRR1HpjvNBKQ37nbJgYzGqGcg==}
    engines: {node: '>=6'}

  /mimic-response/1.0.1:
    resolution: {integrity: sha512-j5EctnkH7amfV/q5Hgmoal1g2QHFJRraOtmx0JpIqkxhBhI/lJSl1nMpQ45hVarwNETOoWEimndZ4QK0RHxuxQ==}
    engines: {node: '>=4'}
    dev: false

  /mimic-response/3.1.0:
    resolution: {integrity: sha512-z0yWI+4FDrrweS8Zmt4Ej5HdJmky15+L2e6Wgn3+iK5fWzb6T3fhNFq2+MeTRb064c6Wr4N/wv0DzQTjNzHNGQ==}
    engines: {node: '>=10'}
    dev: false

  /min-indent/1.0.1:
    resolution: {integrity: sha512-I9jwMn07Sy/IwOj3zVkVik2JTvgpaykDZEigL6Rx6N9LbMywwUSMtxET+7lVoDLLd3O3IXwJwvuuns8UB/HeAg==}
    engines: {node: '>=4'}
    dev: true

  /minimatch/3.1.2:
    resolution: {integrity: sha512-J7p63hRiAjw1NDEww1W7i37+ByIrOWO5XQQAzZ3VOcL0PNybwpfmV/N05zFAzwQ9USyEcX6t3UO+K5aqBQOIHw==}
    dependencies:
      brace-expansion: 1.1.11

  /minimatch/5.1.0:
    resolution: {integrity: sha512-9TPBGGak4nHfGZsPBohm9AWg6NoT7QTCehS3BIJABslyZbzxfV78QM2Y6+i741OPZIafFAaiiEMh5OyIrJPgtg==}
    engines: {node: '>=10'}
    dependencies:
      brace-expansion: 2.0.1
    dev: false

  /minimist/1.2.6:
    resolution: {integrity: sha512-Jsjnk4bw3YJqYzbdyBiNsPWHPfO++UGG749Cxs6peCu5Xg4nrena6OVxOYxrQTqww0Jmwt+Ref8rggumkTLz9Q==}

  /mkdirp/0.5.6:
    resolution: {integrity: sha512-FP+p8RB8OWpF3YZBCrP5gtADmtXApB5AMLn+vdyA+PyxCjrCs00mjyUozssO33cwDeT3wNGdLxJ5M//YqtHAJw==}
    hasBin: true
    dependencies:
      minimist: 1.2.6
    dev: true

  /mri/1.2.0:
    resolution: {integrity: sha512-tzzskb3bG8LvYGFF/mDTpq3jpI6Q9wc3LEmBaghu+DdCssd1FakN7Bc0hVNmEyGq1bq3RgfkCb3cmQLpNPOroA==}
    engines: {node: '>=4'}
    dev: true

  /mrmime/1.0.1:
    resolution: {integrity: sha512-hzzEagAgDyoU1Q6yg5uI+AorQgdvMCur3FcKf7NhMKWsaYg+RnbTyHRa/9IlLF9rf455MOCtcqqrQQ83pPP7Uw==}
    engines: {node: '>=10'}
    dev: true

  /ms/2.0.0:
    resolution: {integrity: sha512-Tpp60P6IUJDTuOq/5Z8cdskzJujfwqfOTkrwIwj7IRISpnkJnT6SyJ4PCPnGMoFjC9ddhal5KVIYtAt97ix05A==}
    dev: true

  /ms/2.1.2:
    resolution: {integrity: sha512-sGkPx+VjMtmA6MX27oA4FBFELFCZZ4S4XqeGOXCv68tT+jb3vk/RyaKWP0PTKyWtmLSM0b+adUTEvbs1PEaH2w==}

  /multimatch/5.0.0:
    resolution: {integrity: sha512-ypMKuglUrZUD99Tk2bUQ+xNQj43lPEfAeX2o9cTteAmShXy2VHDJpuwu1o0xqoKCt9jLVAvwyFKdLTPXKAfJyA==}
    engines: {node: '>=10'}
    dependencies:
      '@types/minimatch': 3.0.5
      array-differ: 3.0.0
      array-union: 2.1.0
      arrify: 2.0.1
      minimatch: 3.1.2
    dev: false

  /mz/2.7.0:
    resolution: {integrity: sha512-z81GNO7nnYMEhrGh9LeymoE4+Yr0Wn5McHIZMK5cfQCl+NDX08sCZgUc9/6MHni9IWuFLm1Z3HTCXu2z9fN62Q==}
    dependencies:
      any-promise: 1.3.0
      object-assign: 4.1.1
      thenify-all: 1.6.0
    dev: true

  /nanoid/3.3.4:
    resolution: {integrity: sha512-MqBkQh/OHTS2egovRtLk45wEyNXwF+cokD+1YPf9u5VfJiRdAiRwB2froX5Co9Rh20xs4siNPm8naNotSD6RBw==}
    engines: {node: ^10 || ^12 || ^13.7 || ^14 || >=15.0.1}
    hasBin: true

  /natural-compare/1.4.0:
    resolution: {integrity: sha512-OWND8ei3VtNC9h7V60qff3SVobHr996CTwgxubgyQYEpg290h9J0buyECNNJexkFm5sOajh5G116RYA1c8ZMSw==}
    dev: true

  /node-domexception/1.0.0:
    resolution: {integrity: sha512-/jKZoMpw0F8GRwl4/eLROPA3cfcXtLApP0QzLmUT/HuPCZWyB7IY9ZrMeKw2O/nFIqPQB3PVM9aYm0F312AXDQ==}
    engines: {node: '>=10.5.0'}
    dev: true

  /node-fetch/2.6.7:
    resolution: {integrity: sha512-ZjMPFEfVx5j+y2yF35Kzx5sF7kDzxuDj6ziH4FFbOp87zKDZNx8yExJIb05OGF4Nlt9IHFIMBkRl41VdvcNdbQ==}
    engines: {node: 4.x || >=6.0.0}
    peerDependencies:
      encoding: ^0.1.0
    peerDependenciesMeta:
      encoding:
        optional: true
    dependencies:
      whatwg-url: 5.0.0
    dev: false

  /node-fetch/3.2.10:
    resolution: {integrity: sha512-MhuzNwdURnZ1Cp4XTazr69K0BTizsBroX7Zx3UgDSVcZYKF/6p0CBe4EUb/hLqmzVhl0UpYfgRljQ4yxE+iCxA==}
    engines: {node: ^12.20.0 || ^14.13.1 || >=16.0.0}
    dependencies:
      data-uri-to-buffer: 4.0.0
      fetch-blob: 3.2.0
      formdata-polyfill: 4.0.10
    dev: true

  /node-forge/1.3.1:
    resolution: {integrity: sha512-dPEtOeMvF9VMcYV/1Wb8CPoVAXtp6MKMlcbAt4ddqmGqUJ6fQZFXkNZNkNlfevtNkGtaSoXf/vNNNSvgrdXwtA==}
    engines: {node: '>= 6.13.0'}
    dev: false

  /normalize-path/3.0.0:
    resolution: {integrity: sha512-6eZs5Ls3WtCisHWp9S2GUy8dqkpGi4BVSz3GaqiE6ezub0512ESztXUwUB6C6IKbQkY2Pnb/mD4WYojCRwcwLA==}
    engines: {node: '>=0.10.0'}

  /normalize-url/6.1.0:
    resolution: {integrity: sha512-DlL+XwOy3NxAQ8xuC0okPgK46iuVNAK01YN7RueYBqqFeGsBjV9XmCAzAdgt+667bCl5kPh9EqKKDwnaPG1I7A==}
    engines: {node: '>=10'}
    dev: false

  /npm-run-path/4.0.1:
    resolution: {integrity: sha512-S48WzZW777zhNIrn7gxOlISNAqi9ZC/uQFnRdbeIHhZhCA6UqpkOT8T1G7BvfdgP4Er8gF4sUbaS0i7QvIfCWw==}
    engines: {node: '>=8'}
    dependencies:
      path-key: 3.1.1
    dev: true

  /nth-check/2.1.1:
    resolution: {integrity: sha512-lqjrjmaOoAnWfMmBPL+XNnynZh2+swxiX3WUE0s4yEHI6m+AwrK2UZOimIRl3X/4QctVqS8AiZjFqyOGrMXb/w==}
    dependencies:
      boolbase: 1.0.0

  /object-assign/4.1.1:
    resolution: {integrity: sha512-rJgTQnkUnH1sFw8yT6VSU3zD3sWmu6sZhIseY8VX+GRu3P6F7Fu+JNDoXfklElbLJSnc3FUQHVe4cU5hj+BcUg==}
    engines: {node: '>=0.10.0'}
    dev: true

  /object-inspect/1.12.2:
    resolution: {integrity: sha512-z+cPxW0QGUp0mcqcsgQyLVRDoXFQbXOwBaqyF7VIgI4TWNQsDHrBpUQslRmIfAoYWdYzs6UlKJtB2XJpTaNSpQ==}
    dev: true

  /object-keys/1.1.1:
    resolution: {integrity: sha512-NuAESUOUMrlIXOfHKzD6bpPu3tYt3xvjNdRIQ+FeT0lNb4K8WR70CaDxhuNguS2XG+GjkyMwOzsN5ZktImfhLA==}
    engines: {node: '>= 0.4'}
    dev: true

  /object.assign/4.1.3:
    resolution: {integrity: sha512-ZFJnX3zltyjcYJL0RoCJuzb+11zWGyaDbjgxZbdV7rFEcHQuYxrZqhow67aA7xpes6LhojyFDaBKAFfogQrikA==}
    engines: {node: '>= 0.4'}
    dependencies:
      call-bind: 1.0.2
      define-properties: 1.1.4
      has-symbols: 1.0.3
      object-keys: 1.1.1
    dev: true

  /object.values/1.1.5:
    resolution: {integrity: sha512-QUZRW0ilQ3PnPpbNtgdNV1PDbEqLIiSFB3l+EnGtBQ/8SUTLj1PZwtQHABZtLgwpJZTSZhuGLOGk57Drx2IvYg==}
    engines: {node: '>= 0.4'}
    dependencies:
      call-bind: 1.0.2
      define-properties: 1.1.4
      es-abstract: 1.20.1
    dev: true

  /on-exit-leak-free/2.1.0:
    resolution: {integrity: sha512-VuCaZZAjReZ3vUwgOB8LxAosIurDiAW0s13rI1YwmaP++jvcxP77AWoQvenZebpCA2m8WC1/EosPYPMjnRAp/w==}
    dev: false

  /once/1.4.0:
    resolution: {integrity: sha512-lNaJgI+2Q5URQBkccEKHTQOPaXdUxnZZElQTZY0MFUAuaEqe1E+Nyvgdz/aIyNi6Z9MzO5dv1H8n58/GELp3+w==}
    dependencies:
      wrappy: 1.0.2

  /onetime/5.1.2:
    resolution: {integrity: sha512-kbpaSSGJTWdAY5KPVeMOKXSrPtr8C8C7wodJbcsd51jRnmD+GZu8Y0VoU6Dm5Z4vWr0Ig/1NKuWRKf7j5aaYSg==}
    engines: {node: '>=6'}
    dependencies:
      mimic-fn: 2.1.0

  /optionator/0.9.1:
    resolution: {integrity: sha512-74RlY5FCnhq4jRxVUPKDaRwrVNXMqsGsiW6AJw4XK8hmtm10wC0ypZBLw5IIp85NZMr91+qd1RvvENwg7jjRFw==}
    engines: {node: '>= 0.8.0'}
    dependencies:
      deep-is: 0.1.4
      fast-levenshtein: 2.0.6
      levn: 0.4.1
      prelude-ls: 1.2.1
      type-check: 0.4.0
      word-wrap: 1.2.3
    dev: true

  /orderedmap/2.0.0:
    resolution: {integrity: sha512-buf4PoAMlh45b8a8gsGy/X6w279TSqkyAS0C0wdTSJwFSU+ljQFJON5I8NfjLHoCXwpSROIo2wr0g33T+kQshQ==}
    dev: false

  /p-cancelable/3.0.0:
    resolution: {integrity: sha512-mlVgR3PGuzlo0MmTdk4cXqXWlwQDLnONTAg6sm62XkMJEiRxN3GL3SffkYvqwonbkJBcrI7Uvv5Zh9yjvn2iUw==}
    engines: {node: '>=12.20'}
    dev: false

  /p-map/4.0.0:
    resolution: {integrity: sha512-/bjOqmgETBYB5BoEeGVea8dmvHb2m9GLy1E9W43yeyfP6QQCZGFNa+XRceJEuDB6zqr+gKpIAmlLebMpykw/MQ==}
    engines: {node: '>=10'}
    dependencies:
      aggregate-error: 3.1.0

  /parent-module/1.0.1:
    resolution: {integrity: sha512-GQ2EWRpQV8/o+Aw8YqtfZZPfNRWZYkbidE9k5rpl/hC3vtHHBfGm2Ifi6qWV+coDGkrUKZAxE3Lot5kcsRlh+g==}
    engines: {node: '>=6'}
    dependencies:
      callsites: 3.1.0

  /parse-json/5.2.0:
    resolution: {integrity: sha512-ayCKvm/phCGxOkYRSCM82iDwct8/EonSEgCSxWxD7ve6jHggsFl4fZVQBPRNgQoKiuV/odhFrGzQXZwbifC8Rg==}
    engines: {node: '>=8'}
    dependencies:
      '@babel/code-frame': 7.12.11
      error-ex: 1.3.2
      json-parse-even-better-errors: 2.3.1
      lines-and-columns: 1.2.4
    dev: false

  /path-is-absolute/1.0.1:
    resolution: {integrity: sha512-AVbw3UJ2e9bq64vSaS9Am0fje1Pa8pbGqTTsmXfaIiMpnr5DlDhfJOuLj9Sf95ZPVDAUerDfEk88MPmPe7UCQg==}
    engines: {node: '>=0.10.0'}

  /path-key/3.1.1:
    resolution: {integrity: sha512-ojmeN0qd+y0jszEtoY48r0Peq5dwMEkIlCOu6Q5f41lfkswXuKtYrhgoTpLnyIcHm24Uhqx+5Tqm2InSwLhE6Q==}
    engines: {node: '>=8'}
    dev: true

  /path-parse/1.0.7:
    resolution: {integrity: sha512-LDJzPVEEEPR+y48z93A0Ed0yXb8pAByGWo/k5YYdYgpY2/2EsOsksJrq7lOHxryrVOn1ejG6oAp8ahvOIQD8sw==}

  /path-type/4.0.0:
    resolution: {integrity: sha512-gDKb8aZMDeD/tZWs9P6+q0J9Mwkdl6xMV8TjnGP3qJVJ06bdMgkbBlLU8IdfOsIsFz2BW1rNVT3XuNEl8zPAvw==}
    engines: {node: '>=8'}

  /pathval/1.1.1:
    resolution: {integrity: sha512-Dp6zGqpTdETdR63lehJYPeIOqpiNBNtc7BpWSLrOje7UaIsE5aY92r/AunQA7rsXvet3lrJ3JnZX29UPTKXyKQ==}
    dev: true

  /picocolors/1.0.0:
    resolution: {integrity: sha512-1fygroTLlHu66zi26VoTDv8yRgm0Fccecssto+MhsZ0D/DGW2sm8E8AjW7NU5VVTRt5GxbeZ5qBuJr+HyLYkjQ==}

  /picomatch/2.3.1:
    resolution: {integrity: sha512-JU3teHTNjmE2VCGFzuY8EXzCDVwEqB2a8fsIvwaStHhAWJEeVd1o1QD80CU6+ZdEXXSLbSsuLwJjkCBWqRQUVA==}
    engines: {node: '>=8.6'}

  /pino-abstract-transport/1.0.0:
    resolution: {integrity: sha512-c7vo5OpW4wIS42hUVcT5REsL8ZljsUfBjqV/e2sFxmFEFZiq1XLUp5EYLtuDH6PEHq9W1egWqRbnLUP5FuZmOA==}
    dependencies:
      readable-stream: 4.1.0
      split2: 4.1.0
    dev: false

  /pino-lambda/4.0.0_pino@8.4.1:
    resolution: {integrity: sha512-R/OpX1m+2xGVgrsQmXYJxXtjx0gWYdURULAms+eKrYpj6sZw7O3t30L007Nb4DkPhwCDmttob3XNm5cWLEyV8w==}
    peerDependencies:
      pino: '>=6.0.0 <8.0.0'
    dependencies:
      pino: 8.4.1
    dev: false

  /pino-pretty/9.0.0:
    resolution: {integrity: sha512-WcojVUw8aJQz0in90xj7nQo5g14d9bLkBnE80P/Sk8JxNilbtyXp9mNjRcF07uOBEoNMrdkBniv8Tu1Lale7Kw==}
    hasBin: true
    dependencies:
      colorette: 2.0.19
      dateformat: 4.6.3
      fast-copy: 2.1.3
      fast-safe-stringify: 2.1.1
      help-me: 4.0.1
      joycon: 3.1.1
      minimist: 1.2.6
      on-exit-leak-free: 2.1.0
      pino-abstract-transport: 1.0.0
      pump: 3.0.0
      readable-stream: 4.1.0
      secure-json-parse: 2.5.0
      sonic-boom: 3.2.0
      strip-json-comments: 3.1.1
    dev: false

  /pino-std-serializers/6.0.0:
    resolution: {integrity: sha512-mMMOwSKrmyl+Y12Ri2xhH1lbzQxwwpuru9VjyJpgFIH4asSj88F2csdMwN6+M5g1Ll4rmsYghHLQJw81tgZ7LQ==}
    dev: false

  /pino/8.4.1:
    resolution: {integrity: sha512-rZnbTUNFiYBH1H2OfYYVNBEFRDhN2nRaEmBD2+MDmGXSGyps+YPJ55LzWZP90zg7zyWKy0ZMqGlk47AO6OaBqQ==}
    hasBin: true
    dependencies:
      atomic-sleep: 1.0.0
      fast-redact: 3.1.1
      on-exit-leak-free: 2.1.0
      pino-abstract-transport: 1.0.0
      pino-std-serializers: 6.0.0
      process-warning: 2.0.0
      quick-format-unescaped: 4.0.4
      real-require: 0.2.0
      safe-stable-stringify: 2.3.1
      sonic-boom: 3.2.0
      thread-stream: 2.0.1
    dev: false

  /pirates/4.0.5:
    resolution: {integrity: sha512-8V9+HQPupnaXMA23c5hvl69zXvTwTzyAYasnkb0Tts4XvO4CliqONMOnvlq26rkhLC3nWDFBJf73LU1e1VZLaQ==}
    engines: {node: '>= 6'}
    dev: true

  /please-upgrade-node/3.2.0:
    resolution: {integrity: sha512-gQR3WpIgNIKwBMVLkpMUeR3e1/E1y42bqDQZfql+kDeXd8COYfM8PQA4X6y7a8u9Ua9FHmsrrmirW2vHs45hWg==}
    dependencies:
      semver-compare: 1.0.0
    dev: false

  /postcss-load-config/3.1.4:
    resolution: {integrity: sha512-6DiM4E7v4coTE4uzA8U//WhtPwyhiim3eyjEMFCnUpzbrkK9wJHgKDT2mR+HbtSrd/NubVaYTOpSpjUl8NQeRg==}
    engines: {node: '>= 10'}
    peerDependencies:
      postcss: '>=8.0.9'
      ts-node: '>=9.0.0'
    peerDependenciesMeta:
      postcss:
        optional: true
      ts-node:
        optional: true
    dependencies:
      lilconfig: 2.0.6
      yaml: 1.10.2
    dev: true

  /postcss/8.4.16:
    resolution: {integrity: sha512-ipHE1XBvKzm5xI7hiHCZJCSugxvsdq2mPnsq5+UF+VHCjiBvtDrlxJfMBToWaP9D5XlgNmcFGqoHmUn0EYEaRQ==}
    engines: {node: ^10 || ^12 || >=14}
    dependencies:
      nanoid: 3.3.4
      picocolors: 1.0.0
      source-map-js: 1.0.2
    dev: true

  /postcss/8.4.19:
    resolution: {integrity: sha512-h+pbPsyhlYj6N2ozBmHhHrs9DzGmbaarbLvWipMRO7RLS+v4onj26MPFXA5OBYFxyqYhUJK456SwDcY9H2/zsA==}
    engines: {node: ^10 || ^12 || >=14}
    dependencies:
      nanoid: 3.3.4
      picocolors: 1.0.0
      source-map-js: 1.0.2

  /prelude-ls/1.2.1:
    resolution: {integrity: sha512-vkcDPrRZo1QZLbn5RLGPpg/WmIQ65qoWWhcGKf/b5eplkkarX0m9z8ppCat4mlOqUsWpyNuYgO3VRyrYHSzX5g==}
    engines: {node: '>= 0.8.0'}
    dev: true

  /prettier-plugin-svelte/2.7.0_o3ioganyptcsrh6x4hnxvjkpqi:
    resolution: {integrity: sha512-fQhhZICprZot2IqEyoiUYLTRdumULGRvw0o4dzl5jt0jfzVWdGqeYW27QTWAeXhoupEZJULmNoH3ueJwUWFLIA==}
    peerDependencies:
      prettier: ^1.16.4 || ^2.0.0
      svelte: ^3.2.0
    dependencies:
      prettier: 2.7.1
      svelte: 3.49.0
    dev: true

  /prettier/2.7.1:
    resolution: {integrity: sha512-ujppO+MkdPqoVINuDFDRLClm7D78qbDt0/NR+wp5FqEZOoTNAjPHWj17QRhu7geIHJfcNhRk1XVQmF8Bp3ye+g==}
    engines: {node: '>=10.13.0'}
    hasBin: true
    dev: true

  /prisma/4.6.1:
    resolution: {integrity: sha512-BR4itMCuzrDV4tn3e2TF+nh1zIX/RVU0isKtKoN28ADeoJ9nYaMhiuRRkFd2TZN8+l/XfYzoRKyHzUFXLQhmBQ==}
    engines: {node: '>=14.17'}
    hasBin: true
    requiresBuild: true
    dependencies:
      '@prisma/engines': 4.6.1

  /process-warning/2.0.0:
    resolution: {integrity: sha512-+MmoAXoUX+VTHAlwns0h+kFUWFs/3FZy+ZuchkgjyOu3oioLAo2LB5aCfKPh2+P9O18i3m43tUEv3YqttSy0Ww==}
    dev: false

  /progress/2.0.3:
    resolution: {integrity: sha512-7PiHtLll5LdnKIMw100I+8xJXR5gW2QwWYkT6iJva0bXitZKa/XMrSbdmg3r2Xnaidz9Qumd0VPaMrZlF9V9sA==}
    engines: {node: '>=0.4.0'}
    dev: true

  /prosemirror-commands/1.3.0:
    resolution: {integrity: sha512-BwBbZ5OAScPcm0x7H8SPbqjuEJnCU2RJT9LDyOiiIl/3NbL1nJZI4SFNHwU2e/tRr2Xe7JsptpzseqvZvToLBQ==}
    dependencies:
      prosemirror-model: 1.18.1
      prosemirror-state: 1.4.1
      prosemirror-transform: 1.7.0
    dev: false

  /prosemirror-dropcursor/1.6.0:
    resolution: {integrity: sha512-2vj5tYDXADpd6Acg5iuZV2/3dEBy9s3tRUju6lQPOlKYSvJd7Tsz9c4uLS+L9ZCJndyW0EBrT+PadarHa1G30Q==}
    dependencies:
      prosemirror-state: 1.4.1
      prosemirror-transform: 1.7.0
      prosemirror-view: 1.27.0
    dev: false

  /prosemirror-gapcursor/1.3.1:
    resolution: {integrity: sha512-GKTeE7ZoMsx5uVfc51/ouwMFPq0o8YrZ7Hx4jTF4EeGbXxBveUV8CGv46mSHuBBeXGmvu50guoV2kSnOeZZnUA==}
    dependencies:
      prosemirror-keymap: 1.2.0
      prosemirror-model: 1.18.1
      prosemirror-state: 1.4.1
      prosemirror-view: 1.27.0
    dev: false

  /prosemirror-history/1.3.0:
    resolution: {integrity: sha512-qo/9Wn4B/Bq89/YD+eNWFbAytu6dmIM85EhID+fz9Jcl9+DfGEo8TTSrRhP15+fFEoaPqpHSxlvSzSEbmlxlUA==}
    dependencies:
      prosemirror-state: 1.4.1
      prosemirror-transform: 1.7.0
      rope-sequence: 1.3.3
    dev: false

  /prosemirror-inputrules/1.2.0:
    resolution: {integrity: sha512-eAW/M/NTSSzpCOxfR8Abw6OagdG0MiDAiWHQMQveIsZtoKVYzm0AflSPq/ymqJd56/Su1YPbwy9lM13wgHOFmQ==}
    dependencies:
      prosemirror-state: 1.4.1
      prosemirror-transform: 1.7.0
    dev: false

  /prosemirror-keymap/1.2.0:
    resolution: {integrity: sha512-TdSfu+YyLDd54ufN/ZeD1VtBRYpgZnTPnnbY+4R08DDgs84KrIPEPbJL8t1Lm2dkljFx6xeBE26YWH3aIzkPKg==}
    dependencies:
      prosemirror-state: 1.4.1
      w3c-keyname: 2.2.6
    dev: false

  /prosemirror-model/1.18.1:
    resolution: {integrity: sha512-IxSVBKAEMjD7s3n8cgtwMlxAXZrC7Mlag7zYsAKDndAqnDScvSmp/UdnRTV/B33lTCVU3CCm7dyAn/rVVD0mcw==}
    dependencies:
      orderedmap: 2.0.0
    dev: false

  /prosemirror-schema-list/1.2.1:
    resolution: {integrity: sha512-rYT4azRBZboxl54a4dRSiW0wXBEIZcMCCM9z9x0TD1jqJMm89GR16UgPNYb5+pKZ8qyti5enYN1Hhztq3KvqrQ==}
    dependencies:
      prosemirror-model: 1.18.1
      prosemirror-state: 1.4.1
      prosemirror-transform: 1.7.0
    dev: false

  /prosemirror-state/1.4.1:
    resolution: {integrity: sha512-U/LBDW2gNmVa07sz/D229XigSdDQ5CLFwVB1Vb32MJbAHHhWe/6pOc721faI17tqw4pZ49i1xfY/jEZ9tbIhPg==}
    dependencies:
      prosemirror-model: 1.18.1
      prosemirror-transform: 1.7.0
    dev: false

  /prosemirror-svelte-nodeview/1.0.1:
    resolution: {integrity: sha512-6V/KZEhmky6hcomCNnVBOhjipG7W4t7x5b1y3ex9VqUzT9U/ClxpmS9Xe1ok/WsfsoNMRWHhsaD1t2JL6bwaAw==}
    dependencies:
      prosemirror-state: 1.4.1
    dev: false

  /prosemirror-transform/1.7.0:
    resolution: {integrity: sha512-O4T697Cqilw06Zvc3Wm+e237R6eZtJL/xGMliCi+Uo8VL6qHk6afz1qq0zNjT3eZMuYwnP8ZS0+YxX/tfcE9TQ==}
    dependencies:
      prosemirror-model: 1.18.1
    dev: false

  /prosemirror-view/1.27.0:
    resolution: {integrity: sha512-yNCQW5eiPkrMgjOT5Xa/ItIvcM7JBG7ikZKaHo26hdBW5OLNnIWGZ0BV6/OiBk742teLybLVNPCpYUcW405Ckg==}
    dependencies:
      prosemirror-model: 1.18.1
      prosemirror-state: 1.4.1
      prosemirror-transform: 1.7.0
    dev: false

  /pump/3.0.0:
    resolution: {integrity: sha512-LwZy+p3SFs1Pytd/jYct4wpv49HiYCqd9Rlc5ZVdk0V+8Yzv6jR5Blk3TRmPL1ft69TxP0IMZGJ+WPFU2BFhww==}
    dependencies:
      end-of-stream: 1.4.4
      once: 1.4.0
    dev: false

  /punycode/1.3.2:
    resolution: {integrity: sha512-RofWgt/7fL5wP1Y7fxE7/EmTLzQVnB0ycyibJ0OOHIlJqTNzglYFxVwETOcIoJqJmpDXJ9xImDv+Fq34F/d4Dw==}
    dev: true

  /punycode/2.1.1:
    resolution: {integrity: sha512-XRsRjdf+j5ml+y/6GKHPZbrF/8p2Yga0JPtdqTIY2Xe5ohJPD9saDJJLPvp9+NSBprVvevdXZybnj2cv8OEd0A==}
    engines: {node: '>=6'}

  /query-ast/1.0.4:
    resolution: {integrity: sha512-KFJFSvODCBjIH5HbHvITj9EEZKYUU6VX0T5CuB1ayvjUoUaZkKMi6eeby5Tf8DMukyZHlJQOE1+f3vevKUe6eg==}
    dependencies:
      invariant: 2.2.4
      lodash: 4.17.21
    dev: false

  /querystring/0.2.0:
    resolution: {integrity: sha512-X/xY82scca2tau62i9mDyU9K+I+djTMUsvwf7xnUX5GLvVzgJybOJf4Y6o9Zx3oJK/LSXg5tTZBjwzqVPaPO2g==}
    engines: {node: '>=0.4.x'}
    deprecated: The querystring API is considered Legacy. new code should use the URLSearchParams API instead.
    dev: true

  /queue-microtask/1.2.3:
    resolution: {integrity: sha512-NuaNSa6flKT5JaSYQzJok04JzTL1CA6aGhv5rfLW3PgqA+M2ChpZQnAC8h8i4ZFkBS8X5RqkDBHA7r4hej3K9A==}

  /quick-format-unescaped/4.0.4:
    resolution: {integrity: sha512-tYC1Q1hgyRuHgloV/YXs2w15unPVh8qfu/qCTfhTYamaw7fyhumKa2yGpdSo87vY32rIclj+4fWYQXUMs9EHvg==}
    dev: false

  /quick-lru/5.1.1:
    resolution: {integrity: sha512-WuyALRjWPDGtt/wzJiadO5AXY+8hZ80hVpe6MyivgraREW751X3SbhRvG3eLKOYN+8VEvqLcf3wdnt44Z4S4SA==}
    engines: {node: '>=10'}
    dev: false

  /readable-stream/3.6.0:
    resolution: {integrity: sha512-BViHy7LKeTz4oNnkcLJ+lVSL6vpiFeX6/d3oSH8zCW7UxP2onchk+vTGB143xuFjHS3deTgkKoXXymXqymiIdA==}
    engines: {node: '>= 6'}
    dependencies:
      inherits: 2.0.4
      string_decoder: 1.3.0
      util-deprecate: 1.0.2
    dev: false

  /readable-stream/4.1.0:
    resolution: {integrity: sha512-sVisi3+P2lJ2t0BPbpK629j8wRW06yKGJUcaLAGXPAUhyUxVJm7VsCTit1PFgT4JHUDMrGNR+ZjSKpzGaRF3zw==}
    engines: {node: ^12.22.0 || ^14.17.0 || >=16.0.0}
    dependencies:
      abort-controller: 3.0.0
    dev: false

  /readdirp/3.6.0:
    resolution: {integrity: sha512-hOS089on8RduqdbhvQ5Z37A0ESjsqz6qnRcffsMU3495FuTdqSm+7bhJ29JvIOsBDEEnan5DPu9t3To9VRlMzA==}
    engines: {node: '>=8.10.0'}
    dependencies:
      picomatch: 2.3.1

  /real-require/0.2.0:
    resolution: {integrity: sha512-57frrGM/OCTLqLOAh0mhVA9VBMHd+9U7Zb2THMGdBUoZVOtGbJzjxsYGDJ3A9AYYCP4hn6y1TVbaOfzWtm5GFg==}
    engines: {node: '>= 12.13.0'}
    dev: false

  /rechoir/0.6.2:
    resolution: {integrity: sha512-HFM8rkZ+i3zrV+4LQjwQ0W+ez98pApMGM3HUrN04j3CqzPOzl9nmP15Y8YXNm8QHGv/eacOVEjqhmWpkRV0NAw==}
    engines: {node: '>= 0.10'}
    dependencies:
      resolve: 1.22.1

  /regexp.prototype.flags/1.4.3:
    resolution: {integrity: sha512-fjggEOO3slI6Wvgjwflkc4NFRCTZAu5CnNfBd5qOMYhWdn67nJBBu34/TkD++eeFmd8C9r9jfXJ27+nSiRkSUA==}
    engines: {node: '>= 0.4'}
    dependencies:
      call-bind: 1.0.2
      define-properties: 1.1.4
      functions-have-names: 1.2.3
    dev: true

  /regexpp/3.2.0:
    resolution: {integrity: sha512-pq2bWo9mVD43nbts2wGv17XLiNLya+GklZ8kaDLV2Z08gDCsGpnKn9BFMepvWuHCbyVvY7J5o5+BVvoQbmlJLg==}
    engines: {node: '>=8'}
    dev: true

  /require-directory/2.1.1:
    resolution: {integrity: sha512-fGxEI7+wsG9xrvdjsrlmL22OMTTiHRwAMroiEeMgq8gzoLC/PQr7RsRDSTLUg/bZAZtF+TVIkHc6/4RIKrui+Q==}
    engines: {node: '>=0.10.0'}
    dev: false

  /require-from-string/2.0.2:
    resolution: {integrity: sha512-Xf0nWe6RseziFMu+Ap9biiUbmplq6S9/p+7w7YXP/JBHhrUDDUhwa+vANyubuqfZWTveU//DYVGsDG7RKL/vEw==}
    engines: {node: '>=0.10.0'}

  /require-package-name/2.0.1:
    resolution: {integrity: sha512-uuoJ1hU/k6M0779t3VMVIYpb2VMJk05cehCaABFhXaibcbvfgR8wKiozLjVFSzJPmQMRqIcO0HMyTFqfV09V6Q==}
    dev: false

  /resolve-alpn/1.2.1:
    resolution: {integrity: sha512-0a1F4l73/ZFZOakJnQ3FvkJ2+gSTQWz/r2KE5OdDY0TxPm5h4GkqkWWfM47T7HsbnOtcJVEF4epCVy6u7Q3K+g==}
    dev: false

  /resolve-from/4.0.0:
    resolution: {integrity: sha512-pb/MYmXstAkysRFx8piNI1tGFNQIFA3vkE3Gq4EuA1dF6gHp/+vgZqsCGJapvy8N3Q+4o7FwvquPJcnZ7RYy4g==}
    engines: {node: '>=4'}

  /resolve-from/5.0.0:
    resolution: {integrity: sha512-qYg9KP24dD5qka9J47d0aVky0N+b4fTU89LN9iDnjB5waksiC49rvMB0PrUJQGoTmH50XPiqOvAjDfaijGxYZw==}
    engines: {node: '>=8'}
    dev: true

  /resolve/1.22.1:
    resolution: {integrity: sha512-nBpuuYuY5jFsli/JIs1oldw6fOQCBioohqWZg/2hiaOybXOft4lonv85uDOKXdf8rhyK159cxU5cDcK/NKk8zw==}
    hasBin: true
    dependencies:
      is-core-module: 2.10.0
      path-parse: 1.0.7
      supports-preserve-symlinks-flag: 1.0.0

  /responselike/2.0.1:
    resolution: {integrity: sha512-4gl03wn3hj1HP3yzgdI7d3lCkF95F21Pz4BPGvKHinyQzALR5CapwC8yIi0Rh58DEMQ/SguC03wFj2k0M/mHhw==}
    dependencies:
      lowercase-keys: 2.0.0
    dev: false

  /restore-cursor/3.1.0:
    resolution: {integrity: sha512-l+sSefzHpj5qimhFSE5a8nufZYAM3sBSVMAPtYkmC+4EH2anSGaEMXSD0izRQbu9nfyQ9y5JrVmp7E8oZrUjvA==}
    engines: {node: '>=8'}
    dependencies:
      onetime: 5.1.2
      signal-exit: 3.0.7

  /reusify/1.0.4:
    resolution: {integrity: sha512-U9nH88a3fc/ekCF1l0/UP1IosiuIjyTh7hBvXVMHYgVcfGvt897Xguj2UOLDeI5BG2m7/uwyaLVT6fbtCwTyzw==}
    engines: {iojs: '>=1.0.0', node: '>=0.10.0'}

  /rfdc/1.3.0:
    resolution: {integrity: sha512-V2hovdzFbOi77/WajaSMXk2OLm+xNIeQdMMuB7icj7bk6zi2F8GGAxigcnDFpJHbNyNcgyJDiP+8nOrY5cZGrA==}

  /rimraf/2.7.1:
    resolution: {integrity: sha512-uWjbaKIK3T1OSVptzX7Nl6PvQ3qAGtKEtVRjRuazjfL3Bx5eI409VZSqgND+4UNnmzLVdPj9FqFJNPqBZFve4w==}
    hasBin: true
    dependencies:
      glob: 7.2.3
    dev: true

  /rimraf/3.0.2:
    resolution: {integrity: sha512-JZkJMZkAGFFPP2YqXZXPbMlMBgsxzE8ILs4lMIX/2o0L9UBw9O/Y3o6wFw/i9YLapcUJWwqbi3kdxIPdC62TIA==}
    hasBin: true
    dependencies:
      glob: 7.2.3
    dev: true

  /rollup/2.77.3:
    resolution: {integrity: sha512-/qxNTG7FbmefJWoeeYJFbHehJ2HNWnjkAFRKzWN/45eNBBF/r8lo992CwcJXEzyVxs5FmfId+vTSTQDb+bxA+g==}
    engines: {node: '>=10.0.0'}
    hasBin: true
    optionalDependencies:
      fsevents: 2.3.2
    dev: true

  /rollup/2.79.1:
    resolution: {integrity: sha512-uKxbd0IhMZOhjAiD5oAFp7BqvkA4Dv47qpOCtaNvng4HBwdbWtdOh8f5nZNuk2rp51PMGk3bzfWu5oayNEuYnw==}
    engines: {node: '>=10.0.0'}
    hasBin: true
    optionalDependencies:
      fsevents: 2.3.2
    dev: true

  /rollup/3.3.0:
    resolution: {integrity: sha512-wqOV/vUJCYEbWsXvwCkgGWvgaEnsbn4jxBQWKpN816CqsmCimDmCNJI83c6if7QVD4v/zlyRzxN7U2yDT5rfoA==}
    engines: {node: '>=14.18.0', npm: '>=8.0.0'}
    hasBin: true
    optionalDependencies:
      fsevents: 2.3.2
    dev: true

  /rope-sequence/1.3.3:
    resolution: {integrity: sha512-85aZYCxweiD5J8yTEbw+E6A27zSnLPNDL0WfPdw3YYodq7WjnTKo0q4dtyQ2gz23iPT8Q9CUyJtAaUNcTxRf5Q==}
    dev: false

  /run-parallel/1.2.0:
    resolution: {integrity: sha512-5l4VyZR86LZ/lDxZTR6jqL8AFE2S0IFLMP26AbjsLVADxHdhB/c0GUsH+y39UfCi3dzz8OlQuPmnaJOMoDHQBA==}
    dependencies:
      queue-microtask: 1.2.3

  /rxjs/7.5.7:
    resolution: {integrity: sha512-z9MzKh/UcOqB3i20H6rtrlaE/CgjLOvheWK/9ILrbhROGTweAi1BaFsTT9FbwZi5Trr1qNRs+MXkhmR06awzQA==}
    dependencies:
      tslib: 2.4.0

  /sade/1.8.1:
    resolution: {integrity: sha512-xal3CZX1Xlo/k4ApwCFrHVACi9fBqJ7V+mwhBsuf/1IOKbBy098Fex+Wa/5QMubw09pSZ/u8EY8PWgevJsXp1A==}
    engines: {node: '>=6'}
    dependencies:
      mri: 1.2.0
    dev: true

  /safe-buffer/5.2.1:
    resolution: {integrity: sha512-rp3So07KcdmmKbGvgaNxQSJr7bGVSVk5S9Eq1F+ppbRo70+YeaDxkw5Dd8NPN+GD6bjnYm2VuPuCXmpuYvmCXQ==}

  /safe-stable-stringify/2.3.1:
    resolution: {integrity: sha512-kYBSfT+troD9cDA85VDnHZ1rpHC50O0g1e6WlGHVCz/g+JS+9WKLj+XwFYyR8UbrZN8ll9HUpDAAddY58MGisg==}
    engines: {node: '>=10'}
    dev: false

  /sander/0.5.1:
    resolution: {integrity: sha512-3lVqBir7WuKDHGrKRDn/1Ye3kwpXaDOMsiRP1wd6wpZW56gJhsbp5RqQpA6JG/P+pkXizygnr1dKR8vzWaVsfA==}
    dependencies:
      es6-promise: 3.3.1
      graceful-fs: 4.2.10
      mkdirp: 0.5.6
      rimraf: 2.7.1
    dev: true

  /sass/1.56.1:
    resolution: {integrity: sha512-VpEyKpyBPCxE7qGDtOcdJ6fFbcpOM+Emu7uZLxVrkX8KVU/Dp5UF7WLvzqRuUhB6mqqQt1xffLoG+AndxTZrCQ==}
    engines: {node: '>=12.0.0'}
    hasBin: true
    dependencies:
      chokidar: 3.5.3
      immutable: 4.1.0
      source-map-js: 1.0.2
    dev: false

  /sax/1.2.1:
    resolution: {integrity: sha512-8I2a3LovHTOpm7NV5yOyO8IHqgVsfK4+UuySrXU8YXkSRX7k6hCV9b3HrkKCr3nMpgj+0bmocaJJWpvp1oc7ZA==}
    dev: true

  /sax/1.2.4:
    resolution: {integrity: sha512-NqVDv9TpANUjFm0N8uM5GxL36UgKi9/atZw+x7YFnQ8ckwFGKrl4xX4yWtrey3UJm5nP1kUbnYgLopqWNSRhWw==}
    dev: true

  /schema-dts/1.1.0_typescript@4.8.4:
    resolution: {integrity: sha512-vdmbs/5ycj4zyKpZIDqTcy+IZi4s7c38RVAYuDmRi7zgxUT8wRWPMLzg0jr7FjdVunYu9yZ00F3+XcZTTFcTOQ==}
    peerDependencies:
      typescript: '>=4.1.0'
    dependencies:
      typescript: 4.8.4
    dev: true

  /scss-parser/1.0.5:
    resolution: {integrity: sha512-RZOtvCmCnwkDo7kdcYBi807Y5EoTIxJ34AgEgJNDmOH1jl0/xG0FyYZFbH6Ga3Iwu7q8LSdxJ4C5UkzNXjQxKQ==}
    engines: {node: '>=6.0.0'}
    dependencies:
      invariant: 2.2.4
      lodash: 4.17.21
    dev: false

  /secure-json-parse/2.5.0:
    resolution: {integrity: sha512-ZQruFgZnIWH+WyO9t5rWt4ZEGqCKPwhiw+YbzTwpmT9elgLrLcfuyUiSnwwjUiVy9r4VM3urtbNF1xmEh9IL2w==}
    dev: false

  /seedrandom/3.0.5:
    resolution: {integrity: sha512-8OwmbklUNzwezjGInmZ+2clQmExQPvomqjL7LFqOYqtmuxRgQYqOD3mHaU+MvZn5FLUeVxVfQjwLZW/n/JFuqg==}
    dev: false

  /semver-compare/1.0.0:
    resolution: {integrity: sha512-YM3/ITh2MJ5MtzaM429anh+x2jiLVjqILF4m4oyQB18W7Ggea7BfqdH/wGMK7dDiMghv/6WG7znWMwUDzJiXow==}
    dev: false

  /semver/5.7.1:
    resolution: {integrity: sha512-sauaDf/PZdVgrLTNYHRtpXa1iRiKcaebiKQ1BJdpQlWH2lCvexQdX55snPFyK7QzpudqbCI0qXFfOasHdyNDGQ==}
    hasBin: true
    dev: false

  /semver/7.3.7:
    resolution: {integrity: sha512-QlYTucUYOews+WeEujDoEGziz4K6c47V/Bd+LjSSYcA94p+DmINdf7ncaUinThfvZyu13lN9OY1XDxt8C0Tw0g==}
    engines: {node: '>=10'}
    hasBin: true
    dependencies:
      lru-cache: 6.0.0
    dev: true

  /semver/7.3.8:
    resolution: {integrity: sha512-NB1ctGL5rlHrPJtFDVIVzTyQylMLu9N9VICA6HSFJo8MCGVTMW6gfpicwKmmK/dAjTOrqu5l63JJOpDSrAis3A==}
    engines: {node: '>=10'}
    hasBin: true
    dependencies:
      lru-cache: 6.0.0
    dev: false

  /set-cookie-parser/2.5.1:
    resolution: {integrity: sha512-1jeBGaKNGdEq4FgIrORu/N570dwoPYio8lSoYLWmX7sQ//0JY08Xh9o5pBcgmHQ/MbsYp/aZnOe1s1lIsbLprQ==}
    dev: true

  /shebang-command/2.0.0:
    resolution: {integrity: sha512-kHxr2zZpYtdmrN1qDjrrX/Z1rR1kG8Dx+gkpK1G4eXmvXswmcE1hTWBWYUzlraYw1/yZp6YuDY77YtvbN0dmDA==}
    engines: {node: '>=8'}
    dependencies:
      shebang-regex: 3.0.0
    dev: true

  /shebang-regex/3.0.0:
    resolution: {integrity: sha512-7++dFhtcx3353uBaq8DDR4NuxBetBzC7ZQOhmTQInHEd6bSrXdiEyzCvG07Z44UYdLShWUyXt5M/yhz8ekcb1A==}
    engines: {node: '>=8'}
    dev: true

  /shelljs/0.8.5:
    resolution: {integrity: sha512-TiwcRcrkhHvbrZbnRcFYMLl30Dfov3HKqzp5tO5b4pt6G/SezKcYhmDg15zXVBswHmctSAQKznqNW2LO5tTDow==}
    engines: {node: '>=4'}
    hasBin: true
    dependencies:
      glob: 7.2.3
      interpret: 1.4.0
      rechoir: 0.6.2

  /shimmer/1.2.1:
    resolution: {integrity: sha512-sQTKC1Re/rM6XyFM6fIAGHRPVGvyXfgzIDvzoq608vM+jeyVD0Tu1E6Np0Kc2zAIFWIj963V2800iF/9LPieQw==}
    dev: false

  /side-channel/1.0.4:
    resolution: {integrity: sha512-q5XPytqFEIKHkGdiMIrY10mvLRvnQh42/+GoBlFW3b2LXLE2xxJpZFdm94we0BaoV3RwJyGqg5wS7epxTv0Zvw==}
    dependencies:
      call-bind: 1.0.2
      get-intrinsic: 1.1.2
      object-inspect: 1.12.2
    dev: true

  /signal-exit/3.0.7:
    resolution: {integrity: sha512-wnD2ZE+l+SPC/uoS0vXeE9L1+0wuaMqKlfz9AMUo38JsyLSBWSFcHR1Rri62LZc12vLr1gb3jl7iwQhgwpAbGQ==}

  /sirv/2.0.2:
    resolution: {integrity: sha512-4Qog6aE29nIjAOKe/wowFTxOdmbEZKb+3tsLljaBRzJwtqto0BChD2zzH0LhgCSXiI+V7X+Y45v14wBZQ1TK3w==}
    engines: {node: '>= 10'}
    dependencies:
      '@polka/url': 1.0.0-next.21
      mrmime: 1.0.1
      totalist: 3.0.0
    dev: true

  /slash/3.0.0:
    resolution: {integrity: sha512-g9Q1haeby36OSStwb4ntCGGGaKsaVSjQ68fBxoQcutl5fS1vuY18H3wSt3jFyFtrkx+Kz0V1G85A4MyAdDMi2Q==}
    engines: {node: '>=8'}
    dev: true

  /slash/4.0.0:
    resolution: {integrity: sha512-3dOsAHXXUkQTpOYcoAxLIorMTp4gIQr5IW3iVb7A7lFIp0VHhnynm9izx6TssdrIcVIESAlVjtnO2K8bg+Coew==}
    engines: {node: '>=12'}
    dev: false

  /slice-ansi/3.0.0:
    resolution: {integrity: sha512-pSyv7bSTC7ig9Dcgbw9AuRNUb5k5V6oDudjZoMBSr13qpLBG7tB+zgCkARjq7xIUgdz5P1Qe8u+rSGdouOOIyQ==}
    engines: {node: '>=8'}
    dependencies:
      ansi-styles: 4.3.0
      astral-regex: 2.0.0
      is-fullwidth-code-point: 3.0.0

  /slice-ansi/4.0.0:
    resolution: {integrity: sha512-qMCMfhY040cVHT43K9BFygqYbUPFZKHOg7K73mtTWJRb8pyP3fzf4Ixd5SzdEJQ6MRUg/WBnOLxghZtKKurENQ==}
    engines: {node: '>=10'}
    dependencies:
      ansi-styles: 4.3.0
      astral-regex: 2.0.0
      is-fullwidth-code-point: 3.0.0

  /sonic-boom/3.2.0:
    resolution: {integrity: sha512-SbbZ+Kqj/XIunvIAgUZRlqd6CGQYq71tRRbXR92Za8J/R3Yh4Av+TWENiSiEgnlwckYLyP0YZQWVfyNC0dzLaA==}
    dependencies:
      atomic-sleep: 1.0.0
    dev: false

  /sorcery/0.10.0:
    resolution: {integrity: sha512-R5ocFmKZQFfSTstfOtHjJuAwbpGyf9qjQa1egyhvXSbM7emjrtLXtGdZsDJDABC85YBfVvrOiGWKSYXPKdvP1g==}
    hasBin: true
    dependencies:
      buffer-crc32: 0.2.13
      minimist: 1.2.6
      sander: 0.5.1
      sourcemap-codec: 1.4.8
    dev: true

  /sortedlist/0.3.1:
    resolution: {integrity: sha512-qIuu3MQ16DHV1jjbpzBLuZs7OdUEVbYZZYFsjghtJnpj/BSPjkrkoF20uLbVQeHGaW569J4AudGKL92OtZfEZA==}
    dev: false

  /source-map-js/1.0.2:
    resolution: {integrity: sha512-R0XvVJ9WusLiqTCEiGCmICCMplcCkIwwR11mOSD9CR5u+IXYdiseeEuXCVAjS54zqwkLcPNnmU4OeJ6tUrWhDw==}
    engines: {node: '>=0.10.0'}

  /source-map-resolve/0.6.0:
    resolution: {integrity: sha512-KXBr9d/fO/bWo97NXsPIAW1bFSBOuCnjbNTBMO7N59hsv5i9yzRDfcYwwt0l04+VqnKC+EwzvJZIP/qkuMgR/w==}
    deprecated: See https://github.com/lydell/source-map-resolve#deprecated
    dependencies:
      atob: 2.1.2
      decode-uri-component: 0.2.0
    dev: true

  /source-map-support/0.5.21:
    resolution: {integrity: sha512-uBHU3L3czsIyYXKX88fdrGovxdSCoTGDRZ6SYXtSRxLZUzHg5P/66Ht6uoUlHu9EZod+inXhKo3qQgwXUT/y1w==}
    dependencies:
      buffer-from: 1.1.2
      source-map: 0.6.1

  /source-map/0.6.1:
    resolution: {integrity: sha512-UjgapumWlbMhkBgzT7Ykc5YXUT46F0iKu8SGXq0bcwP5dz/h0Plj6enJqjz1Zbq2l5WaqYnrVbwWOWMyF3F47g==}
    engines: {node: '>=0.10.0'}

  /source-map/0.7.4:
    resolution: {integrity: sha512-l3BikUxvPOcn5E74dZiq5BGsTb5yEwhaTSzccU6t4sDOH8NWJCstKO5QT2CvtFoK6F0saL7p9xHAqHOlCPJygA==}
    engines: {node: '>= 8'}
    dev: true

  /source-map/0.8.0-beta.0:
    resolution: {integrity: sha512-2ymg6oRBpebeZi9UUNsgQ89bhx01TcTkmNTGnNO88imTmbSgy4nfujrgVEFKWpMTEGA11EDkTt7mqObTPdigIA==}
    engines: {node: '>= 8'}
    dependencies:
      whatwg-url: 7.1.0
    dev: true

  /sourcemap-codec/1.4.8:
    resolution: {integrity: sha512-9NykojV5Uih4lgo5So5dtw+f0JgJX30KCNI8gwhz2J9A15wD0Ml6tjHKwf6fTSa6fAdVBdZeNOs9eJ71qCk8vA==}

  /split2/4.1.0:
    resolution: {integrity: sha512-VBiJxFkxiXRlUIeyMQi8s4hgvKCSjtknJv/LVYbrgALPwf5zSKmEwV9Lst25AkvMDnvxODugjdl6KZgwKM1WYQ==}
    engines: {node: '>= 10.x'}
    dev: false

  /sprintf-js/1.0.3:
    resolution: {integrity: sha512-D9cPgkvLlV3t3IzL0D0YLvGA9Ahk4PcvVwUbN0dSGr1aP0Nrt4AEnTUbuGvquEC0mA64Gqt1fzirlRs5ibXx8g==}

  /stable/0.1.8:
    resolution: {integrity: sha512-ji9qxRnOVfcuLDySj9qzhGSEFVobyt1kIOSkj1qZzYLzq7Tos/oUUWvotUPQLlrsidqsK6tBH89Bc9kL5zHA6w==}
    deprecated: 'Modern JS already guarantees Array#sort() is a stable sort, so this library is deprecated. See the compatibility table on MDN: https://developer.mozilla.org/en-US/docs/Web/JavaScript/Reference/Global_Objects/Array/sort#browser_compatibility'

  /stack-chain/1.3.7:
    resolution: {integrity: sha512-D8cWtWVdIe/jBA7v5p5Hwl5yOSOrmZPWDPe2KxQ5UAGD+nxbxU0lKXA4h85Ta6+qgdKVL3vUxsbIZjc1kBG7ug==}
    dev: false

  /string-width/4.2.3:
    resolution: {integrity: sha512-wKyQRQpjJ0sIp62ErSZdGsjMJWsap5oRNihHhu6G7JVO/9jIB6UyevL+tXuOqrng8j/cxKTWyWUwvSTriiZz/g==}
    engines: {node: '>=8'}
    dependencies:
      emoji-regex: 8.0.0
      is-fullwidth-code-point: 3.0.0
      strip-ansi: 6.0.1

  /string.prototype.trimend/1.0.5:
    resolution: {integrity: sha512-I7RGvmjV4pJ7O3kdf+LXFpVfdNOxtCW/2C8f6jNiW4+PQchwxkCDzlk1/7p+Wl4bqFIZeF47qAHXLuHHWKAxog==}
    dependencies:
      call-bind: 1.0.2
      define-properties: 1.1.4
      es-abstract: 1.20.1
    dev: true

  /string.prototype.trimstart/1.0.5:
    resolution: {integrity: sha512-THx16TJCGlsN0o6dl2o6ncWUsdgnLRSA23rRE5pyGBw/mLr3Ej/R2LaqCtgP8VNMGZsvMWnf9ooZPyY2bHvUFg==}
    dependencies:
      call-bind: 1.0.2
      define-properties: 1.1.4
      es-abstract: 1.20.1
    dev: true

  /string_decoder/1.3.0:
    resolution: {integrity: sha512-hkRX8U1WjJFd8LsDJ2yQ/wWWxaopEsABU1XfkM8A+j0+85JAGppt16cr1Whg6KIbb4okU6Mql6BOj+uup/wKeA==}
    dependencies:
      safe-buffer: 5.2.1
    dev: false

  /strip-ansi/6.0.1:
    resolution: {integrity: sha512-Y38VPSHcqkFrCpFnQ9vuSXmquuv5oXOKpGeT6aGrr3o3Gc9AlVa6JBfUSOCnbxGGZF+/0ooI7KrPuUSztUdU5A==}
    engines: {node: '>=8'}
    dependencies:
      ansi-regex: 5.0.1

  /strip-bom/3.0.0:
    resolution: {integrity: sha512-vavAMRXOgBVNF6nyEEmL3DBK19iRpDcoIwW+swQ+CbGiu7lju6t+JklA1MHweoWtadgt4ISVUsXLyDq34ddcwA==}
    engines: {node: '>=4'}
    dev: true

  /strip-final-newline/2.0.0:
    resolution: {integrity: sha512-BrpvfNAE3dcvq7ll3xVumzjKjZQ5tI1sEUIKr3Uoks0XUl45St3FlatVqef9prk4jRDzhW6WZg+3bk93y6pLjA==}
    engines: {node: '>=6'}
    dev: true

  /strip-indent/3.0.0:
    resolution: {integrity: sha512-laJTa3Jb+VQpaC6DseHhF7dXVqHTfJPCRDaEbid/drOhgitgYku/letMUqOXFoWV0zIIUbjpdH2t+tYj4bQMRQ==}
    engines: {node: '>=8'}
    dependencies:
      min-indent: 1.0.1
    dev: true

  /strip-json-comments/3.1.1:
    resolution: {integrity: sha512-6fPc+R4ihwqP6N/aIv2f1gMH8lOVtWQHoqC4yK6oSDVVocumAsfCqjkXnqiYMhmMwS/mEHLp7Vehlt3ql6lEig==}
    engines: {node: '>=8'}

  /stylus/0.58.1:
    resolution: {integrity: sha512-AYiCHm5ogczdCPMfe9aeQa4NklB2gcf4D/IhzYPddJjTgPc+k4D/EVE0yfQbZD43MHP3lPy+8NZ9fcFxkrgs/w==}
    hasBin: true
    dependencies:
      css: 3.0.0
      debug: 4.3.4
      glob: 7.2.3
      sax: 1.2.4
      source-map: 0.7.4
    transitivePeerDependencies:
      - supports-color
    dev: true

  /sucrase/3.28.0:
    resolution: {integrity: sha512-TK9600YInjuiIhVM3729rH4ZKPOsGeyXUwY+Ugu9eilNbdTFyHr6XcAGYbRVZPDgWj6tgI7bx95aaJjHnbffag==}
    engines: {node: '>=8'}
    hasBin: true
    dependencies:
      commander: 4.1.1
      glob: 7.1.6
      lines-and-columns: 1.2.4
      mz: 2.7.0
      pirates: 4.0.5
      ts-interface-checker: 0.1.13
    dev: true

  /supports-color/5.5.0:
    resolution: {integrity: sha512-QjVjwdXIt408MIiAqCX4oUKsgU2EqAGzs2Ppkm4aQYbjm+ZEWEcW4SfFNTr4uMNZma0ey4f5lgLrkB0aX0QMow==}
    engines: {node: '>=4'}
    dependencies:
      has-flag: 3.0.0

  /supports-color/7.2.0:
    resolution: {integrity: sha512-qpCAvRl9stuOHveKsn7HncJRvv501qIacKzQlO/+Lwxc9+0q2wLyv4Dfvt80/DPn2pqOBsJdDiogXGR9+OvwRw==}
    engines: {node: '>=8'}
    dependencies:
      has-flag: 4.0.0
    dev: true

  /supports-preserve-symlinks-flag/1.0.0:
    resolution: {integrity: sha512-ot0WnXS9fgdkgIcePe6RHNk1WA8+muPa6cSjeR3V8K27q9BB1rTE3R1p7Hv0z1ZyAc8s6Vvv8DIyWf681MAt0w==}
    engines: {node: '>= 0.4'}

  /svelte-check/2.8.0_zohqgkaofnds6aeokxnkiulsgu:
    resolution: {integrity: sha512-HRL66BxffMAZusqe5I5k26mRWQ+BobGd9Rxm3onh7ZVu0nTk8YTKJ9vu3LVPjUGLU9IX7zS+jmwPVhJYdXJ8vg==}
    hasBin: true
    peerDependencies:
      svelte: ^3.24.0
    dependencies:
      '@jridgewell/trace-mapping': 0.3.15
      chokidar: 3.5.3
      fast-glob: 3.2.11
      import-fresh: 3.3.0
      picocolors: 1.0.0
      sade: 1.8.1
      svelte: 3.49.0
      svelte-preprocess: 4.10.7_jd6j4arwld6jp7qeujth37lp6a
      typescript: 4.8.4
    transitivePeerDependencies:
      - '@babel/core'
      - coffeescript
      - less
      - node-sass
      - postcss
      - postcss-load-config
      - pug
      - sass
      - stylus
      - sugarss
    dev: true

  /svelte-hmr/0.14.12:
    resolution: {integrity: sha512-4QSW/VvXuqVcFZ+RhxiR8/newmwOCTlbYIezvkeN6302YFRE8cXy0naamHcjz8Y9Ce3ITTZtrHrIL0AGfyo61w==}
    engines: {node: ^12.20 || ^14.13.1 || >= 16}
    peerDependencies:
      svelte: '>=3.19.0'
    dev: true

  /svelte-hmr/0.14.12_svelte@3.49.0:
    resolution: {integrity: sha512-4QSW/VvXuqVcFZ+RhxiR8/newmwOCTlbYIezvkeN6302YFRE8cXy0naamHcjz8Y9Ce3ITTZtrHrIL0AGfyo61w==}
    engines: {node: ^12.20 || ^14.13.1 || >= 16}
    peerDependencies:
      svelte: '>=3.19.0'
    dependencies:
      svelte: 3.49.0
    dev: true

  /svelte-modals/1.1.0:
    resolution: {integrity: sha512-AB2BIy13dQExj7l6h6Rrwqx36HgX5ffh3n+rhGy5+xRpgsHHcGZKH0JkjZdKxuAqNeN1bawupQ8Y8IYr/rCVXg==}
    dev: false

  /svelte-multiselect/5.0.6:
    resolution: {integrity: sha512-buF8Fokw6RSmNIDyVr5TL3NN+aMyjengcXvswWjOtKmJQf7tvQOlrQ4g42H47kNWfBW532QR5Igug2sZ4I9r0A==}
    dev: false

  /svelte-preprocess/4.10.7_jd6j4arwld6jp7qeujth37lp6a:
    resolution: {integrity: sha512-sNPBnqYD6FnmdBrUmBCaqS00RyCsCpj2BG58A1JBswNF7b0OKviwxqVrOL/CKyJrLSClrSeqQv5BXNg2RUbPOw==}
    engines: {node: '>= 9.11.2'}
    requiresBuild: true
    peerDependencies:
      '@babel/core': ^7.10.2
      coffeescript: ^2.5.1
      less: ^3.11.3 || ^4.0.0
      node-sass: '*'
      postcss: ^7 || ^8
      postcss-load-config: ^2.1.0 || ^3.0.0 || ^4.0.0
      pug: ^3.0.0
      sass: ^1.26.8
      stylus: ^0.55.0
      sugarss: ^2.0.0
      svelte: ^3.23.0
      typescript: ^3.9.5 || ^4.0.0
    peerDependenciesMeta:
      '@babel/core':
        optional: true
      coffeescript:
        optional: true
      less:
        optional: true
      node-sass:
        optional: true
      postcss:
        optional: true
      postcss-load-config:
        optional: true
      pug:
        optional: true
      sass:
        optional: true
      stylus:
        optional: true
      sugarss:
        optional: true
      typescript:
        optional: true
    dependencies:
      '@types/pug': 2.0.6
      '@types/sass': 1.43.1
      detect-indent: 6.1.0
      magic-string: 0.25.9
      sorcery: 0.10.0
      strip-indent: 3.0.0
      stylus: 0.58.1
      svelte: 3.49.0
      typescript: 4.8.4
    dev: true

  /svelte-scrollto/0.2.0:
    resolution: {integrity: sha512-l4K2E4jr6dXCODtZDCkpp/TzknVVoq8gecHM0UOOmihvLosczdyLuyDUhZ+U2HkhLWi7nnimuOstZSFKtXSpmA==}
    dependencies:
      svelte: 3.49.0
    dev: false

  /svelte/3.49.0:
    resolution: {integrity: sha512-+lmjic1pApJWDfPCpUUTc1m8azDqYCG1JN9YEngrx/hUyIcFJo6VZhj0A1Ai0wqoHcEIuQy+e9tk+4uDgdtsFA==}
    engines: {node: '>= 8'}

  /svgo/2.8.0:
    resolution: {integrity: sha512-+N/Q9kV1+F+UeWYoSiULYo4xYSDQlTgb+ayMobAXPwMnLvop7oxKMo9OzIrX5x3eS4L4f2UHhc9axXwY8DpChg==}
    engines: {node: '>=10.13.0'}
    hasBin: true
    dependencies:
      '@trysound/sax': 0.2.0
      commander: 7.2.0
      css-select: 4.3.0
      css-tree: 1.1.3
      csso: 4.2.0
      picocolors: 1.0.0
      stable: 0.1.8

  /table/6.8.0:
    resolution: {integrity: sha512-s/fitrbVeEyHKFa7mFdkuQMWlH1Wgw/yEXMt5xACT4ZpzWFluehAxRtUUQKPuWhaLAWhFcVx6w3oC8VKaUfPGA==}
    engines: {node: '>=10.0.0'}
    dependencies:
      ajv: 8.11.0
      lodash.truncate: 4.4.2
      slice-ansi: 4.0.0
      string-width: 4.2.3
      strip-ansi: 6.0.1
    dev: true

  /text-table/0.2.0:
    resolution: {integrity: sha512-N+8UisAXDGk8PFXP4HAzVR9nbfmVJ3zYLAWiTIoqC5v5isinhr+r5uaO8+7r3BMfuNIufIsA7RdpVgacC2cSpw==}
    dev: true

  /textfit/2.4.0:
    resolution: {integrity: sha512-/x4aoY5+/tJmu+iwpBH1yw75TFp86M6X15SvaaY/Eep7YySQYtqdOifEtfvVyMwzl7SZ+G4RQw00FD9g5R6i1Q==}
    dev: false

  /thenify-all/1.6.0:
    resolution: {integrity: sha512-RNxQH/qI8/t3thXJDwcstUO4zeqo64+Uy/+sNVRBx4Xn2OX+OZ9oP+iJnNFqplFra2ZUVeKCSa2oVWi3T4uVmA==}
    engines: {node: '>=0.8'}
    dependencies:
      thenify: 3.3.1
    dev: true

  /thenify/3.3.1:
    resolution: {integrity: sha512-RVZSIV5IG10Hk3enotrhvz0T9em6cyHBLkH/YAZuKqd8hRkKhSfCGIcP2KUY0EPxndzANBmNllzWPwak+bheSw==}
    dependencies:
      any-promise: 1.3.0
    dev: true

  /thread-stream/2.0.1:
    resolution: {integrity: sha512-X7vWOdsHLkBq0si20ruEE2ttpS7WOVyD52xKu+TOjrRP9Qi9uB9ynHYpzZUbBptArBSuKYUn4mH+jEBnO2CRGg==}
    dependencies:
      real-require: 0.2.0
    dev: false

  /through/2.3.8:
    resolution: {integrity: sha512-w89qg7PI8wAdvX60bMDP+bFoD5Dvhm9oLheFp5O4a2QF0cSBGsBX4qZmadPMvVqlLJBBci+WqGGOAPvcDeNSVg==}

  /tiny-glob/0.2.9:
    resolution: {integrity: sha512-g/55ssRPUjShh+xkfx9UPDXqhckHEsHr4Vd9zX55oSdGZc/MD0m3sferOkwWtp98bv+kcVfEHtRJgBVJzelrzg==}
    dependencies:
      globalyzer: 0.1.0
      globrex: 0.1.2
    dev: true

  /tinypool/0.1.3:
    resolution: {integrity: sha512-2IfcQh7CP46XGWGGbdyO4pjcKqsmVqFAPcXfPxcPXmOWt9cYkTP9HcDmGgsfijYoAEc4z9qcpM/BaBz46Y9/CQ==}
    engines: {node: '>=14.0.0'}
    dev: true

  /tinypool/0.2.4:
    resolution: {integrity: sha512-Vs3rhkUH6Qq1t5bqtb816oT+HeJTXfwt2cbPH17sWHIYKTotQIFPk3tf2fgqRrVyMDVOc1EnPgzIxfIulXVzwQ==}
    engines: {node: '>=14.0.0'}
    dev: true

  /tinyspy/0.3.3:
    resolution: {integrity: sha512-gRiUR8fuhUf0W9lzojPf1N1euJYA30ISebSfgca8z76FOvXtVXqd5ojEIaKLWbDQhAaC3ibxZIjqbyi4ybjcTw==}
    engines: {node: '>=14.0.0'}
    dev: true

  /tinyspy/1.0.0:
    resolution: {integrity: sha512-FI5B2QdODQYDRjfuLF+OrJ8bjWRMCXokQPcwKm0W3IzcbUmBNv536cQc7eXGoAuXphZwgx1DFbqImwzz08Fnhw==}
    engines: {node: '>=14.0.0'}
    dev: true

  /to-fast-properties/2.0.0:
    resolution: {integrity: sha512-/OaKK0xYrs3DmxRYqL/yDc+FxFUVYhDlXMhRmv3z915w2HF1tnN1omB354j8VUGO/hbRzyD6Y3sA7v7GS/ceog==}
    engines: {node: '>=4'}
    dev: false

  /to-regex-range/5.0.1:
    resolution: {integrity: sha512-65P7iz6X5yEr1cwcgvQxbbIw7Uk3gOy5dIdtZ4rDveLqhrdJP+Li/Hx6tyK0NEb+2GCyneCMJiGqrADCSNk8sQ==}
    engines: {node: '>=8.0'}
    dependencies:
      is-number: 7.0.0

  /topojson-client/3.1.0:
    resolution: {integrity: sha512-605uxS6bcYxGXw9qi62XyrV6Q3xwbndjachmNxu8HWTtVPxZfEJN9fd/SZS1Q54Sn2y0TMyMxFj/cJINqGHrKw==}
    hasBin: true
    dependencies:
      commander: 2.20.3
    dev: false

  /topojson-simplify/3.0.3:
    resolution: {integrity: sha512-V+pBjLVzSQ3+hSOxBiV01OVXgFiCmMO8ia3huxKEyIMTC1ApQHBcdXdOqcQ6U2JJJD31TZduwY6KyF15R8sUgg==}
    hasBin: true
    dependencies:
      commander: 2.20.3
      topojson-client: 3.1.0
    dev: false

  /totalist/3.0.0:
    resolution: {integrity: sha512-eM+pCBxXO/njtF7vdFsHuqb+ElbxqtI4r5EAvk6grfAFyJ6IvWlSkfZ5T9ozC6xWw3Fj1fGoSmrl0gUs46JVIw==}
    engines: {node: '>=6'}
    dev: true

  /tr46/0.0.3:
    resolution: {integrity: sha512-N3WMsuqV66lT30CrXNbEjx4GEwlow3v6rr4mCcv6prnfwhS01rkgyFdjPNBYd9br7LpXV1+Emh01fHnq2Gdgrw==}
    dev: false

  /tr46/1.0.1:
    resolution: {integrity: sha512-dTpowEjclQ7Kgx5SdBkqRzVhERQXov8/l9Ft9dVM9fmg0W0KQSVaXX9T4i6twCPNtYiZM53lpSSUAwJbFPOHxA==}
    dependencies:
      punycode: 2.1.1
    dev: true

  /tree-kill/1.2.2:
    resolution: {integrity: sha512-L0Orpi8qGpRG//Nd+H90vFB+3iHnue1zSSGmNOOCh1GLJ7rUKVwV2HvijphGQS2UmhUZewS9VgvxYIdgr+fG1A==}
    hasBin: true
    dev: true

  /ts-interface-checker/0.1.13:
    resolution: {integrity: sha512-Y/arvbn+rrz3JCKl9C4kVNfTfSm2/mEp5FSz5EsZSANGPSlQrpRI5M4PKF+mJnE52jOO90PnPSc3Ur3bTQw0gA==}
    dev: true

  /tsconfig-paths/3.14.1:
    resolution: {integrity: sha512-fxDhWnFSLt3VuTwtvJt5fpwxBHg5AdKWMsgcPOOIilyjymcYVZoCQF8fvFRezCNfblEXmi+PcM1eYHeOAgXCOQ==}
    dependencies:
      '@types/json5': 0.0.29
      json5: 1.0.1
      minimist: 1.2.6
      strip-bom: 3.0.0
    dev: true

  /tslib/1.14.1:
    resolution: {integrity: sha512-Xni35NKzjgMrwevysHTCArtLDpPvye8zV/0E4EyYn43P7/7qvQwPh9BGkHewbMulVntbigmcT7rdX3BNo9wRJg==}

  /tslib/2.4.0:
    resolution: {integrity: sha512-d6xOpEDfsi2CZVlPQzGeux8XMwLT9hssAsaPYExaQMuYskwb+x1x7J371tWlbBdWHroy99KnVB6qIkUbs5X3UQ==}

  /tsup/6.4.0:
    resolution: {integrity: sha512-4OlbqIK/SF+cJp0mMqPM2pKULvgj/1S2Gm3I1aFoFGIryUOyIqPZBoqKkqVQT6uFtWJ5AHftIv0riXKfHox1zQ==}
    engines: {node: '>=14'}
    hasBin: true
    peerDependencies:
      '@swc/core': ^1
      postcss: ^8.4.12
      typescript: ^4.1.0
    peerDependenciesMeta:
      '@swc/core':
        optional: true
      postcss:
        optional: true
      typescript:
        optional: true
    dependencies:
      bundle-require: 3.1.2_esbuild@0.15.13
      cac: 6.7.14
      chokidar: 3.5.3
      debug: 4.3.4
      esbuild: 0.15.13
      execa: 5.1.1
      globby: 11.1.0
      joycon: 3.1.1
      postcss-load-config: 3.1.4
      resolve-from: 5.0.0
      rollup: 3.3.0
      source-map: 0.8.0-beta.0
      sucrase: 3.28.0
      tree-kill: 1.2.2
    transitivePeerDependencies:
      - supports-color
      - ts-node
    dev: true

  /tsup/6.4.0_typescript@4.8.4:
    resolution: {integrity: sha512-4OlbqIK/SF+cJp0mMqPM2pKULvgj/1S2Gm3I1aFoFGIryUOyIqPZBoqKkqVQT6uFtWJ5AHftIv0riXKfHox1zQ==}
    engines: {node: '>=14'}
    hasBin: true
    peerDependencies:
      '@swc/core': ^1
      postcss: ^8.4.12
      typescript: ^4.1.0
    peerDependenciesMeta:
      '@swc/core':
        optional: true
      postcss:
        optional: true
      typescript:
        optional: true
    dependencies:
      bundle-require: 3.1.2_esbuild@0.15.13
      cac: 6.7.14
      chokidar: 3.5.3
      debug: 4.3.4
      esbuild: 0.15.13
      execa: 5.1.1
      globby: 11.1.0
      joycon: 3.1.1
      postcss-load-config: 3.1.4
      resolve-from: 5.0.0
      rollup: 3.3.0
      source-map: 0.8.0-beta.0
      sucrase: 3.28.0
      tree-kill: 1.2.2
      typescript: 4.8.4
    transitivePeerDependencies:
      - supports-color
      - ts-node
    dev: true

  /tsutils/3.21.0_typescript@4.8.4:
    resolution: {integrity: sha512-mHKK3iUXL+3UF6xL5k0PEhKRUBKPBCv/+RkEOpjRWxxx27KKRBmmA60A9pgOUvMi8GKhRMPEmjBRPzs2W7O1OA==}
    engines: {node: '>= 6'}
    peerDependencies:
      typescript: '>=2.8.0 || >= 3.2.0-dev || >= 3.3.0-dev || >= 3.4.0-dev || >= 3.5.0-dev || >= 3.6.0-dev || >= 3.6.0-beta || >= 3.7.0-dev || >= 3.7.0-beta'
    dependencies:
      tslib: 1.14.1
      typescript: 4.8.4
    dev: true

  /tsx/3.12.1:
    resolution: {integrity: sha512-Rcg1x+rNe7qwlP8j7kx4VjP/pJo/V57k+17hlrn6a7FuQLNwkaw5W4JF75tYornNVCxkXdSUnqlIT8JY/ttvIw==}
    hasBin: true
    dependencies:
      '@esbuild-kit/cjs-loader': 2.4.0
      '@esbuild-kit/core-utils': 3.0.0
      '@esbuild-kit/esm-loader': 2.5.0
    optionalDependencies:
      fsevents: 2.3.2

  /type-check/0.4.0:
    resolution: {integrity: sha512-XleUoc9uwGXqjWwXaUTZAmzMcFZ5858QA2vvx1Ur5xIcixXIP+8LnFDgRplU30us6teqdlskFfu+ae4K79Ooew==}
    engines: {node: '>= 0.8.0'}
    dependencies:
      prelude-ls: 1.2.1
    dev: true

  /type-detect/4.0.8:
    resolution: {integrity: sha512-0fr/mIH1dlO+x7TlcMy+bIDqKPsw/70tVyeHW787goQjhmqaZe10uwLujubK9q9Lg6Fiho1KUKDYz0Z7k7g5/g==}
    engines: {node: '>=4'}
    dev: true

  /type-fest/0.20.2:
    resolution: {integrity: sha512-Ne+eE4r0/iWnpAxD852z3A+N0Bt5RN//NjJwRd2VFHEmrywxf5vsZlh4R6lixl6B+wz/8d+maTSAkN1FIkI3LQ==}
    engines: {node: '>=10'}
    dev: true

  /type-fest/0.21.3:
    resolution: {integrity: sha512-t0rzBq87m3fVcduHDUFhKmyyX+9eo6WQjZvf51Ea/M0Q7+T374Jp1aUiyUl0GKxp8M/OETVHSDvmkyPgvX+X2w==}
    engines: {node: '>=10'}

  /typescript/4.8.4:
    resolution: {integrity: sha512-QCh+85mCy+h0IGff8r5XWzOVSbBO+KfeYrMQh7NJ58QujwcE22u+NUSmUxqF+un70P9GXKxa2HCNiTTMJknyjQ==}
    engines: {node: '>=4.2.0'}
    hasBin: true
    dev: true

  /unbox-primitive/1.0.2:
    resolution: {integrity: sha512-61pPlCD9h51VoreyJ0BReideM3MDKMKnh6+V9L08331ipq6Q8OFXZYiqP6n/tbHx4s5I9uRhcye6BrbkizkBDw==}
    dependencies:
      call-bind: 1.0.2
      has-bigints: 1.0.2
      has-symbols: 1.0.3
      which-boxed-primitive: 1.0.2
    dev: true

  /undici/5.8.2:
    resolution: {integrity: sha512-3KLq3pXMS0Y4IELV045fTxqz04Nk9Ms7yfBBHum3yxsTR4XNn+ZCaUbf/mWitgYDAhsplQ0B1G4S5D345lMO3A==}
    engines: {node: '>=12.18'}
    dev: true

  /universalify/2.0.0:
    resolution: {integrity: sha512-hAZsKq7Yy11Zu1DE0OzWjw7nnLZmJZYTDZZyEFHZdUhV8FkH5MCfoU1XMaxXovpyW5nq5scPqq0ZDP9Zyl04oQ==}
    engines: {node: '>= 10.0.0'}

  /uri-js/4.4.1:
    resolution: {integrity: sha512-7rKUyy33Q1yc98pQ1DAmLtwX109F7TIfWlW1Ydo8Wl1ii1SeHieeh0HHfPeL2fMXK6z0s8ecKs9frCuLJvndBg==}
    dependencies:
      punycode: 2.1.1

  /url/0.10.3:
    resolution: {integrity: sha512-hzSUW2q06EqL1gKM/a+obYHLIO6ct2hwPuviqTTOcfFVc61UbfJ2Q32+uGL/HCPxKqrdGB5QUwIe7UqlDgwsOQ==}
    dependencies:
      punycode: 1.3.2
      querystring: 0.2.0
    dev: true

  /util-deprecate/1.0.2:
    resolution: {integrity: sha512-EPD5q1uXyFxJpCrLnCc1nHnq3gOa6DZBocAIiI2TaSCA7VCJ1UJDMagCzIkXNsUYfD1daK//LTEQ8xiIbrHtcw==}
    dev: false

  /util/0.12.4:
    resolution: {integrity: sha512-bxZ9qtSlGUWSOy9Qa9Xgk11kSslpuZwaxCg4sNIDj6FLucDab2JxnHwyNTCpHMtK1MjoQiWQ6DiUMZYbSrO+Sw==}
    dependencies:
      inherits: 2.0.4
      is-arguments: 1.1.1
      is-generator-function: 1.0.10
      is-typed-array: 1.1.9
      safe-buffer: 5.2.1
      which-typed-array: 1.1.8
    dev: true

  /uuid/8.0.0:
    resolution: {integrity: sha512-jOXGuXZAWdsTH7eZLtyXMqUb9EcWMGZNbL9YcGBJl4MH4nrxHmZJhEHvyLFrkxo+28uLb/NYRcStH48fnD0Vzw==}
    hasBin: true
    dev: true

  /uuid/8.3.2:
    resolution: {integrity: sha512-+NYs2QeMWy+GWFOEm9xnn6HCDp0l7QBD7ml8zLUmJ+93Q5NF0NocErnwkTkXVFNiX3/fpC6afS8Dhb/gz7R7eg==}
    hasBin: true
    dev: false

  /v8-compile-cache/2.3.0:
    resolution: {integrity: sha512-l8lCEmLcLYZh4nbunNZvQCJc5pv7+RCwa8q/LdUx8u7lsWvPDKmpodJAJNwkAhJC//dFY48KuIEmjtd4RViDrA==}
    dev: true

  /validate.io-array/1.0.6:
    resolution: {integrity: sha512-DeOy7CnPEziggrOO5CZhVKJw6S3Yi7e9e65R1Nl/RTN1vTQKnzjfvks0/8kQ40FP/dsjRAOd4hxmJ7uLa6vxkg==}
    dev: false

  /validate.io-function/1.0.2:
    resolution: {integrity: sha512-LlFybRJEriSuBnUhQyG5bwglhh50EpTL2ul23MPIuR1odjO7XaMLFV8vHGwp7AZciFxtYOeiSCT5st+XSPONiQ==}
    dev: false

  /vite/2.9.15_stylus@0.58.1:
    resolution: {integrity: sha512-fzMt2jK4vQ3yK56te3Kqpkaeq9DkcZfBbzHwYpobasvgYmP2SoAr6Aic05CsB4CzCZbsDv4sujX3pkEGhLabVQ==}
    engines: {node: '>=12.2.0'}
    hasBin: true
    peerDependencies:
      less: '*'
      sass: '*'
      stylus: '*'
    peerDependenciesMeta:
      less:
        optional: true
      sass:
        optional: true
      stylus:
        optional: true
    dependencies:
      esbuild: 0.14.54
      postcss: 8.4.16
      resolve: 1.22.1
      rollup: 2.77.3
      stylus: 0.58.1
    optionalDependencies:
      fsevents: 2.3.2
    dev: true

  /vite/3.2.3_@types+node@18.7.3:
    resolution: {integrity: sha512-h8jl1TZ76eGs3o2dIBSsvXDLb1m/Ec1iej8ZMdz+PsaFUsftZeWe2CZOI3qogEsMNaywc17gu0q6cQDzh/weCQ==}
    engines: {node: ^14.18.0 || >=16.0.0}
    hasBin: true
    peerDependencies:
      '@types/node': '>= 14'
      less: '*'
      sass: '*'
      stylus: '*'
      sugarss: '*'
      terser: ^5.4.0
    peerDependenciesMeta:
      '@types/node':
        optional: true
      less:
        optional: true
      sass:
        optional: true
      stylus:
        optional: true
      sugarss:
        optional: true
      terser:
        optional: true
    dependencies:
      '@types/node': 18.7.3
      esbuild: 0.15.13
      postcss: 8.4.19
      resolve: 1.22.1
      rollup: 2.79.1
    optionalDependencies:
      fsevents: 2.3.2
    dev: true

  /vite/3.2.3_stylus@0.58.1:
    resolution: {integrity: sha512-h8jl1TZ76eGs3o2dIBSsvXDLb1m/Ec1iej8ZMdz+PsaFUsftZeWe2CZOI3qogEsMNaywc17gu0q6cQDzh/weCQ==}
    engines: {node: ^14.18.0 || >=16.0.0}
    hasBin: true
    peerDependencies:
      '@types/node': '>= 14'
      less: '*'
      sass: '*'
      stylus: '*'
      sugarss: '*'
      terser: ^5.4.0
    peerDependenciesMeta:
      '@types/node':
        optional: true
      less:
        optional: true
      sass:
        optional: true
      stylus:
        optional: true
      sugarss:
        optional: true
      terser:
        optional: true
    dependencies:
      esbuild: 0.15.13
      postcss: 8.4.19
      resolve: 1.22.1
      rollup: 2.79.1
      stylus: 0.58.1
    optionalDependencies:
      fsevents: 2.3.2
    dev: true

  /vitest/0.10.5_stylus@0.58.1:
    resolution: {integrity: sha512-4qXdNbHwAd9YcsztJoVMWUQGcMATVlY9Xd95I3KQ2JJwDLTL97f/jgfGRotqptvNxdlmme5TBY0Gv+l6+JSYvA==}
    engines: {node: '>=v14.16.0'}
    hasBin: true
    peerDependencies:
      '@vitest/ui': '*'
      c8: '*'
      happy-dom: '*'
      jsdom: '*'
    peerDependenciesMeta:
      '@vitest/ui':
        optional: true
      c8:
        optional: true
      happy-dom:
        optional: true
      jsdom:
        optional: true
    dependencies:
      '@types/chai': 4.3.3
      '@types/chai-subset': 1.3.3
      chai: 4.3.6
      local-pkg: 0.4.2
      tinypool: 0.1.3
      tinyspy: 0.3.3
      vite: 2.9.15_stylus@0.58.1
    transitivePeerDependencies:
      - less
      - sass
      - stylus
    dev: true

  /vitest/0.21.1:
    resolution: {integrity: sha512-WBIxuFmIDPuK47GO6Lu9eNeRMqHj/FWL3dk73OHH3eyPPWPiu+UB3QHLkLK2PEggCqJW4FaWoWg8R68S7p9+9Q==}
    engines: {node: '>=v14.16.0'}
    hasBin: true
    peerDependencies:
      '@edge-runtime/vm': '*'
      '@vitest/browser': '*'
      '@vitest/ui': '*'
      c8: '*'
      happy-dom: '*'
      jsdom: '*'
    peerDependenciesMeta:
      '@edge-runtime/vm':
        optional: true
      '@vitest/browser':
        optional: true
      '@vitest/ui':
        optional: true
      c8:
        optional: true
      happy-dom:
        optional: true
      jsdom:
        optional: true
    dependencies:
      '@types/chai': 4.3.3
      '@types/chai-subset': 1.3.3
      '@types/node': 18.7.3
      chai: 4.3.6
      debug: 4.3.4
      local-pkg: 0.4.2
      tinypool: 0.2.4
      tinyspy: 1.0.0
      vite: 3.2.3_@types+node@18.7.3
    transitivePeerDependencies:
      - less
      - sass
      - stylus
      - sugarss
      - supports-color
      - terser
    dev: true

  /w3c-keyname/2.2.6:
    resolution: {integrity: sha512-f+fciywl1SJEniZHD6H+kUO8gOnwIr7f4ijKA6+ZvJFjeGi1r4PDLl53Ayud9O/rk64RqgoQine0feoeOU0kXg==}
    dev: false

  /watchpack/2.4.0:
    resolution: {integrity: sha512-Lcvm7MGST/4fup+ifyKi2hjyIAwcdI4HRgtvTpIUxBRhB+RFtUh8XtDOxUfctVCnhVi+QQj49i91OyvzkJl6cg==}
    engines: {node: '>=10.13.0'}
    dependencies:
      glob-to-regexp: 0.4.1
      graceful-fs: 4.2.10
    dev: true

  /web-streams-polyfill/3.2.1:
    resolution: {integrity: sha512-e0MO3wdXWKrLbL0DgGnUV7WHVuw9OUvL4hjgnPkIeEvESk74gAITi5G606JtZPp39cd8HA9VQzCIvA49LpPN5Q==}
    engines: {node: '>= 8'}
    dev: true

  /webidl-conversions/3.0.1:
    resolution: {integrity: sha512-2JAn3z8AR6rjK8Sm8orRC0h/bcl/DqL7tRPdGZ4I1CjdF+EaMLmYxBHyXuKL849eucPFhvBoxMsflfOb8kxaeQ==}
    dev: false

  /webidl-conversions/4.0.2:
    resolution: {integrity: sha512-YQ+BmxuTgd6UXZW3+ICGfyqRyHXVlD5GtQr5+qjiNW7bF0cqrzX500HVXPBOvgXb5YnzDd+h0zqyv61KUD7+Sg==}
    dev: true

  /whatwg-url/5.0.0:
    resolution: {integrity: sha512-saE57nupxk6v3HY35+jzBwYa0rKSy0XR8JSxZPwgLr7ys0IBzhGviA1/TUGJLmSVqs8pb9AnvICXEuOHLprYTw==}
    dependencies:
      tr46: 0.0.3
      webidl-conversions: 3.0.1
    dev: false

  /whatwg-url/7.1.0:
    resolution: {integrity: sha512-WUu7Rg1DroM7oQvGWfOiAK21n74Gg+T4elXEQYkOhtyLeWiJFoOGLXPKI/9gzIie9CtwVLm8wtw6YJdKyxSjeg==}
    dependencies:
      lodash.sortby: 4.7.0
      tr46: 1.0.1
      webidl-conversions: 4.0.2
    dev: true

  /which-boxed-primitive/1.0.2:
    resolution: {integrity: sha512-bwZdv0AKLpplFY2KZRX6TvyuN7ojjr7lwkg6ml0roIy9YeuSr7JS372qlNW18UQYzgYK9ziGcerWqZOmEn9VNg==}
    dependencies:
      is-bigint: 1.0.4
      is-boolean-object: 1.1.2
      is-number-object: 1.0.7
      is-string: 1.0.7
      is-symbol: 1.0.4
    dev: true

  /which-typed-array/1.1.8:
    resolution: {integrity: sha512-Jn4e5PItbcAHyLoRDwvPj1ypu27DJbtdYXUa5zsinrUx77Uvfb0cXwwnGMTn7cjUfhhqgVQnVJCwF+7cgU7tpw==}
    engines: {node: '>= 0.4'}
    dependencies:
      available-typed-arrays: 1.0.5
      call-bind: 1.0.2
      es-abstract: 1.20.1
      for-each: 0.3.3
      has-tostringtag: 1.0.0
      is-typed-array: 1.1.9
    dev: true

  /which/2.0.2:
    resolution: {integrity: sha512-BLI3Tl1TW3Pvl70l3yq3Y64i+awpwXqsGBYWkkqMtnbXgrMD+yj7rhW0kuEDxzJaYXGjEW5ogapKNMEKNMjibA==}
    engines: {node: '>= 8'}
    hasBin: true
    dependencies:
      isexe: 2.0.0
    dev: true

  /word-wrap/1.2.3:
    resolution: {integrity: sha512-Hz/mrNwitNRh/HUAtM/VT/5VH+ygD6DV7mYKZAtHOrbs8U7lvPS6xf7EJKMF0uW1KJCl0H701g3ZGus+muE5vQ==}
    engines: {node: '>=0.10.0'}
    dev: true

  /wrap-ansi/6.2.0:
    resolution: {integrity: sha512-r6lPcBGxZXlIcymEu7InxDMhdW0KDxpLgoFLcguasxCaJ/SOIZwINatK9KY/tf+ZrlywOKU0UDj3ATXUBfxJXA==}
    engines: {node: '>=8'}
    dependencies:
      ansi-styles: 4.3.0
      string-width: 4.2.3
      strip-ansi: 6.0.1

  /wrap-ansi/7.0.0:
    resolution: {integrity: sha512-YVGIj2kamLSTxw6NsZjoBxfSwsn0ycdesmc4p+Q21c5zPuZ1pl+NfxVdxPtdHvmNVOQ6XSYG4AUtyt/Fi7D16Q==}
    engines: {node: '>=10'}
    dependencies:
      ansi-styles: 4.3.0
      string-width: 4.2.3
      strip-ansi: 6.0.1

  /wrappy/1.0.2:
    resolution: {integrity: sha512-l4Sp/DRseor9wL6EvV2+TuQn63dMkPjZ/sp9XkghTEbV9KlPS1xUsZ3u7/IQO4wxtcFB4bgpQPRcR3QCvezPcQ==}

  /xml2js/0.4.19:
    resolution: {integrity: sha512-esZnJZJOiJR9wWKMyuvSE1y6Dq5LCuJanqhxslH2bxM6duahNZ+HMpCLhBQGZkbX6xRf8x1Y2eJlgt2q3qo49Q==}
    dependencies:
      sax: 1.2.4
      xmlbuilder: 9.0.7
    dev: true

  /xmlbuilder/9.0.7:
    resolution: {integrity: sha512-7YXTQc3P2l9+0rjaUbLwMKRhtmwg1M1eDf6nag7urC7pIPYLD9W/jmzQ4ptRSUbodw5S0jfoGTflLemQibSpeQ==}
    engines: {node: '>=4.0'}
    dev: true

  /y18n/5.0.8:
    resolution: {integrity: sha512-0pfFzegeDWJHJIAmTLRP2DwHjdF5s7jo9tuztdQxAhINCdvS+3nGINqPd00AphqJR/0LhANUS6/+7SCb98YOfA==}
    engines: {node: '>=10'}
    dev: false

  /yallist/4.0.0:
    resolution: {integrity: sha512-3wdGidZyq5PB084XLES5TpOSRA3wjXAlIWMhum2kRcv/41Sn2emQ0dycQW4uZXLejwKvg6EsvbdlVL+FYEct7A==}

  /yaml-front-matter/4.1.1:
    resolution: {integrity: sha512-ULGbghCLsN8Hs8vfExlqrJIe8Hl2TUjD7/zsIGMP8U+dgRXEsDXk4yydxeZJgdGiimP1XB7zhmhOB4/HyfqOyQ==}
    hasBin: true
    dependencies:
      commander: 6.2.1
      js-yaml: 3.14.1
    dev: false

  /yaml/1.10.2:
    resolution: {integrity: sha512-r3vXyErRCYJ7wg28yvBY5VSoAF8ZvlcW9/BwUzEtUsjvX/DKs24dIkuwjtuprwJJHsbyUbLApepYTR1BN4uHrg==}
    engines: {node: '>= 6'}

  /yargs-parser/20.2.9:
    resolution: {integrity: sha512-y11nGElTIV+CT3Zv9t7VKl+Q3hTQoT9a1Qzezhhl6Rp21gJ/IVTW7Z3y9EWXhuUBC2Shnf+DX0antecpAwSP8w==}
    engines: {node: '>=10'}
    dev: false

  /yargs/16.2.0:
    resolution: {integrity: sha512-D1mvvtDG0L5ft/jGWkLpG1+m0eQxOfaBvTNELraWj22wSVUMWxZUvYgJYcKh6jGGIkJFhH4IZPQhR4TKpc8mBw==}
    engines: {node: '>=10'}
    dependencies:
      cliui: 7.0.4
      escalade: 3.1.1
      get-caller-file: 2.0.5
      require-directory: 2.1.1
      string-width: 4.2.3
      y18n: 5.0.8
      yargs-parser: 20.2.9
    dev: false<|MERGE_RESOLUTION|>--- conflicted
+++ resolved
@@ -20,15 +20,8 @@
       tsup: ^6.4.0
       typescript: ^4.8.4
     devDependencies:
-<<<<<<< HEAD
-      '@mpa/cli': link:packages/cli
-      '@typescript-eslint/eslint-plugin': 5.33.0_6wykfq3d32hapmjcnmi5tu72oq
-      '@typescript-eslint/parser': 5.33.0_hxadhbs2xogijvk7vq4t2azzbu
-      compute-cosine-similarity: 1.0.0
-=======
       '@typescript-eslint/eslint-plugin': 5.33.0_w6jwfugjwmjhxacgmth4ca2k5i
       '@typescript-eslint/parser': 5.33.0_3rubbgt5ekhqrcgx4uwls3neim
->>>>>>> 5c96f47c
       eslint: 7.32.0
       eslint-config-prettier: 8.5.0_eslint@7.32.0
       eslint-define-config: 1.6.0
