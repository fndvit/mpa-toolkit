--- conflicted
+++ resolved
@@ -2,53 +2,42 @@
   import { slugify } from '@mpa/utils';
   import MadLibSelector from './MadLibSelector.svelte';
 
-<<<<<<< HEAD
   const TAG_VALUES = {
-    'an MPA planner': 'MPA planners',
-    'an MPA manager': 'MPA managers',
-    'a community organizer': 'Community organizers',
-    'an LMMA practitioner': 'LMMA practitioners',
-    answers: 'Identifying solutions',
-    examples: 'Exploring examples',
-    'case studies': 'Comparing case studies',
-    tools: 'Discovering tools',
-    enable: 'Enabling decision-making',
-    evaluate: 'Evaluating progress',
-    'I need to make': 'Manager decision-making',
-    'my team will make': 'Team decision-making',
-    'my government needs to make': 'Government decision-making'
-=======
-  const tagValue = {
-    //I am a:
+    // I am a
     'MPA planner': 'MPA planners',
     'MPA manager': 'MPA managers',
     'community advocate': 'Community advocates',
     'community practitioner': 'Community practitioners',
 
-    //and amb using MPA to
+    // and amb using MPA to
     'restore areas': 'Restoring areas',
     'reduce user conflict': 'Reducing user conflict',
     'meet targets': 'Meeting targets',
     'promote ecotorurism': 'Promoting ecotorurism',
-    '(I don\'t know)': 'I don\'t know',
+    "(I don't know)": "I don't know",
 
-    //and i need help to
+    // and i need help to
     'plan new MPAs': 'Planing new MPAs',
     'evaluate progress': 'Evaluating progress',
     'eneble decision-making': 'Enabling decision-making',
 
-    //by
-    'government': 'Government',
-    'communities': 'Communities',
+    // by
+    government: 'Government',
+    communities: 'Communities',
     'private sector': 'Private sector',
-    'civil society': 'Civil society',
->>>>>>> 2c95a0b1
+    'civil society': 'Civil society'
   };
 </script>
 
 <script lang="ts">
   const typeUserList = ['MPA planner', 'MPA manager', 'community advocate', 'community practitioner'];
-  const objectiveList = ['restore areas', 'reduce user conflict', 'meet targets', 'promote ecotorurism', '(I don\'t know)'];
+  const objectiveList = [
+    'restore areas',
+    'reduce user conflict',
+    'meet targets',
+    'promote ecotorurism',
+    "(I don't know)"
+  ];
   const objectiveVerbList = ['plan new MPAs', 'evaluate progress', 'eneble decision-making'];
   const actionSubjectList = ['government', 'communities', 'private sector', 'civil society'];
 
