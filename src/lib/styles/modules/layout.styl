--- conflicted
+++ resolved
@@ -55,12 +55,8 @@
       case-study:
         "paddingl meta          meta        paddingr"
       content:
-<<<<<<< HEAD
+        "menu     lifecycle    lifecycle    paddingr"\
         "menu     body         body         paddingr"
-=======
-        "paddingl lifecycle    lifecycle    paddingr"\
-        "paddingl body         body         paddingr"
->>>>>>> 637a68d3
       footer:
         "paddingl footer       footer       paddingr"
     }
@@ -81,12 +77,8 @@
       case-study:
         "paddingl meta         paddingr"
       content:
-<<<<<<< HEAD
+        "menu     lifecycle    paddingr"\
         "menu     body         paddingr"
-=======
-        "paddingl lifecycle    paddingr"\
-        "paddingl body         paddingr"
->>>>>>> 637a68d3
       footer:
         "paddingl footer       paddingr"
     }
