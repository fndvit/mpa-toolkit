<script lang="ts" context="module">
  export type CardData = {
    heading: string;
    body: string;
  }
</script>

<script lang="ts">
  import { Splide, SplideSlide, SplideTrack } from '@splidejs/svelte-splide';
  import CarouselDots from './CarouselDots.svelte';
  import CardHeading from './CardHeading.svelte';
  import CardBody from './CardBody.svelte';
  import { SplideOptions } from '$lib/helpers/splide';
  import IconButton from '$lib/components/generic/IconButton.svelte';


  export let cards: CardData[];
  export let currentPageIndex = 0;
  export let editable = false;
  export let fixedTitle: string = null;
  export let selected = false;

  let splide: Splide;

  let options = SplideOptions({
    rewind: true,
    autoHeight: true,
    autoplay: !editable,
    gap: -3,
    pagination: false
  });

  const onClickAddCard = () => {
    cards.push({heading: '', body: ''});
    cards = cards;
    window.setTimeout(() => splide.go(cards.length - 1));
  };

  const onClickRemoveCard = () => {
    cards = cards.filter((_, i) => i !== currentPageIndex);
    const goTo = Math.max(0, Math.min(currentPageIndex, cards.length-1));
    splide.go(goTo);
  };

  $: if (currentPageIndex >= 0 && splide) splide.go(currentPageIndex);
</script>

<div class="cards" class:has-fixed-title={fixedTitle} class:selected>
  <Splide {options} bind:this={splide} on:move={e => currentPageIndex = e.detail.index} hasTrack={false}>
    {#if fixedTitle}
      <div class="fixed-title">
        <CardHeading text={fixedTitle} />
      </div>
    {/if}
    <SplideTrack>
      {#each cards as card, i}
        <SplideSlide>
          <div class="slide">
            <CardHeading bind:text={card.heading} editable={editable && currentPageIndex === i} />
            <CardBody bind:text={card.body} editable={editable && currentPageIndex === i} />
          </div>
        </SplideSlide>
      {/each}
    </SplideTrack>
    {#if editable}
      <div class="editor-buttons">
        <IconButton icon="add" on:click={onClickAddCard} />
        <IconButton icon="delete" on:click={onClickRemoveCard} />
      </div>
    {/if}
    {#if editable || cards.length > 1}
      <div class="carousel-dots">
        <CarouselDots
          bind:currentPageIndex
          pagesCount={cards.length}
          progress={!editable}
        />
      </div>
    {/if}
  </Splide>
</div>

<style lang="stylus">

  .cards {
    --content-padding: 30px;
    --content-top-padding: 30px;
    --scrollbar-width: 10px;
    --caret-color: #333;
    border-radius: 20px;
    box-shadow: 0px 3px 16px rgba(0, 0, 0, 0.15);

    background-color: $colors.highlight-1;
    color: #333;

    :global(.splide__arrows) {
      position: absolute;
      right: 24px;
      top: 44px;
      display: flex;
      column-gap: 10px;
    }

    :global(.splide__arrow) {
      position: static;
      background: $colors.highlight-1;
    }
    :global(.splide__arrow:disabled) {
      display: none;
    }
  }

  .editor-buttons {
    position: absolute;
    right: 40px;
    display: flex;
    column-gap: 5px;
    justify-content: right;
    :global(.icon-button) {
      --ib-icon-bg: #00000022;
      --ib-hover-bg: #00000022;
      --ib-hover-border-color: #00000022;
    }
  }

  .carousel-dots {
    padding-bottom: 20px;
  }

  .cards :global(.splide__track) {
    border-radius: 15px;
  }

  .slide {
    overflow: hidden;
    top: 0;
    padding: var(--content-top-padding) var(--content-padding) 10px;
    margin-bottom: 15px;
    .has-fixed-title & :global(.heading) {
      visibility: hidden;
    }
    :global(.heading) {
      max-width: 60%;
    }
  }

  .fixed-title {
    :global(.heading) {
<<<<<<< HEAD
      margin-left: 32px;
=======
      margin-left: 30px;
>>>>>>> 56f96554
      margin-top: 25px;
      position: absolute;
    }
  }

  @media(max-width: 425px) {

    .slide {
      padding: 1rem;

      :global(.heading) {
        font-size: 1rem;
        text-align: left;
      }

      :global(.content) {
        font-size: 1rem;
        text-align: left;
      }
    }

    .cards {

      :global(.splide__arrows) {
        top: 35px;
        right: 15px;
      }

      :global(.splide__arrow) {
        width: 48px;
        height: 48px;
      }

      :global(.carousel-dots) {
        --dot-size: 7px;
      }
    }

    .fixed-title {
      :global(.heading) {
        margin-left: 17px;
      }
    }
  }

</style><|MERGE_RESOLUTION|>--- conflicted
+++ resolved
@@ -146,11 +146,7 @@
 
   .fixed-title {
     :global(.heading) {
-<<<<<<< HEAD
       margin-left: 32px;
-=======
-      margin-left: 30px;
->>>>>>> 56f96554
       margin-top: 25px;
       position: absolute;
     }
