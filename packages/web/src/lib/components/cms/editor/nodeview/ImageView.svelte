--- conflicted
+++ resolved
@@ -79,12 +79,8 @@
     width: 100%;
     box-sizing: border-box;
     justify-content: center;
-<<<<<<< HEAD
-    .imageview:not(:hover):not(.imageview--editing) & {
-=======
 
-    .imageview:not(:hover) & {
->>>>>>> 190ce0c4
+    .imageview:not(.imageview--editing, :hover) & {
       display: none;
     }
 
