<script lang="ts">
  import type { HomepageComponentName, PageTag } from '@mpa/db';
  import type { PageData } from './$types';
  import landingSplash from '$lib/assets/landing-splash.jpg';
  import { InlineSvgLink, Searchbar } from '$lib/components/generic';
  import { Footer, TagContainer } from '$lib/components/shared';
  import LandingCarousel from '$lib/components/homepage/LandingCarousel.svelte';
  import LandingMadLib from '$lib/components/homepage/LandingMadLib.svelte';
  import MpaManagementLifecycle from '$lib/components/homepage/MPAManagementLifecycle.svelte';

  export let data: PageData;
  let { chapters, caseStudies, tags, components } = data;

  const getComponentOrder = (name: HomepageComponentName): number => components.indexOf(name);

  const tagsForContainer = tags.map<PageTag>(t => ({ tag: t, category: 'PRIMARY' }));
</script>

<div class="landing-page">
  <div class="mpath-logo">
    <InlineSvgLink href="/" svg="MPATH" />
  </div>
  <div class="top-searchbar">
    <Searchbar type={'top'} />
  </div>
  <div class="splash" style="background-image: url({landingSplash})">
    <h1>Here it is.<br /><b>Your MPA toolkit.</b></h1>
    <h4>
      A brand-new, growing <b>educational platform</b> for the MPA community to share lessons, challenges and sustainable
      solutions.
    </h4>
    <h5>In partnership with</h5>
    <div class="partners-grid">
      <InlineSvgLink href="https://www.unep.org" svg="UNEP" newTab />
      <InlineSvgLink href="https://www.aics.gov.it/language/en/" svg="IAFDC" newTab />
      <InlineSvgLink href="https://wwf.panda.org" svg="WWF" newTab />
      <div class="partners-grid-2">
        <InlineSvgLink href="https://www.uq.edu.au" svg="UoQ" newTab />
        <InlineSvgLink href="https://www.nature.org/" svg="TNC" newTab />
      </div>
    </div>
  </div>

  <div class="ordered-components">
    <div style="order: {getComponentOrder('lifecycle')}">
      <MpaManagementLifecycle />
    </div>

    <div style="order: {getComponentOrder('chapters')}">
      <LandingCarousel pages={chapters} title="Get the <b>answers</b> to all your questions" />
    </div>

    <div style="order: {getComponentOrder('search')}" class="ordered-component inline-searchbar">
      <Searchbar type={'inline'} />
      <TagContainer tags={tagsForContainer} />
    </div>

    <div style="order: {getComponentOrder('madlib')}">
      <LandingMadLib />
    </div>

    <div style="order: {getComponentOrder('casestudies')}">
      <LandingCarousel pages={caseStudies} title="Explore what <b>others have done</b>" />
    </div>
  </div>

  <Footer />
</div>

<style lang="stylus">

  .landing-page {
    background: $colors.neutral-bg;
    --page-padding: 6rem;
  }

  .ordered-components {
    display: flex;
    flex-direction: column;
  }

  .inline-searchbar {
    max-width: 766px;
<<<<<<< HEAD
    margin: 50px auto;
=======
    margin: 50px auto 25px auto;
>>>>>>> 631b82a2
    :global(.tag-container) {
      margin: 15px 13px 0;
    }
  }

  .partners-grid {
    display: grid;
    grid-template-columns: 102px 87px 39px 1fr;
    align-items: center;
    gap: 45px;
  }

  .partners-grid-2 {
    display: inherit;
    grid-template-columns: 148px 135px;
    align-items: inherit;
    gap: inherit;
    color: inherit;
  }

  .top-searchbar {
    position: absolute;
    margin: 2rem;
    right: 0;
  }

  .splash {
    min-height: 60vh;
    padding: 6rem var(--page-padding) 3rem;
    background-size: cover;
    background-position: bottom;

    h1 {
      typography: h1-responsive;
      color: #FFFFFF;
      margin-bottom: 15px;
    }

    h4 {
      typography: h4-light;
      margin-top: 25px;
      margin-bottom: 80px;
      color: #FFFFFF;
      max-width: 800px;
    }

    h5 {
      typography: h5;
    }
  }

  .mpath-logo {
    position: absolute;
    margin: 2rem;
    color: white;
    width: 110px;
  }

  +breakpoint(page, medium) {

    .landing-page {
      --page-padding: 3rem;
    }

    .splash {
      background-position: left;

      h1 {
        padding-bottom: 4rem;
        padding-top: 4rem;
      }

      h4 {
        padding-bottom: 3rem;
      }

    }

    .mpath-logo {
      margin-left: 3rem;
    }

    .inline-searchbar {
      max-width: 700px;
      padding: 0 var(--page-padding);
      margin-bottom: 0;

      > :global(.tag-container) {
        flex-wrap: nowrap;
        overflow-x: scroll;
      }

    }

    .top-searchbar {

      :global(.placeholder) {
        display: none;
      }

      :global(.input-text) {
        max-width: 50px;
      }
    }
  }


  +breakpoint(page, small) {

    .inline-searchbar {
      margin: 35px 0 0;
    }

    .landing-page {
      --page-padding: 1.5rem;
    }
    .splash {

      h1 {
        padding: 1rem 0;
      }

      h4 {
        margin-bottom: 1rem;
        padding: 1rem 0;
      }

    }

    .partners-grid {
      grid-template-columns: 126px 87px 39px;
      grid-template-rows: auto;
      margin-top: 1rem;
    }

    .partners-grid-2 {
      grid-template-columns: 148px 135px;
    }

    .top-searchbar {

      margin: 2rem 1rem;

      :global(.input-text) {
        max-width: 10px;
        padding: 7px
      }

      :global(.search-icon) {
        width: 20px;
        height: 20px;
      }
    }

    .mpath-logo {
      width: 80px;
      margin-left: 2rem;
    }
  }

</style><|MERGE_RESOLUTION|>--- conflicted
+++ resolved
@@ -81,11 +81,7 @@
 
   .inline-searchbar {
     max-width: 766px;
-<<<<<<< HEAD
-    margin: 50px auto;
-=======
     margin: 50px auto 25px auto;
->>>>>>> 631b82a2
     :global(.tag-container) {
       margin: 15px 13px 0;
     }
