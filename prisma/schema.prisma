// This is your Prisma schema file,
// learn more about it in the docs: https://pris.ly/d/prisma-schema

generator client {
  provider = "prisma-client-js"
  binaryTargets = ["native", "rhel-openssl-1.0.x"]
}

datasource db {
  provider = "postgresql"
  url      = env("DATABASE_URL")
}

enum Role {
  USER
  CONTENT_MANAGER
  ADMIN
}

model User {
  id        Int     @id @default(autoincrement())
  email     String  @unique
  name      String?
  googleId  String? @unique
  role      Role    @default(USER)
  chapter   Chapter[]
}

model CaseStudy {
  name        String @unique
  established Int
  size        Float
  governance  String
  staff       String
  budget      String
  budgetLevel String
  lat         Float
  long        Float
  milestones  Json
  page        Page   @relation(fields: [pageId], references: [id])
  pageId      Int    @id
}

model Chapter {
  summary      String
  authors      User[]
  keyTakeaways String[]
  page         Page     @relation(fields: [pageId], references: [id])
  pageId       Int      @id
}

model Page {
  id        Int      @id @default(autoincrement())
  slug      String   @unique
  draft     Boolean  @default(true)
  createdAt DateTime @default(now())
  editedAt  DateTime @default(now())
  title     String
  img       String
  content   Json
<<<<<<< HEAD
  authors   User[]
  tags      TagsOnPages[]
}

model Tag {
  id        Int       @id @default(autoincrement())
  value     String
  type      TagType?  @relation(fields: [typeId], references: [id])
  typeId    Int?
  pages     TagsOnPages[]
}

model TagType {
  id        Int       @id @default(autoincrement())
  type      String
  tags      Tag[]
}

model TagCategory {
  id          Int       @id @default(autoincrement())
  category    String
  tags        TagsOnPages[]
}

model TagsOnPages {
  page        Page     @relation(fields: [pageId], references: [id])
  pageId      Int // relation scalar field (used in the `@relation` attribute above)
  tag         Tag @relation(fields: [tagId], references: [id])
  tagId       Int // relation scalar field (used in the `@relation` attribute above)
  category    TagCategory?  @relation(fields: [categoryId], references: [id])
  categoryId  Int?

  @@id([tagId, pageId])
=======

  caseStudy CaseStudy?
  chapter   Chapter?
>>>>>>> 88c921ec
}<|MERGE_RESOLUTION|>--- conflicted
+++ resolved
@@ -58,9 +58,9 @@
   title     String
   img       String
   content   Json
-<<<<<<< HEAD
-  authors   User[]
   tags      TagsOnPages[]
+  caseStudy CaseStudy?
+  chapter   Chapter?
 }
 
 model Tag {
@@ -92,9 +92,4 @@
   categoryId  Int?
 
   @@id([tagId, pageId])
-=======
-
-  caseStudy CaseStudy?
-  chapter   Chapter?
->>>>>>> 88c921ec
 }