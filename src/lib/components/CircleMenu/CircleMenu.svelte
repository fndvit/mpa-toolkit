<script context="module" lang='ts'>
  import type { Thickness } from './CircularSegment.svelte';
  export interface CircleMenuColors {
    unselected: string;
    border: string;
  }

  export interface CircleMenuThickness {
    main : number,
    unselected : number,
    secondary : number,
    hover: number
  }

  export interface MenuElement {
    id: number;
    percentage: number;
    group: number;
    type?: Thickness;
    color: string;
  }

</script>
<script lang='ts'>
  import CircularSegment from './CircularSegment.svelte';
  import menuConfig from './circlemenuconfig.json';
  import type { Segment } from './CircularSegment.svelte';

  export let config = menuConfig.standardView;
  export let data : MenuElement[];
  export let currentPageIndex : number = config.initialIndex || 0;

  let width: number = config.width || 400;
  let height: number = config.height || 400;

  //is this done before on the cms? is Always the same options?
  const calcSegments = (): Segment[] => {
    let currentAngle = 0;
<<<<<<< HEAD
    data.forEach(element => {
      let segment: Segment =  {
        startAngle: currentAngle,
        endAngle: currentAngle + (360 * element.percentage) / 100,
        radius: config.radius,
        thickness: config.thickness,
=======
    return data.map(element => {
      const startAngle = currentAngle;
      const endAngle = currentAngle = startAngle + (360 * element.percentage) / 100;
      return {
        startAngle,
        endAngle,
        thickness: element.type,
        radius: config.radius,
>>>>>>> 10432fd8
        x: config.x,
        y: config.y,
        gap: config.gap,
        type: element.type,
        color: {
          background: {
            selected: element.color,
            unselected: config.color.unselected,
          },
          border: config.color.border
        },
        transparency: false,
      }
    });
  }

  $: menuSegments = data && calcSegments();

</script>

<svg style="width: {width}; height: {height};">
  {#each menuSegments as segment, i}
    {#if config}
      <CircularSegment
<<<<<<< HEAD
        segmentConfig = {segment}
        selectedStyle = {data[currentPageIndex].group === data[i].group? (segment.type): Thickness.Unselected}
        onClickFn = {() => {handleSegmentClick(i)}}
        animationDuration = {config.animationDuration}
=======
        segmentConfig={segment}
        selectedStyle={data[currentPageIndex].group === data[i].group ? segment.thickness : 'unselected'}
        on:click={() => currentPageIndex = i}
        animationDuration={config.animationDuration}
>>>>>>> 10432fd8
      />
    {/if}
  {/each}
</svg>

<style>
  svg{
    transition: width 1s, height 1s;
  }
</style><|MERGE_RESOLUTION|>--- conflicted
+++ resolved
@@ -1,5 +1,5 @@
 <script context="module" lang='ts'>
-  import type { Thickness } from './CircularSegment.svelte';
+  import type { Type } from './CircularSegment.svelte';
   export interface CircleMenuColors {
     unselected: string;
     border: string;
@@ -16,7 +16,7 @@
     id: number;
     percentage: number;
     group: number;
-    type?: Thickness;
+    type?: Type;
     color: string;
   }
 
@@ -36,23 +36,14 @@
   //is this done before on the cms? is Always the same options?
   const calcSegments = (): Segment[] => {
     let currentAngle = 0;
-<<<<<<< HEAD
-    data.forEach(element => {
-      let segment: Segment =  {
-        startAngle: currentAngle,
-        endAngle: currentAngle + (360 * element.percentage) / 100,
-        radius: config.radius,
-        thickness: config.thickness,
-=======
     return data.map(element => {
       const startAngle = currentAngle;
       const endAngle = currentAngle = startAngle + (360 * element.percentage) / 100;
       return {
         startAngle,
         endAngle,
-        thickness: element.type,
+        thickness: config.thickness,
         radius: config.radius,
->>>>>>> 10432fd8
         x: config.x,
         y: config.y,
         gap: config.gap,
@@ -77,17 +68,10 @@
   {#each menuSegments as segment, i}
     {#if config}
       <CircularSegment
-<<<<<<< HEAD
-        segmentConfig = {segment}
-        selectedStyle = {data[currentPageIndex].group === data[i].group? (segment.type): Thickness.Unselected}
-        onClickFn = {() => {handleSegmentClick(i)}}
-        animationDuration = {config.animationDuration}
-=======
         segmentConfig={segment}
-        selectedStyle={data[currentPageIndex].group === data[i].group ? segment.thickness : 'unselected'}
+        selectedStyle={data[currentPageIndex].group === data[i].group ? segment.type : 'unselected'}
         on:click={() => currentPageIndex = i}
         animationDuration={config.animationDuration}
->>>>>>> 10432fd8
       />
     {/if}
   {/each}
