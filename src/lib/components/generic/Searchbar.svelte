--- conflicted
+++ resolved
@@ -13,13 +13,9 @@
 </script>
 
 
-<<<<<<< HEAD
 <div class="searchbar" class:top={type==='top'} class:inline={type==='inline'} class:collection={type==='collection'}>
-  <input class="input-text" bind:value={search} spellcheck="false"/>
-=======
-<div class="searchbar" class:top={type==='top'} class:collection={type==='collection'}>
   <input class="input-text" bind:this={inputEl} bind:value={search} spellcheck="false" on:keypress={({key}) => key === 'Enter' && submit()}/>
->>>>>>> 27f76f72
+
   {#if !search}
     {#if type === 'top'}
       <div class="placeholder">Try <b>asking us</b> anything</div>
