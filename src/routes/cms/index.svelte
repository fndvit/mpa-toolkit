--- conflicted
+++ resolved
@@ -8,7 +8,7 @@
     title: "PAGES"
   }, {
     icon: 'TagIcon',
-    path: "",
+    path: "tags",
     title: "TAGS"
   },{
     icon: 'UserIcon',
@@ -18,7 +18,6 @@
 
 </script>
 
-<<<<<<< HEAD
 <div class="cms-homepage">
 
   {#if $session.user === undefined}
@@ -120,21 +119,4 @@
     }
   }
 
-</style>
-=======
-{#if $session.user === undefined}
-  <a href="/api/auth/signin/google">
-    Sign in with Google
-  </a>
-{:else}
-  <div>
-    Logged in as {$session.user.role} {$session.user.email}
-    <a href="/api/auth/signout">Signout</a>
-  </div>
-  <div>
-    <a href="/cms/pages">Pages</a>
-    <a href="/cms/users">Users</a>
-    <a href="/cms/tags">Tags</a>
-  </div>
-{/if}
->>>>>>> 61d385cf
+</style>