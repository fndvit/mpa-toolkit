<script lang="ts">
  import { addFocusClass, textOnlyPaste } from "$lib/helpers/utils";

  export let editable = false;
  export let value: string;
  export let placeholder: string = null;
  export let focused: boolean = undefined;

  let el: HTMLElement;
  const handleContentEditableKeyPress: svelte.JSX.KeyboardEventHandler<HTMLDivElement> = e => {
    if (e.key === 'Enter') {
      e.preventDefault();
    }
  };

  export const blur = () => el && el.blur();
  export const focus = () => el && el.focus();

  $: if (el && focused != null) focused ? focus() : blur();

</script>

{#if editable}
  <div class="editable-content editable-text"
    bind:this={el}
    use:addFocusClass={f => focused = f}
    use:textOnlyPaste
    on:keypress
    on:keydown
    on:keypress={handleContentEditableKeyPress}
    contenteditable
    data-placeholder={placeholder}
    bind:textContent={value}
    tabindex=0
     />
{:else}
  <div class="editable-content editable-text">{value || ''}</div>
{/if}

<style lang="stylus">
  .editable-text {
    color: inherit;
    background-color: inherit;
    --outline-color: #ffffff88;
    --caret-color: white;
    caret-color: var(--caret-color);

    &:focus {
      outline: none;
<<<<<<< HEAD
      outline: 2px solid var(--outline-color);
=======
      outline: 2px solid var(--outline-color, #ffffff88);
>>>>>>> 61d385cf
      border-radius: 4px;
      background-color: var(--ui-color-focus);
    }

    &[data-placeholder] {
      &:before {
        content: attr(data-placeholder);
        color: var(--ui-color-placeholder, #ffffff44);
        pointer-events: none;
      }
      &:not(:empty):before {
        display: none !important;
      }
    }
  }

</style><|MERGE_RESOLUTION|>--- conflicted
+++ resolved
@@ -46,12 +46,7 @@
     caret-color: var(--caret-color);
 
     &:focus {
-      outline: none;
-<<<<<<< HEAD
-      outline: 2px solid var(--outline-color);
-=======
       outline: 2px solid var(--outline-color, #ffffff88);
->>>>>>> 61d385cf
       border-radius: 4px;
       background-color: var(--ui-color-focus);
     }
