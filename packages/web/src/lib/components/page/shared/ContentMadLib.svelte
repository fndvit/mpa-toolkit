--- conflicted
+++ resolved
@@ -1,10 +1,6 @@
 <script lang="ts">
-<<<<<<< HEAD
-  import { MadLib } from '$lib/components';
   import { slugify } from '$lib/utils';
-=======
   import MadLib from '$lib/components/shared/MadLib.svelte';
->>>>>>> 79f49d79
 
   let value: string[] = [];
 
@@ -13,12 +9,12 @@
     'an MPA manager': 'MPA managers',
     'a community organizer': 'Community organizers',
     'an LMMA practitioner': 'LMMA practitioners',
-    'answers': 'Identifying solutions',
-    'examples': 'Exploring examples',
+    answers: 'Identifying solutions',
+    examples: 'Exploring examples',
     'case studies': 'Comparing case studies',
-    'tools': 'Discovering tools',
-    'enable': 'Enabling decision-making',
-    'evaluate': 'Evaluating progress',
+    tools: 'Discovering tools',
+    enable: 'Enabling decision-making',
+    evaluate: 'Evaluating progress',
     'I need to make': 'Manager decision-making',
     'my team will make': 'Team decision-making',
     'my government needs to make': 'Government decision-making'
@@ -34,13 +30,12 @@
     '+' +
     slugify(tagValue[value[3]]) +
     '/';
-
 </script>
 
 <div class="content-madlib">
   <h5>Is this not for you?</h5>
 
-  <MadLib bind:value/>
+  <MadLib bind:value />
 
   <form {action}>
     <button tabindex="0">
@@ -49,7 +44,7 @@
         <path d="M0.630249 1L6.36134 6.5L12.0924 1" stroke-width="1.5" />
       </svg>
     </button>
-</form>
+  </form>
 </div>
 
 <style lang="stylus">
