--- conflicted
+++ resolved
@@ -1,15 +1,12 @@
 <script lang="ts">
   import type { ContentBlock } from '@mpa/db';
-<<<<<<< HEAD
-  import { DiagramComponent, BulletList, Heading, Image, OrderedList, Paragraph, TextSlider } from '$lib/components';
-=======
   import Heading from './Heading.svelte';
   import Paragraph from './Paragraph.svelte';
   import Image from './Image.svelte';
   import TextSlider from './TextSlider.svelte';
   import BulletList from './BulletList.svelte';
   import OrderedList from './OrderedList.svelte';
->>>>>>> abc14f0d
+  import DiagramComponent from './DiagramComponent.svelte';
 
   export let block: ContentBlock;
 
