--- conflicted
+++ resolved
@@ -30,13 +30,9 @@
   let imgPath: string = page?.img;
   let content: {[key: string]: any} = page?.content as Prisma.JsonObject;
 
-<<<<<<< HEAD
-  let keyTakeaways: string[] = page?.chapter? page.chapter.keyTakeaways : [];
-=======
   let tags: PageTag[] = page?.tags || [];
 
   let keyTakeaways: string[] = page?.chapter?.keyTakeaways || [];
->>>>>>> eeb7e6f0
   let currentTakeawayText: string = '';
 
   let editor: Editor;
@@ -45,22 +41,6 @@
   let deleting = false;
   let autoPopulateSlug = !slug;
 
-<<<<<<< HEAD
-  let name: string = page?.caseStudy?.name;
-  let established: number = page?.caseStudy?.established;
-  let size: number = page?.caseStudy?.size;
-  let governance: string = page?.caseStudy?.governance;
-  let staff: string = page?.caseStudy?.staff;
-  let budget: string = page?.caseStudy?.budget;
-  let budgetLevel: string = page?.caseStudy?.budgetLevel;
-  let lat: number = page?.caseStudy?.lat;
-  let long: number = page?.caseStudy?.long;
-
-  let milestones:  {[key: string]: any} = page?.caseStudy?
-    page.caseStudy.milestones as Prisma.JsonObject : {type: 'milestones', content: []}
-  let milestoneYear: number;
-  let milestoneText: string;
-=======
 
   let name: string;
   let established: number;
@@ -71,7 +51,6 @@
   let budgetLevel: string;
   let lat: number;
   let long: number;
->>>>>>> eeb7e6f0
 
   $: if (autoPopulateSlug) {
     slug = (title || '').toLowerCase().replace(/[^a-z0-9]+/g, '-').slice(0, 40);
@@ -92,15 +71,10 @@
       content: editor.getDocumentJson(),
       caseStudy: pageType === "Case Study"
         ? {
-<<<<<<< HEAD
-          name, established, size, governance,
-          staff, budget, budgetLevel, lat, long, milestones
-=======
           name, established, governance,
           staff, budget, budgetLevel, lat, long,
           milestones: {},
           size: parseFloat(size)
->>>>>>> eeb7e6f0
         }
         : undefined,
       chapter: pageType === "Chapter"
@@ -173,28 +147,6 @@
     keyTakeaways.splice(index, 1);
     keyTakeaways = keyTakeaways;
   };
-
-  const onClickSaveMilestone = () => {
-    const yearAlreadyExists = milestones.content.findIndex((m) => m.year === milestoneYear);
-    if (yearAlreadyExists != -1){
-      milestones.content[yearAlreadyExists].content.push({type: 'text', text: milestoneText});
-    }
-    else {
-      milestones.content.push({year: milestoneYear, content: [
-        {type: 'text', text: milestoneText}
-      ]});
-    }
-    milestoneText = '';
-    milestones = milestones;
-  }
-
-  const onClickDeleteMilestone = (yearIndex: number, milestoneIndex: number) => {
-    milestones.content[yearIndex].content.splice(milestoneIndex, 1);
-    if (!milestones.content[yearIndex].content.length) {
-      milestones.content.splice(yearIndex, 1);
-    }
-    milestones = milestones;
-  }
 
 </script>
 
@@ -271,26 +223,6 @@
       <input type="number" id="altitude" bind:value={long} disabled={!editable} placeholder="e.g. -74.0059"/>
 
 
-      <label for="milestones">Add milestone</label>
-      <div>
-        <input type="number" id="milestoneYear" bind:value={milestoneYear} disabled={!editable} placeholder="Year" class="year-selector"/>
-        <textarea type="text" id="milestones" bind:value={milestoneText} rows="4" maxlength={MAX_LENGTH} disabled={!editable} class="milestone-area"/>
-        <button disabled={!milestoneYear || !milestoneText} on:click={onClickSaveMilestone}>Save milestone</button>
-      </div>
-
-      <div class="list">
-        {#each milestones.content as m, i}
-        {m.year}
-          {#each m.content as x, y}
-            <div class="list-item">
-              {x.text}
-              <button on:click={() => onClickDeleteMilestone(i, y)}>&times;</button>
-            </div>
-          {/each}
-        {/each}
-      </div>
-
-
     {:else}
       <label for="summary">Summary</label>
       <textarea type="text" id="summary" bind:value={summary} rows=5 disabled={!editable} />
@@ -303,7 +235,7 @@
       <label for="keytakeaway">Add key takeaway</label>
       <div>
         <textarea type="text" id="takeawayName" bind:value={currentTakeawayText} disabled={!editable}/>
-        <button disabled={!currentTakeawayText} on:click={onClickSaveTakeaway}>Save takeaway</button>
+        <button on:click={onClickSaveTakeaway}>Save takeaway</button>
       </div>
 
       <div class="list">
@@ -314,6 +246,7 @@
           </div>
         {/each}
       </div>
+
     {/if}
 
   </div>
@@ -342,14 +275,6 @@
 
 
 <style lang="scss">
-
-  .milestone-area {
-    width: 100rem;
-  }
-
-  .year-selector {
-    width: 100px;
-  }
 
   .list {
     display: inline-block !important;
@@ -377,7 +302,6 @@
   .meta {
     padding: 0 20px 20px;
   }
-
   label {
     display: block;
   }
