--- conflicted
+++ resolved
@@ -13,36 +13,24 @@
   import Heading from "$lib/components/content/Heading.svelte";
   import Image from "$lib/components/content/Image.svelte";
   import Paragraph from "$lib/components/content/Paragraph.svelte";
-<<<<<<< HEAD
   import StickyMenu from "$lib/components/svelte_components/StickyMenu/StickyMenu.svelte";
   import TextSlider from "$lib/components/svelte_components/TextSlider/TextSlider.svelte";
   import LifeCycle from "$lib/components/svelte_components/LifeCycle/LifeCycle.svelte";
-
-  import { staticUrl } from "$lib/helpers";
-  import type { Page, User, Tag, ContentDocument, TagOnPages } from "$lib/types";
-
-
-  export let page: Page & { authors: User[], tags: TagOnPages[]};
+  import MadLib from "$lib/components/MadLib.svelte";
+  import { createSections, staticUrl } from "$lib/helpers";
+  import Section from "$lib/components/content/Section.svelte";
+  import type { ContentDocument, CompletePage, CardsBlock, Tag } from "$lib/types";
+
+
+  export let page: CompletePage;
   export let document: ContentDocument;
   export let headings: { text: string }[];
   export let tags: Tag[];
+  export let readTime: number;
 
   let pageTags: (Tag & {category: string})[] = page && page.tags.map(t => ({...tags.find(tag => tag.id === t.tagId), category: t.categoryId}));
-=======
-  import StickyMenu from "$lib/components/StickyMenu/StickyMenu.svelte";
-  import TextSlider from "$lib/components/TextSlider/TextSlider.svelte";
-  import MadLib from "$lib/components/MadLib.svelte";
-  import { createSections, staticUrl } from "$lib/helpers";
-  import type { ContentDocument, CompletePage, CardsBlock } from "$lib/types";
-  import Section from "$lib/components/content/Section.svelte";
-
-  export let page: CompletePage;
-  export let document: ContentDocument;
-  export let headings: { text: string }[];
-  export let readTime: number;
 
   const sections = createSections(document);
->>>>>>> 88c921ec
 
   const components = {
     'heading': Heading,
