lockfileVersion: 5.4

importers:

  .:
    specifiers:
      '@typescript-eslint/eslint-plugin': ^5.33.0
      '@typescript-eslint/parser': ^5.33.0
      eslint: ^7.32.0
      eslint-config-prettier: ^8.5.0
      eslint-define-config: ^1.6.0
      eslint-plugin-import: ^2.26.0
      eslint-plugin-svelte3: ^3.4.1
      metadata-scraper: ^0.2.61
      prettier: ^2.7.1
      prettier-plugin-svelte: ^2.7.0
      prisma: ^4.6.1
      rimraf: ^3.0.2
      svelte: ^3.49.0
      tsup: ^6.4.0
      typescript: ^4.8.4
    devDependencies:
      '@typescript-eslint/eslint-plugin': 5.33.0_w6jwfugjwmjhxacgmth4ca2k5i
      '@typescript-eslint/parser': 5.33.0_3rubbgt5ekhqrcgx4uwls3neim
      eslint: 7.32.0
      eslint-config-prettier: 8.5.0_eslint@7.32.0
      eslint-define-config: 1.6.0
      eslint-plugin-import: 2.26.0_wtyjlvufqgrbem4icxm44f25zy
      eslint-plugin-svelte3: 3.4.1_k4rvtr32uzrs6rwp57u73ssa6q
      metadata-scraper: 0.2.61
      prettier: 2.7.1
      prettier-plugin-svelte: 2.7.0_o3ioganyptcsrh6x4hnxvjkpqi
      prisma: 4.6.1
      rimraf: 3.0.2
      svelte: 3.49.0
      tsup: 6.4.0_typescript@4.8.4
      typescript: 4.8.4

  packages/db:
    specifiers:
      '@mpa/env': workspace:*
      '@mpa/events': workspace:*
      '@mpa/log': workspace:*
      '@mpa/utils': workspace:*
      '@prisma/client': ^4.6.1
      '@types/brace-expansion': ^1.1.0
      ajv: ^8.11.0
      aws-xray-sdk-core: ^3.4.0
      brace-expansion: ^2.0.1
      clone: ^2.1.2
      dotenv-cli: ^6.0.0
      google-auth-library: ^8.1.1
      lorem-ipsum: ^2.0.8
      prisma: ^4.6.1
      seedrandom: ^3.0.5
      vitest: ^0.21.1
    dependencies:
      '@mpa/env': link:../env
      '@mpa/events': link:../events
      '@mpa/log': link:../log
      '@mpa/utils': link:../utils
      '@prisma/client': 4.6.1_prisma@4.6.1
      ajv: 8.11.0
      aws-xray-sdk-core: 3.4.0
      brace-expansion: 2.0.1
      clone: 2.1.2
      google-auth-library: 8.1.1
      lorem-ipsum: 2.0.8
      seedrandom: 3.0.5
    devDependencies:
      '@types/brace-expansion': 1.1.0
      dotenv-cli: 6.0.0
      prisma: 4.6.1
      vitest: 0.21.1

  packages/env:
    specifiers:
      '@mpa/utils': workspace:^1.0.0
      '@types/node': ^18.7.5
      dotenv: ^16.0.0
    dependencies:
      dotenv: 16.0.1
    devDependencies:
      '@mpa/utils': link:../utils
      '@types/node': 18.7.5

  packages/events:
    specifiers:
      '@aws-sdk/client-sns': ^3.145.0
      '@mpa/env': workspace:*
      '@mpa/log': workspace:*
    dependencies:
      '@aws-sdk/client-sns': 3.145.0
      '@mpa/env': link:../env
      '@mpa/log': link:../log

  packages/log:
    specifiers:
      '@mpa/env': workspace:*
      pino: ^8.4.1
      pino-lambda: ^4.0.0
      pino-pretty: ^9.0.0
    dependencies:
      '@mpa/env': link:../env
      pino: 8.4.1
      pino-lambda: 4.0.0_pino@8.4.1
      pino-pretty: 9.0.0

  packages/migration-runner:
    specifiers:
      '@mpa/db': workspace:*
      '@mpa/env': workspace:*
      '@mpa/log': workspace:*
      '@mpa/utils': workspace:^1.0.0
      '@prisma/client': ^4.6.1
      '@types/shelljs': ^0.8.11
      aws-lambda: ^1.0.7
      esno: ^0.16.3
      fs-extra: ^10.1.0
      listr2: ^5.0.5
      pino: ^8.4.1
      prisma: ^4.6.1
      shelljs: ^0.8.5
      tsup: ^6.4.0
    dependencies:
      '@prisma/client': 4.6.1_prisma@4.6.1
      pino: 8.4.1
      prisma: 4.6.1
    devDependencies:
      '@mpa/db': link:../db
      '@mpa/env': link:../env
      '@mpa/log': link:../log
      '@mpa/utils': link:../utils
      '@types/shelljs': 0.8.11
      aws-lambda: 1.0.7
      esno: 0.16.3
      fs-extra: 10.1.0
      listr2: 5.0.5
      shelljs: 0.8.5
      tsup: 6.4.0

  packages/scripts:
    specifiers:
      '@mpa/db': workspace:^1.0.0
      '@mpa/env': workspace:^1.0.0
      '@mpa/log': workspace:^1.0.0
      '@mpa/utils': workspace:^1.0.0
      chalk: ^5.0.1
      depcheck: ^1.4.3
      esno: ^0.16.3
      globby: ^13.1.2
      got: ^12.3.1
      listr2: ^5.0.5
    dependencies:
      '@mpa/db': link:../db
      '@mpa/env': link:../env
      '@mpa/log': link:../log
      '@mpa/utils': link:../utils
      chalk: 5.0.1
      depcheck: 1.4.3
      esno: 0.16.3
      globby: 13.1.2
      got: 12.3.1
      listr2: 5.0.5

  packages/stack:
    specifiers:
      '@aws-cdk/aws-apigatewayv2-alpha': 2.17.0-alpha.0
      '@aws-cdk/aws-apigatewayv2-integrations-alpha': 2.17.0-alpha.0
      '@mpa/db': workspace:*
      '@mpa/env': workspace:*
      '@mpa/events': workspace:*
      '@mpa/migration-runner': workspace:*
      '@mpa/utils': workspace:^1.0.0
      '@sveltejs/kit': 1.0.0-next.417
      '@types/aws-lambda': ^8.10.93
      '@types/rimraf': ^3.0.2
      aws-cdk: ^2.50.0
      aws-cdk-lib: ^2.50.0
      aws-xray-sdk-core: ^3.4.0
      constructs: ^10.0.87
      esbuild: ^0.14.28
      got: ^12.3.1
      tsup: ^6.4.0
    dependencies:
      '@aws-cdk/aws-apigatewayv2-alpha': 2.17.0-alpha.0_evgcgsaktjl2q7xrd3m3lq55ke
      '@aws-cdk/aws-apigatewayv2-integrations-alpha': 2.17.0-alpha.0_pmfelmyq2o43ym3bicz6ossapi
      '@mpa/env': link:../env
      '@mpa/migration-runner': link:../migration-runner
      '@mpa/utils': link:../utils
      '@types/aws-lambda': 8.10.102
      aws-cdk-lib: 2.50.0_constructs@10.1.75
      aws-xray-sdk-core: 3.4.0
      constructs: 10.1.75
      esbuild: 0.14.54
      got: 12.3.1
    devDependencies:
      '@mpa/db': link:../db
      '@mpa/events': link:../events
      '@sveltejs/kit': 1.0.0-next.417
      '@types/rimraf': 3.0.2
      aws-cdk: 2.50.0
      tsup: 6.4.0

  packages/utils:
    specifiers:
      fs-extra: ^10.1.0
      globby: ^13.1.2
      shelljs: ^0.8.5
    dependencies:
      fs-extra: 10.1.0
      globby: 13.1.2
      shelljs: 0.8.5

  packages/web:
    specifiers:
      '@aws-sdk/client-s3': ^3.145.0
      '@fontsource/bitter': ^4.5.8
      '@fontsource/montserrat': ^4.5.12
      '@mpa/db': workspace:*
      '@mpa/env': workspace:*
      '@mpa/log': workspace:*
      '@mpa/stack': workspace:*
      '@mpa/utils': workspace:*
      '@poppanator/sveltekit-svg': ^0.3.4
      '@popperjs/core': ^2.11.6
      '@splidejs/splide': 4.0.6
      '@splidejs/svelte-splide': ^0.2.5
      '@sveltejs/kit': 1.0.0-next.417
      '@types/clone': ^2.1.1
      '@types/cookie': ^0.4.1
      '@types/d3-geo': ^3.0.2
      '@types/google-one-tap': ^1.2.1
      '@types/marked': ^4.0.6
      '@types/mime-types': ^2.1.1
      '@types/stylus': ^0.48.38
      '@types/svgo': ^2.6.3
      '@types/textfit': ^2.4.2
      '@types/topojson-client': ^3.1.1
      '@types/topojson-simplify': ^3.0.1
      '@types/yaml-front-matter': ^4.1.0
      aws-xray-sdk-core: ^3.4.0
      clone: ^2.1.2
      cookie: ^0.5.0
      cropperjs: ^1.5.12
      d3-geo: ^3.0.1
      google-auth-library: ^8.1.1
      imtool: ^1.1.5
      ky: ^0.31.1
      marked: ^4.1.0
      mime-types: ^2.1.35
      prosemirror-commands: ^1.3.0
      prosemirror-dropcursor: ^1.6.0
      prosemirror-gapcursor: ^1.3.1
      prosemirror-history: ^1.3.0
      prosemirror-inputrules: ^1.2.0
      prosemirror-keymap: ^1.2.0
      prosemirror-model: ^1.18.1
      prosemirror-schema-list: ^1.2.1
      prosemirror-state: ^1.4.1
      prosemirror-svelte-nodeview: v1.0.2
      prosemirror-transform: ^1.7.0
      prosemirror-view: ^1.27.0
      schema-dts: ^1.1.0
      stylus: ^0.58.1
      svelte: ^3.49.0
      svelte-check: ^2.8.0
      svelte-modals: ^1.1.0
      svelte-multiselect: ^5.0.6
      svelte-preprocess: ^4.10.7
      svelte-scrollto: ^0.2.0
      svgo: ^2.8.0
      textfit: ^2.4.0
      topojson-client: ^3.1.0
      topojson-simplify: ^3.0.3
      typescript: ^4.8.4
      vite: ^3.2.3
      vitest: ^0.10.5
      yaml-front-matter: ^4.1.1
    dependencies:
      '@aws-sdk/client-s3': 3.145.0
      '@fontsource/bitter': 4.5.8
      '@fontsource/montserrat': 4.5.12
      '@mpa/db': link:../db
      '@mpa/env': link:../env
      '@mpa/log': link:../log
      '@mpa/utils': link:../utils
      '@popperjs/core': 2.11.6
      '@splidejs/splide': 4.0.6
      '@splidejs/svelte-splide': 0.2.5
      '@types/yaml-front-matter': 4.1.0
      aws-xray-sdk-core: 3.4.0
      clone: 2.1.2
      cookie: 0.5.0
      cropperjs: 1.5.12
      d3-geo: 3.0.1
      google-auth-library: 8.1.1
      imtool: 1.1.5
      ky: 0.31.1
      marked: 4.1.0
      mime-types: 2.1.35
      prosemirror-commands: 1.3.0
      prosemirror-dropcursor: 1.6.0
      prosemirror-gapcursor: 1.3.1
      prosemirror-history: 1.3.0
      prosemirror-inputrules: 1.2.0
      prosemirror-keymap: 1.2.0
      prosemirror-model: 1.18.1
      prosemirror-schema-list: 1.2.1
      prosemirror-state: 1.4.1
      prosemirror-svelte-nodeview: 1.0.2
      prosemirror-transform: 1.7.0
      prosemirror-view: 1.27.0
      svelte-modals: 1.1.0
      svelte-multiselect: 5.0.6
      svelte-scrollto: 0.2.0
      svgo: 2.8.0
      textfit: 2.4.0
      topojson-client: 3.1.0
      topojson-simplify: 3.0.3
      yaml-front-matter: 4.1.1
    devDependencies:
      '@mpa/stack': link:../stack
      '@poppanator/sveltekit-svg': 0.3.4_svelte@3.49.0
      '@sveltejs/kit': 1.0.0-next.417_svelte@3.49.0+vite@3.2.3
      '@types/clone': 2.1.1
      '@types/cookie': 0.4.1
      '@types/d3-geo': 3.0.2
      '@types/google-one-tap': 1.2.1
      '@types/marked': 4.0.6
      '@types/mime-types': 2.1.1
      '@types/stylus': 0.48.38
      '@types/svgo': 2.6.3
      '@types/textfit': 2.4.2
      '@types/topojson-client': 3.1.1
      '@types/topojson-simplify': 3.0.1
      schema-dts: 1.1.0_typescript@4.8.4
      stylus: 0.58.1
      svelte: 3.49.0
      svelte-check: 2.8.0_zohqgkaofnds6aeokxnkiulsgu
      svelte-preprocess: 4.10.7_jd6j4arwld6jp7qeujth37lp6a
      typescript: 4.8.4
      vite: 3.2.3_stylus@0.58.1
      vitest: 0.10.5_stylus@0.58.1

packages:

  /@aws-cdk/aws-apigatewayv2-alpha/2.17.0-alpha.0_evgcgsaktjl2q7xrd3m3lq55ke:
    resolution: {integrity: sha512-skOShUEi+npxbg+lgGRWsjts/z0AttGxWKIylIlgVoLsWB8dLsHJaiUefCByu87Gpe5w2HOMj4shrai2nKLwOA==}
    engines: {node: '>= 14.15.0'}
    peerDependencies:
      aws-cdk-lib: ^2.17.0
      constructs: ^10.0.0
    dependencies:
      aws-cdk-lib: 2.50.0_constructs@10.1.75
      constructs: 10.1.75
    dev: false

  /@aws-cdk/aws-apigatewayv2-integrations-alpha/2.17.0-alpha.0_pmfelmyq2o43ym3bicz6ossapi:
    resolution: {integrity: sha512-KicMeXovJcxWr6+wAB7u/9Ti5AMKFz2hljeJY8FiHFEy6w+vCRhQ0EVuJWxBfRdVmJoNK0AmBU4/Y+4drxnZVg==}
    engines: {node: '>= 14.15.0'}
    peerDependencies:
      '@aws-cdk/aws-apigatewayv2-alpha': 2.17.0-alpha.0
      aws-cdk-lib: ^2.17.0
      constructs: ^10.0.0
    dependencies:
      '@aws-cdk/aws-apigatewayv2-alpha': 2.17.0-alpha.0_evgcgsaktjl2q7xrd3m3lq55ke
      aws-cdk-lib: 2.50.0_constructs@10.1.75
      constructs: 10.1.75
    dev: false

  /@aws-crypto/crc32/2.0.0:
    resolution: {integrity: sha512-TvE1r2CUueyXOuHdEigYjIZVesInd9KN+K/TFFNfkkxRThiNxO6i4ZqqAVMoEjAamZZ1AA8WXJkjCz7YShHPQA==}
    dependencies:
      '@aws-crypto/util': 2.0.1
      '@aws-sdk/types': 3.127.0
      tslib: 1.14.1
    dev: false

  /@aws-crypto/crc32c/2.0.0:
    resolution: {integrity: sha512-vF0eMdMHx3O3MoOXUfBZry8Y4ZDtcuskjjKgJz8YfIDjLStxTZrYXk+kZqtl6A0uCmmiN/Eb/JbC/CndTV1MHg==}
    dependencies:
      '@aws-crypto/util': 2.0.1
      '@aws-sdk/types': 3.127.0
      tslib: 1.14.1
    dev: false

  /@aws-crypto/ie11-detection/2.0.0:
    resolution: {integrity: sha512-pkVXf/dq6PITJ0jzYZ69VhL8VFOFoPZLZqtU/12SGnzYuJOOGNfF41q9GxdI1yqC8R13Rq3jOLKDFpUJFT5eTA==}
    dependencies:
      tslib: 1.14.1
    dev: false

  /@aws-crypto/sha1-browser/2.0.0:
    resolution: {integrity: sha512-3fIVRjPFY8EG5HWXR+ZJZMdWNRpwbxGzJ9IH9q93FpbgCH8u8GHRi46mZXp3cYD7gealmyqpm3ThZwLKJjWJhA==}
    dependencies:
      '@aws-crypto/ie11-detection': 2.0.0
      '@aws-crypto/supports-web-crypto': 2.0.0
      '@aws-sdk/types': 3.127.0
      '@aws-sdk/util-locate-window': 3.55.0
      '@aws-sdk/util-utf8-browser': 3.109.0
      tslib: 1.14.1
    dev: false

  /@aws-crypto/sha256-browser/2.0.0:
    resolution: {integrity: sha512-rYXOQ8BFOaqMEHJrLHul/25ckWH6GTJtdLSajhlqGMx0PmSueAuvboCuZCTqEKlxR8CQOwRarxYMZZSYlhRA1A==}
    dependencies:
      '@aws-crypto/ie11-detection': 2.0.0
      '@aws-crypto/sha256-js': 2.0.0
      '@aws-crypto/supports-web-crypto': 2.0.0
      '@aws-crypto/util': 2.0.1
      '@aws-sdk/types': 3.127.0
      '@aws-sdk/util-locate-window': 3.55.0
      '@aws-sdk/util-utf8-browser': 3.109.0
      tslib: 1.14.1
    dev: false

  /@aws-crypto/sha256-js/2.0.0:
    resolution: {integrity: sha512-VZY+mCY4Nmrs5WGfitmNqXzaE873fcIZDu54cbaDaaamsaTOP1DBImV9F4pICc3EHjQXujyE8jig+PFCaew9ig==}
    dependencies:
      '@aws-crypto/util': 2.0.1
      '@aws-sdk/types': 3.127.0
      tslib: 1.14.1
    dev: false

  /@aws-crypto/supports-web-crypto/2.0.0:
    resolution: {integrity: sha512-Ge7WQ3E0OC7FHYprsZV3h0QIcpdyJLvIeg+uTuHqRYm8D6qCFJoiC+edSzSyFiHtZf+NOQDJ1q46qxjtzIY2nA==}
    dependencies:
      tslib: 1.14.1
    dev: false

  /@aws-crypto/util/2.0.1:
    resolution: {integrity: sha512-JJmFFwvbm08lULw4Nm5QOLg8+lAQeC8aCXK5xrtxntYzYXCGfHwUJ4Is3770Q7HmICsXthGQ+ZsDL7C2uH3yBQ==}
    dependencies:
      '@aws-sdk/types': 3.127.0
      '@aws-sdk/util-utf8-browser': 3.109.0
      tslib: 1.14.1
    dev: false

  /@aws-sdk/abort-controller/3.127.0:
    resolution: {integrity: sha512-G77FLYcl9egUoD3ZmR6TX94NMqBMeT53hBGrEE3uVUJV1CwfGKfaF007mPpRZnIB3avnJBQGEK6MrwlCfv2qAw==}
    engines: {node: '>= 12.0.0'}
    dependencies:
      '@aws-sdk/types': 3.127.0
      tslib: 2.4.0
    dev: false

  /@aws-sdk/chunked-blob-reader-native/3.109.0:
    resolution: {integrity: sha512-Ybn3vDZ3CqGyprL2qdF6QZqoqlx8lA3qOJepobjuKKDRw+KgGxjUY4NvWe0R2MdRoduyaDj6uvhIay0S1MOSJQ==}
    dependencies:
      '@aws-sdk/util-base64-browser': 3.109.0
      tslib: 2.4.0
    dev: false

  /@aws-sdk/chunked-blob-reader/3.55.0:
    resolution: {integrity: sha512-o/xjMCq81opAjSBjt7YdHJwIJcGVG5XIV9+C2KXcY5QwVimkOKPybWTv0mXPvSwSilSx+EhpLNhkcJuXdzhw4w==}
    dependencies:
      tslib: 2.4.0
    dev: false

  /@aws-sdk/client-s3/3.145.0:
    resolution: {integrity: sha512-gv8NDrldDW35bkqDppDWgSewDqTpXF5qv0jRMqkoKtS9p0Emx6cyG0EVzCWKtW3/HSURuVXszURHyxurVz4THQ==}
    engines: {node: '>=12.0.0'}
    dependencies:
      '@aws-crypto/sha1-browser': 2.0.0
      '@aws-crypto/sha256-browser': 2.0.0
      '@aws-crypto/sha256-js': 2.0.0
      '@aws-sdk/client-sts': 3.145.0
      '@aws-sdk/config-resolver': 3.130.0
      '@aws-sdk/credential-provider-node': 3.145.0
      '@aws-sdk/eventstream-serde-browser': 3.127.0
      '@aws-sdk/eventstream-serde-config-resolver': 3.127.0
      '@aws-sdk/eventstream-serde-node': 3.127.0
      '@aws-sdk/fetch-http-handler': 3.131.0
      '@aws-sdk/hash-blob-browser': 3.127.0
      '@aws-sdk/hash-node': 3.127.0
      '@aws-sdk/hash-stream-node': 3.127.0
      '@aws-sdk/invalid-dependency': 3.127.0
      '@aws-sdk/md5-js': 3.127.0
      '@aws-sdk/middleware-bucket-endpoint': 3.127.0
      '@aws-sdk/middleware-content-length': 3.127.0
      '@aws-sdk/middleware-expect-continue': 3.127.0
      '@aws-sdk/middleware-flexible-checksums': 3.127.0
      '@aws-sdk/middleware-host-header': 3.127.0
      '@aws-sdk/middleware-location-constraint': 3.127.0
      '@aws-sdk/middleware-logger': 3.127.0
      '@aws-sdk/middleware-recursion-detection': 3.127.0
      '@aws-sdk/middleware-retry': 3.127.0
      '@aws-sdk/middleware-sdk-s3': 3.127.0
      '@aws-sdk/middleware-serde': 3.127.0
      '@aws-sdk/middleware-signing': 3.130.0
      '@aws-sdk/middleware-ssec': 3.127.0
      '@aws-sdk/middleware-stack': 3.127.0
      '@aws-sdk/middleware-user-agent': 3.127.0
      '@aws-sdk/node-config-provider': 3.127.0
      '@aws-sdk/node-http-handler': 3.127.0
      '@aws-sdk/protocol-http': 3.127.0
      '@aws-sdk/signature-v4-multi-region': 3.130.0
      '@aws-sdk/smithy-client': 3.142.0
      '@aws-sdk/types': 3.127.0
      '@aws-sdk/url-parser': 3.127.0
      '@aws-sdk/util-base64-browser': 3.109.0
      '@aws-sdk/util-base64-node': 3.55.0
      '@aws-sdk/util-body-length-browser': 3.55.0
      '@aws-sdk/util-body-length-node': 3.55.0
      '@aws-sdk/util-defaults-mode-browser': 3.142.0
      '@aws-sdk/util-defaults-mode-node': 3.142.0
      '@aws-sdk/util-stream-browser': 3.131.0
      '@aws-sdk/util-stream-node': 3.129.0
      '@aws-sdk/util-user-agent-browser': 3.127.0
      '@aws-sdk/util-user-agent-node': 3.127.0
      '@aws-sdk/util-utf8-browser': 3.109.0
      '@aws-sdk/util-utf8-node': 3.109.0
      '@aws-sdk/util-waiter': 3.127.0
      '@aws-sdk/xml-builder': 3.142.0
      entities: 2.2.0
      fast-xml-parser: 3.19.0
      tslib: 2.4.0
    transitivePeerDependencies:
      - '@aws-sdk/signature-v4-crt'
      - aws-crt
    dev: false

  /@aws-sdk/client-sns/3.145.0:
    resolution: {integrity: sha512-fz0h7vLLZKeOkaawT4wERAk9XNLRuTXpUc5ymGz3pk7nk0giz9apbyGv+apz+J2WXC7+muZL4jiNe+e8+4+Zfg==}
    engines: {node: '>=12.0.0'}
    dependencies:
      '@aws-crypto/sha256-browser': 2.0.0
      '@aws-crypto/sha256-js': 2.0.0
      '@aws-sdk/client-sts': 3.145.0
      '@aws-sdk/config-resolver': 3.130.0
      '@aws-sdk/credential-provider-node': 3.145.0
      '@aws-sdk/fetch-http-handler': 3.131.0
      '@aws-sdk/hash-node': 3.127.0
      '@aws-sdk/invalid-dependency': 3.127.0
      '@aws-sdk/middleware-content-length': 3.127.0
      '@aws-sdk/middleware-host-header': 3.127.0
      '@aws-sdk/middleware-logger': 3.127.0
      '@aws-sdk/middleware-recursion-detection': 3.127.0
      '@aws-sdk/middleware-retry': 3.127.0
      '@aws-sdk/middleware-serde': 3.127.0
      '@aws-sdk/middleware-signing': 3.130.0
      '@aws-sdk/middleware-stack': 3.127.0
      '@aws-sdk/middleware-user-agent': 3.127.0
      '@aws-sdk/node-config-provider': 3.127.0
      '@aws-sdk/node-http-handler': 3.127.0
      '@aws-sdk/protocol-http': 3.127.0
      '@aws-sdk/smithy-client': 3.142.0
      '@aws-sdk/types': 3.127.0
      '@aws-sdk/url-parser': 3.127.0
      '@aws-sdk/util-base64-browser': 3.109.0
      '@aws-sdk/util-base64-node': 3.55.0
      '@aws-sdk/util-body-length-browser': 3.55.0
      '@aws-sdk/util-body-length-node': 3.55.0
      '@aws-sdk/util-defaults-mode-browser': 3.142.0
      '@aws-sdk/util-defaults-mode-node': 3.142.0
      '@aws-sdk/util-user-agent-browser': 3.127.0
      '@aws-sdk/util-user-agent-node': 3.127.0
      '@aws-sdk/util-utf8-browser': 3.109.0
      '@aws-sdk/util-utf8-node': 3.109.0
      entities: 2.2.0
      fast-xml-parser: 3.19.0
      tslib: 2.4.0
    transitivePeerDependencies:
      - aws-crt
    dev: false

  /@aws-sdk/client-sso/3.145.0:
    resolution: {integrity: sha512-Z5mbzXB3V0JJzga/MSjTpr+Hq0htxiHO2DNg/q1IeNrKUKDBwEO7MrcGURS/tCPZgyeyNZY08hkXN9ixtoE1HA==}
    engines: {node: '>=12.0.0'}
    dependencies:
      '@aws-crypto/sha256-browser': 2.0.0
      '@aws-crypto/sha256-js': 2.0.0
      '@aws-sdk/config-resolver': 3.130.0
      '@aws-sdk/fetch-http-handler': 3.131.0
      '@aws-sdk/hash-node': 3.127.0
      '@aws-sdk/invalid-dependency': 3.127.0
      '@aws-sdk/middleware-content-length': 3.127.0
      '@aws-sdk/middleware-host-header': 3.127.0
      '@aws-sdk/middleware-logger': 3.127.0
      '@aws-sdk/middleware-recursion-detection': 3.127.0
      '@aws-sdk/middleware-retry': 3.127.0
      '@aws-sdk/middleware-serde': 3.127.0
      '@aws-sdk/middleware-stack': 3.127.0
      '@aws-sdk/middleware-user-agent': 3.127.0
      '@aws-sdk/node-config-provider': 3.127.0
      '@aws-sdk/node-http-handler': 3.127.0
      '@aws-sdk/protocol-http': 3.127.0
      '@aws-sdk/smithy-client': 3.142.0
      '@aws-sdk/types': 3.127.0
      '@aws-sdk/url-parser': 3.127.0
      '@aws-sdk/util-base64-browser': 3.109.0
      '@aws-sdk/util-base64-node': 3.55.0
      '@aws-sdk/util-body-length-browser': 3.55.0
      '@aws-sdk/util-body-length-node': 3.55.0
      '@aws-sdk/util-defaults-mode-browser': 3.142.0
      '@aws-sdk/util-defaults-mode-node': 3.142.0
      '@aws-sdk/util-user-agent-browser': 3.127.0
      '@aws-sdk/util-user-agent-node': 3.127.0
      '@aws-sdk/util-utf8-browser': 3.109.0
      '@aws-sdk/util-utf8-node': 3.109.0
      tslib: 2.4.0
    transitivePeerDependencies:
      - aws-crt
    dev: false

  /@aws-sdk/client-sts/3.145.0:
    resolution: {integrity: sha512-6mKLV/0CYkUokFyVDyAw3QyIzzNvYg2u7l8HrsqIKrhLGKtYJn7Mph4P50UHExY8kMTk5IcQDF27JZBTKIw5FQ==}
    engines: {node: '>=12.0.0'}
    dependencies:
      '@aws-crypto/sha256-browser': 2.0.0
      '@aws-crypto/sha256-js': 2.0.0
      '@aws-sdk/config-resolver': 3.130.0
      '@aws-sdk/credential-provider-node': 3.145.0
      '@aws-sdk/fetch-http-handler': 3.131.0
      '@aws-sdk/hash-node': 3.127.0
      '@aws-sdk/invalid-dependency': 3.127.0
      '@aws-sdk/middleware-content-length': 3.127.0
      '@aws-sdk/middleware-host-header': 3.127.0
      '@aws-sdk/middleware-logger': 3.127.0
      '@aws-sdk/middleware-recursion-detection': 3.127.0
      '@aws-sdk/middleware-retry': 3.127.0
      '@aws-sdk/middleware-sdk-sts': 3.130.0
      '@aws-sdk/middleware-serde': 3.127.0
      '@aws-sdk/middleware-signing': 3.130.0
      '@aws-sdk/middleware-stack': 3.127.0
      '@aws-sdk/middleware-user-agent': 3.127.0
      '@aws-sdk/node-config-provider': 3.127.0
      '@aws-sdk/node-http-handler': 3.127.0
      '@aws-sdk/protocol-http': 3.127.0
      '@aws-sdk/smithy-client': 3.142.0
      '@aws-sdk/types': 3.127.0
      '@aws-sdk/url-parser': 3.127.0
      '@aws-sdk/util-base64-browser': 3.109.0
      '@aws-sdk/util-base64-node': 3.55.0
      '@aws-sdk/util-body-length-browser': 3.55.0
      '@aws-sdk/util-body-length-node': 3.55.0
      '@aws-sdk/util-defaults-mode-browser': 3.142.0
      '@aws-sdk/util-defaults-mode-node': 3.142.0
      '@aws-sdk/util-user-agent-browser': 3.127.0
      '@aws-sdk/util-user-agent-node': 3.127.0
      '@aws-sdk/util-utf8-browser': 3.109.0
      '@aws-sdk/util-utf8-node': 3.109.0
      entities: 2.2.0
      fast-xml-parser: 3.19.0
      tslib: 2.4.0
    transitivePeerDependencies:
      - aws-crt
    dev: false

  /@aws-sdk/config-resolver/3.130.0:
    resolution: {integrity: sha512-7dkCHHI9kRcHW6YNr9/2Ub6XkvU9Fu6H/BnlKbaKlDR8jq7QpaFhPhctOVi5D/NDpxJgALifexFne0dvo3piTw==}
    engines: {node: '>= 12.0.0'}
    dependencies:
      '@aws-sdk/signature-v4': 3.130.0
      '@aws-sdk/types': 3.127.0
      '@aws-sdk/util-config-provider': 3.109.0
      '@aws-sdk/util-middleware': 3.127.0
      tslib: 2.4.0
    dev: false

  /@aws-sdk/credential-provider-env/3.127.0:
    resolution: {integrity: sha512-Ig7XhUikRBlnRTYT5JBGzWfYZp68X5vkFVIFCmsHHt/qVy0Nz9raZpmDHicdS1u67yxDkWgCPn/bNevWnM0GFg==}
    engines: {node: '>= 12.0.0'}
    dependencies:
      '@aws-sdk/property-provider': 3.127.0
      '@aws-sdk/types': 3.127.0
      tslib: 2.4.0
    dev: false

  /@aws-sdk/credential-provider-imds/3.127.0:
    resolution: {integrity: sha512-I6KlIBBzmJn/U1KikiC50PK3SspT9G5lkVLBaW5a6YfOcijqVTXfAN3kYzqhfeS0j4IgfJEwKVsjsZfmprJO5A==}
    engines: {node: '>= 12.0.0'}
    dependencies:
      '@aws-sdk/node-config-provider': 3.127.0
      '@aws-sdk/property-provider': 3.127.0
      '@aws-sdk/types': 3.127.0
      '@aws-sdk/url-parser': 3.127.0
      tslib: 2.4.0
    dev: false

  /@aws-sdk/credential-provider-ini/3.145.0:
    resolution: {integrity: sha512-i4cMYI18sj9T8peXP8EsOv86mR6exDl2O2bYO84ej53Ln78HRuJunyipGdF29vjea6SRTA8odUaA/TbsdxGouA==}
    engines: {node: '>= 12.0.0'}
    dependencies:
      '@aws-sdk/credential-provider-env': 3.127.0
      '@aws-sdk/credential-provider-imds': 3.127.0
      '@aws-sdk/credential-provider-sso': 3.145.0
      '@aws-sdk/credential-provider-web-identity': 3.127.0
      '@aws-sdk/property-provider': 3.127.0
      '@aws-sdk/shared-ini-file-loader': 3.127.0
      '@aws-sdk/types': 3.127.0
      tslib: 2.4.0
    transitivePeerDependencies:
      - aws-crt
    dev: false

  /@aws-sdk/credential-provider-node/3.145.0:
    resolution: {integrity: sha512-wtIeCPuFjoBOZUOHD2u68wLZTcrXDF64JsufDgUYdXiONXG7QKwYoFkHm8VldmgrqysH0dND4eHf8bPUuxzzXg==}
    engines: {node: '>=12.0.0'}
    dependencies:
      '@aws-sdk/credential-provider-env': 3.127.0
      '@aws-sdk/credential-provider-imds': 3.127.0
      '@aws-sdk/credential-provider-ini': 3.145.0
      '@aws-sdk/credential-provider-process': 3.127.0
      '@aws-sdk/credential-provider-sso': 3.145.0
      '@aws-sdk/credential-provider-web-identity': 3.127.0
      '@aws-sdk/property-provider': 3.127.0
      '@aws-sdk/shared-ini-file-loader': 3.127.0
      '@aws-sdk/types': 3.127.0
      tslib: 2.4.0
    transitivePeerDependencies:
      - aws-crt
    dev: false

  /@aws-sdk/credential-provider-process/3.127.0:
    resolution: {integrity: sha512-6v0m2lqkO9J5fNlTl+HjriQNIdfg8mjVST544+5y9EnC/FVmTnIz64vfHveWdNkP/fehFx7wTimNENtoSqCn3A==}
    engines: {node: '>= 12.0.0'}
    dependencies:
      '@aws-sdk/property-provider': 3.127.0
      '@aws-sdk/shared-ini-file-loader': 3.127.0
      '@aws-sdk/types': 3.127.0
      tslib: 2.4.0
    dev: false

  /@aws-sdk/credential-provider-sso/3.145.0:
    resolution: {integrity: sha512-F08vQYsTOm4B9PqLIzER2fjp/89Owy4ZedB88UA+kLNGwNZX/6L6CAVOCZlefyaQB9t9x4YpWim5XWh8hheceQ==}
    engines: {node: '>= 12.0.0'}
    dependencies:
      '@aws-sdk/client-sso': 3.145.0
      '@aws-sdk/property-provider': 3.127.0
      '@aws-sdk/shared-ini-file-loader': 3.127.0
      '@aws-sdk/types': 3.127.0
      tslib: 2.4.0
    transitivePeerDependencies:
      - aws-crt
    dev: false

  /@aws-sdk/credential-provider-web-identity/3.127.0:
    resolution: {integrity: sha512-85ahDZnLYB3dqkW+cQ0bWt+NVqOoxomTrJoq3IC2q6muebeFrJ0pyf0JEW/RNRzBiUvvsZujzGdWifzWyQKfVg==}
    engines: {node: '>= 12.0.0'}
    dependencies:
      '@aws-sdk/property-provider': 3.127.0
      '@aws-sdk/types': 3.127.0
      tslib: 2.4.0
    dev: false

  /@aws-sdk/eventstream-codec/3.127.0:
    resolution: {integrity: sha512-+Tlujx3VkB4DK8tYzG0rwxIE0ee6hWItQgSEREEmi5CwHQFw7VpRLYAShYabEx9wIJmRFObWzhlKxWNRi+TfaA==}
    dependencies:
      '@aws-crypto/crc32': 2.0.0
      '@aws-sdk/types': 3.127.0
      '@aws-sdk/util-hex-encoding': 3.109.0
      tslib: 2.4.0
    dev: false

  /@aws-sdk/eventstream-serde-browser/3.127.0:
    resolution: {integrity: sha512-d1rTK4ljEp3Y/BQ78/AJ7eqgGyI6TE0bxNosCmXWcUBv00Tr5cerPqPe7Zvw8XwIMPX5y8cjtd1/cOtB2ePaBw==}
    engines: {node: '>= 12.0.0'}
    dependencies:
      '@aws-sdk/eventstream-serde-universal': 3.127.0
      '@aws-sdk/types': 3.127.0
      tslib: 2.4.0
    dev: false

  /@aws-sdk/eventstream-serde-config-resolver/3.127.0:
    resolution: {integrity: sha512-dYvLfQYcKLOFtZVgwLwKDCykAxNkDyDLQRWytJK9DHCyjRig66IKi1codts9vOy4j0CeYwnXWs5WDavrUaE05g==}
    engines: {node: '>= 12.0.0'}
    dependencies:
      '@aws-sdk/types': 3.127.0
      tslib: 2.4.0
    dev: false

  /@aws-sdk/eventstream-serde-node/3.127.0:
    resolution: {integrity: sha512-Ie59jZYAIw3Kt6GePvEilp1k3JoYEQpY3WIyVZltm3dkVf0GmzhCZrPROH9vgF3qApzu1aGOWDV2wX91poXF8A==}
    engines: {node: '>= 12.0.0'}
    dependencies:
      '@aws-sdk/eventstream-serde-universal': 3.127.0
      '@aws-sdk/types': 3.127.0
      tslib: 2.4.0
    dev: false

  /@aws-sdk/eventstream-serde-universal/3.127.0:
    resolution: {integrity: sha512-cJLSTtYDGTevknMTykzHpcDNRbD6yGve8FBUKSAczuNVjXZOedj0GbHJqkASuLj0ZnojbKBdCx4uu1XGyvubng==}
    engines: {node: '>= 12.0.0'}
    dependencies:
      '@aws-sdk/eventstream-codec': 3.127.0
      '@aws-sdk/types': 3.127.0
      tslib: 2.4.0
    dev: false

  /@aws-sdk/fetch-http-handler/3.131.0:
    resolution: {integrity: sha512-eNxmPZQX2IUeBGWHNC7eNTekWn9VIPLYEMKJbKYUBJryxuTJ7TtLeyEK5oakUjMwP1AUvWT+CV7C+8L7uG1omQ==}
    dependencies:
      '@aws-sdk/protocol-http': 3.127.0
      '@aws-sdk/querystring-builder': 3.127.0
      '@aws-sdk/types': 3.127.0
      '@aws-sdk/util-base64-browser': 3.109.0
      tslib: 2.4.0
    dev: false

  /@aws-sdk/hash-blob-browser/3.127.0:
    resolution: {integrity: sha512-XH9s2w6GXCtDI+3/y+sDAzMWJRTvhRXJJtI1fVDsCiyq96SYUTNKLLaUSuR01uawEBiRDBqGDDPMT8qJPDXc/w==}
    dependencies:
      '@aws-sdk/chunked-blob-reader': 3.55.0
      '@aws-sdk/chunked-blob-reader-native': 3.109.0
      '@aws-sdk/types': 3.127.0
      tslib: 2.4.0
    dev: false

  /@aws-sdk/hash-node/3.127.0:
    resolution: {integrity: sha512-wx7DKlXdKebH4JcMsOevdsm2oDNMVm36kuMm0XWRIrFWQ/oq7OquDpEMJzWvGqWF/IfFUpb7FhAWZZpALwlcwA==}
    engines: {node: '>= 12.0.0'}
    dependencies:
      '@aws-sdk/types': 3.127.0
      '@aws-sdk/util-buffer-from': 3.55.0
      tslib: 2.4.0
    dev: false

  /@aws-sdk/hash-stream-node/3.127.0:
    resolution: {integrity: sha512-ZCNqi+FJViYFCo8JfSx+YK0Hd/SC555gHqBe24GVBMCDqJ8UFIled7tF+GOQ8wTcKjxuwp/0EXDTXoaAb0K89g==}
    engines: {node: '>= 12.0.0'}
    dependencies:
      '@aws-sdk/types': 3.127.0
      tslib: 2.4.0
    dev: false

  /@aws-sdk/invalid-dependency/3.127.0:
    resolution: {integrity: sha512-bxvmtmJ6gIRfOHvh1jAPZBH2mzppEblPjEOFo4mOzXz4U3qPIxeuukCjboMnGK9QEpV2wObWcYYld0vxoRrfiA==}
    dependencies:
      '@aws-sdk/types': 3.127.0
      tslib: 2.4.0
    dev: false

  /@aws-sdk/is-array-buffer/3.55.0:
    resolution: {integrity: sha512-NbiPHVYuPxdqdFd6FxzzN3H1BQn/iWA3ri3Ry7AyLeP/tGs1yzEWMwf8BN8TSMALI0GXT6Sh0GDWy3Ok5xB6DA==}
    engines: {node: '>= 12.0.0'}
    dependencies:
      tslib: 2.4.0
    dev: false

  /@aws-sdk/md5-js/3.127.0:
    resolution: {integrity: sha512-9FzD++p2bvfZ56hbDxvGcLlA9JIMt9uZB/m4NEvbuvrpx1qnUpFv6HqthhGaVuhctkK25hONT5ZpOYHSisATrA==}
    dependencies:
      '@aws-sdk/types': 3.127.0
      '@aws-sdk/util-utf8-browser': 3.109.0
      '@aws-sdk/util-utf8-node': 3.109.0
      tslib: 2.4.0
    dev: false

  /@aws-sdk/middleware-bucket-endpoint/3.127.0:
    resolution: {integrity: sha512-wJpXxWceBDhWktoxrRb4s6tMx0dWsEGYIaV0KkQPGhTPk2KMUgwa4xApfCXXVfYcE3THk486OKwHhPrR5jpe+g==}
    engines: {node: '>= 12.0.0'}
    dependencies:
      '@aws-sdk/protocol-http': 3.127.0
      '@aws-sdk/types': 3.127.0
      '@aws-sdk/util-arn-parser': 3.55.0
      '@aws-sdk/util-config-provider': 3.109.0
      tslib: 2.4.0
    dev: false

  /@aws-sdk/middleware-content-length/3.127.0:
    resolution: {integrity: sha512-AFmMaIEW3Rzg0TaKB9l/RENLowd7ZEEOpm0trYw1CgUUORWW/ydCsDT7pekPlC25CPbhUmWXCSA4xPFSYOVnDw==}
    engines: {node: '>= 12.0.0'}
    dependencies:
      '@aws-sdk/protocol-http': 3.127.0
      '@aws-sdk/types': 3.127.0
      tslib: 2.4.0
    dev: false

  /@aws-sdk/middleware-expect-continue/3.127.0:
    resolution: {integrity: sha512-+X7mdgFqt9UqUDeGuMt+afR8CBX9nMecTxEIilAKdVOLx+fuXzHnC2mpddKMtiE9IGKMU4BI1Ahf7t32Odhs1Q==}
    engines: {node: '>= 12.0.0'}
    dependencies:
      '@aws-sdk/protocol-http': 3.127.0
      '@aws-sdk/types': 3.127.0
      tslib: 2.4.0
    dev: false

  /@aws-sdk/middleware-flexible-checksums/3.127.0:
    resolution: {integrity: sha512-sXkAwhE9dikO72sEJ7DrUCo5mawauAxICCqipCCSGp0geSkptvtZHhySgJNMVSbUJQmu5bcS+zsFpFVwuJvGxg==}
    engines: {node: '>= 12.0.0'}
    dependencies:
      '@aws-crypto/crc32': 2.0.0
      '@aws-crypto/crc32c': 2.0.0
      '@aws-sdk/is-array-buffer': 3.55.0
      '@aws-sdk/protocol-http': 3.127.0
      '@aws-sdk/types': 3.127.0
      tslib: 2.4.0
    dev: false

  /@aws-sdk/middleware-host-header/3.127.0:
    resolution: {integrity: sha512-e2gTLJb5lYP9lRV7hN3rKY2l4jv8OygOoHElZJ3Z8KPZskjHelYPcQ8XbdfhSXXxC3vc/0QqN0ResFt3W3Pplg==}
    engines: {node: '>= 12.0.0'}
    dependencies:
      '@aws-sdk/protocol-http': 3.127.0
      '@aws-sdk/types': 3.127.0
      tslib: 2.4.0
    dev: false

  /@aws-sdk/middleware-location-constraint/3.127.0:
    resolution: {integrity: sha512-UtPmbOKEVu+Ue7CwICFSOOOSePV8Piydco/v2IpdRkMO0e4bqQ3Tn0XprBlWWfSW4QCtAPzydrArLsUdk636GA==}
    engines: {node: '>= 12.0.0'}
    dependencies:
      '@aws-sdk/types': 3.127.0
      tslib: 2.4.0
    dev: false

  /@aws-sdk/middleware-logger/3.127.0:
    resolution: {integrity: sha512-jMNLcZB/ECA7OfkNBLNeAlrLRehyfnUeNQJHW3kcxs9h1+6VxaF6wY+WKozszLI7/3OBzQrFHBQCfRZV7ykSLg==}
    engines: {node: '>= 12.0.0'}
    dependencies:
      '@aws-sdk/types': 3.127.0
      tslib: 2.4.0
    dev: false

  /@aws-sdk/middleware-recursion-detection/3.127.0:
    resolution: {integrity: sha512-tB6WX+Z1kUKTnn5h38XFrTCzoqPKjUZLUjN4Wb27/cbeSiTSKGAZcCXHOJm36Ukorl5arlybQTqGe689EU00Hw==}
    engines: {node: '>= 12.0.0'}
    dependencies:
      '@aws-sdk/protocol-http': 3.127.0
      '@aws-sdk/types': 3.127.0
      tslib: 2.4.0
    dev: false

  /@aws-sdk/middleware-retry/3.127.0:
    resolution: {integrity: sha512-ZSvg/AyGUacWnf3i8ZbyImtiCH+NyafF8uV7bITP7JkwPrG+VdNocJZOr88GRM0c1A0jfkOf7+oq+fInPwwiNA==}
    engines: {node: '>= 12.0.0'}
    dependencies:
      '@aws-sdk/protocol-http': 3.127.0
      '@aws-sdk/service-error-classification': 3.127.0
      '@aws-sdk/types': 3.127.0
      '@aws-sdk/util-middleware': 3.127.0
      tslib: 2.4.0
      uuid: 8.3.2
    dev: false

  /@aws-sdk/middleware-sdk-s3/3.127.0:
    resolution: {integrity: sha512-q1mkEN7kYYdQ3LOHIhaT56omYe8DCubyiCKOXuEo5ZiIkE5iq06K/BxWxj3f8bFZxSX80Ma1m8XA5jcOEMphSA==}
    engines: {node: '>= 12.0.0'}
    dependencies:
      '@aws-sdk/middleware-bucket-endpoint': 3.127.0
      '@aws-sdk/protocol-http': 3.127.0
      '@aws-sdk/types': 3.127.0
      '@aws-sdk/util-arn-parser': 3.55.0
      tslib: 2.4.0
    dev: false

  /@aws-sdk/middleware-sdk-sts/3.130.0:
    resolution: {integrity: sha512-FDfs7+ohbhEK3eH3Dshr6JDiL8P72bp3ffeNpPBXuURFqwt4pCmjHuX3SqQR0JIJ2cl3aIdxc17rKaZJfOjtPw==}
    engines: {node: '>= 12.0.0'}
    dependencies:
      '@aws-sdk/middleware-signing': 3.130.0
      '@aws-sdk/property-provider': 3.127.0
      '@aws-sdk/protocol-http': 3.127.0
      '@aws-sdk/signature-v4': 3.130.0
      '@aws-sdk/types': 3.127.0
      tslib: 2.4.0
    dev: false

  /@aws-sdk/middleware-serde/3.127.0:
    resolution: {integrity: sha512-xmWMYV/t9M+b9yHjqaD1noDNJJViI2QwOH7TQZ9VbbrvdVtDrFuS9Sf9He80TBCJqeHShwQN9783W1I3Pu/8kw==}
    engines: {node: '>= 12.0.0'}
    dependencies:
      '@aws-sdk/types': 3.127.0
      tslib: 2.4.0
    dev: false

  /@aws-sdk/middleware-signing/3.130.0:
    resolution: {integrity: sha512-JePq5XLR9TfRN3RQ0d7Za/bEW5D3xgtD1FNAwHeenWALeozMuQgRPjM5RroCnL/5jY3wuvCZI7cSXeqhawWqmA==}
    engines: {node: '>= 12.0.0'}
    dependencies:
      '@aws-sdk/property-provider': 3.127.0
      '@aws-sdk/protocol-http': 3.127.0
      '@aws-sdk/signature-v4': 3.130.0
      '@aws-sdk/types': 3.127.0
      tslib: 2.4.0
    dev: false

  /@aws-sdk/middleware-ssec/3.127.0:
    resolution: {integrity: sha512-R5A13EvdYPdYD2Tq9eW5jqIdscyZlQykQXFEolBD2oi4pew7TZpc/5aazZC0zo9YKJ29qiUR1P4NvjcFJ7zFBg==}
    engines: {node: '>= 12.0.0'}
    dependencies:
      '@aws-sdk/types': 3.127.0
      tslib: 2.4.0
    dev: false

  /@aws-sdk/middleware-stack/3.127.0:
    resolution: {integrity: sha512-S1IoUE5o1vCmjsF5nIE8zlItNOM1UE+lhmZeigF7knXJ9+a6ewMB6POAj/s4eoi0wcn0eSnAGsqJCWMSUjOPLA==}
    engines: {node: '>= 12.0.0'}
    dependencies:
      tslib: 2.4.0
    dev: false

  /@aws-sdk/middleware-user-agent/3.127.0:
    resolution: {integrity: sha512-CHxgswoOzdkOEoIq7Oyob3Sx/4FYUv6BhUesAX7MNshaDDsTQPbSWjw5bqZDiL/gO+X/34fvqCVVpVD2GvxW/g==}
    engines: {node: '>= 12.0.0'}
    dependencies:
      '@aws-sdk/protocol-http': 3.127.0
      '@aws-sdk/types': 3.127.0
      tslib: 2.4.0
    dev: false

  /@aws-sdk/node-config-provider/3.127.0:
    resolution: {integrity: sha512-bAHkASMhLZHT1yv2TX6OJGFV9Lc3t1gKfTMEKdXM2O2YhGfSx9A/qLeJm79oDfnILWQtSS2NicxlRDI2lYGf4g==}
    engines: {node: '>= 12.0.0'}
    dependencies:
      '@aws-sdk/property-provider': 3.127.0
      '@aws-sdk/shared-ini-file-loader': 3.127.0
      '@aws-sdk/types': 3.127.0
      tslib: 2.4.0
    dev: false

  /@aws-sdk/node-http-handler/3.127.0:
    resolution: {integrity: sha512-pyMKvheK8eDwWLgYIRsWy8wiyhsbYYcqkZQs3Eh6upI4E8iCY7eMmhWvHYCibvsO+UjsOwa4cAMOfwnv/Z9s8A==}
    engines: {node: '>= 12.0.0'}
    dependencies:
      '@aws-sdk/abort-controller': 3.127.0
      '@aws-sdk/protocol-http': 3.127.0
      '@aws-sdk/querystring-builder': 3.127.0
      '@aws-sdk/types': 3.127.0
      tslib: 2.4.0
    dev: false

  /@aws-sdk/property-provider/3.127.0:
    resolution: {integrity: sha512-JxenxlTEkWfLrtJqIjaXaJzAVQbbscoCb5bNjmdud07ESLVfWRKJx2nAJdecHKYp2M5NQyqBuFhQ1ELSFYQKCA==}
    engines: {node: '>= 12.0.0'}
    dependencies:
      '@aws-sdk/types': 3.127.0
      tslib: 2.4.0
    dev: false

  /@aws-sdk/protocol-http/3.127.0:
    resolution: {integrity: sha512-UG83PVuKX40wilG2uRU0Fvz4OY8Bt+bSPOG776DFjwIXYzK7BwpJm9H2XI2HLhS5WxrJHhwrLBRgW6UiykMnFw==}
    engines: {node: '>= 12.0.0'}
    dependencies:
      '@aws-sdk/types': 3.127.0
      tslib: 2.4.0
    dev: false

  /@aws-sdk/querystring-builder/3.127.0:
    resolution: {integrity: sha512-tsoyp4lLPsASPDYWsezGAHD8VJsZbjUNATNAzTCFdH6p+4SKBK83Q5kfXCzxt13M+l3oKbxxIWLvS0kVQFyltQ==}
    engines: {node: '>= 12.0.0'}
    dependencies:
      '@aws-sdk/types': 3.127.0
      '@aws-sdk/util-uri-escape': 3.55.0
      tslib: 2.4.0
    dev: false

  /@aws-sdk/querystring-parser/3.127.0:
    resolution: {integrity: sha512-Vn/Dv+PqUSepp/DzLqq0LJJD8HdPefJCnLbO5WcHCARHSGlyGlZUFEM45k/oEHpTvgMXj/ORaP3A+tLwLu0AmA==}
    engines: {node: '>= 12.0.0'}
    dependencies:
      '@aws-sdk/types': 3.127.0
      tslib: 2.4.0
    dev: false

  /@aws-sdk/service-error-classification/3.127.0:
    resolution: {integrity: sha512-wjZY9rnlA8SPrICUumTYicEKtK4/yKB62iadUk66hxe8MrH8JhuHH2NqIad0Pt/bK/YtNVhd3yb4pRapOeY5qQ==}
    engines: {node: '>= 12.0.0'}
    dev: false

  /@aws-sdk/shared-ini-file-loader/3.127.0:
    resolution: {integrity: sha512-S3Nn4KRTqoJsB/TbRZSWBBUrkckNMR0Juqz7bOB+wupVvddKP6IcpspSC/GX9zgJjVMV8iGisZ6AUsYsC5r+cA==}
    engines: {node: '>= 12.0.0'}
    dependencies:
      tslib: 2.4.0
    dev: false

  /@aws-sdk/signature-v4-multi-region/3.130.0:
    resolution: {integrity: sha512-ZRRoPRoCVdkGDtjuog81pqHsSLfnXK6ELrWm4Dq8xdcHQGbEDNdYmeXARXG9yPAO42x9yIJXHNutMz5Y/P64cw==}
    engines: {node: '>= 12.0.0'}
    peerDependencies:
      '@aws-sdk/signature-v4-crt': ^3.118.0
    peerDependenciesMeta:
      '@aws-sdk/signature-v4-crt':
        optional: true
    dependencies:
      '@aws-sdk/protocol-http': 3.127.0
      '@aws-sdk/signature-v4': 3.130.0
      '@aws-sdk/types': 3.127.0
      '@aws-sdk/util-arn-parser': 3.55.0
      tslib: 2.4.0
    dev: false

  /@aws-sdk/signature-v4/3.130.0:
    resolution: {integrity: sha512-g5G1a1NHL2uOoFfC2zQdZcj+wbjgBQPkx6xGdtqNKf9v2kS0n6ap5JUGEaqWE02lUlmWHsoMsS73hXtzwXaBRQ==}
    engines: {node: '>= 12.0.0'}
    dependencies:
      '@aws-sdk/is-array-buffer': 3.55.0
      '@aws-sdk/types': 3.127.0
      '@aws-sdk/util-hex-encoding': 3.109.0
      '@aws-sdk/util-middleware': 3.127.0
      '@aws-sdk/util-uri-escape': 3.55.0
      tslib: 2.4.0
    dev: false

  /@aws-sdk/smithy-client/3.142.0:
    resolution: {integrity: sha512-G38YWTfSFZb5cOH6IwLct530Uy8pnmJvJFeC1pd1nkKD4PRZb+bI2w4xXSX+znYdLA71RYK620OtVKJlB44PtA==}
    engines: {node: '>= 12.0.0'}
    dependencies:
      '@aws-sdk/middleware-stack': 3.127.0
      '@aws-sdk/types': 3.127.0
      tslib: 2.4.0
    dev: false

  /@aws-sdk/types/3.127.0:
    resolution: {integrity: sha512-e0wtx2IkOl7rwfKfLH5pPTzQ+d45V7b1WrjeL0WDI8kOu6w+sXmhNxI6uM2kf0k4NiTLN84lW290AEWupey9Og==}
    engines: {node: '>= 12.0.0'}
    dev: false

  /@aws-sdk/url-parser/3.127.0:
    resolution: {integrity: sha512-njZ7zn41JHRpNfr3BCesVXCLZE0zcWSfEdtRV0ICw0cU1FgYcKELSuY9+gLUB4ci6uc7gq7mPE8+w30FcM4QeA==}
    dependencies:
      '@aws-sdk/querystring-parser': 3.127.0
      '@aws-sdk/types': 3.127.0
      tslib: 2.4.0
    dev: false

  /@aws-sdk/util-arn-parser/3.55.0:
    resolution: {integrity: sha512-76KJxp4MRWufHYWys7DFl64znr5yeJ3AIQNAPCKKw1sP0hzO7p6Kx0PaJnw9x+CPSzOrT4NbuApL6/srYhKDGg==}
    engines: {node: '>= 12.0.0'}
    dependencies:
      tslib: 2.4.0
    dev: false

  /@aws-sdk/util-base64-browser/3.109.0:
    resolution: {integrity: sha512-lAZ6fyDGiRLaIsKT9qh7P9FGuNyZ4gAbr1YOSQk/5mHtaTuUvxlPptZuInNM/0MPQm6lpcot00D8IWTucn4PbA==}
    dependencies:
      tslib: 2.4.0
    dev: false

  /@aws-sdk/util-base64-node/3.55.0:
    resolution: {integrity: sha512-UQ/ZuNoAc8CFMpSiRYmevaTsuRKzLwulZTnM8LNlIt9Wx1tpNvqp80cfvVj7yySKROtEi20wq29h31dZf1eYNQ==}
    engines: {node: '>= 12.0.0'}
    dependencies:
      '@aws-sdk/util-buffer-from': 3.55.0
      tslib: 2.4.0
    dev: false

  /@aws-sdk/util-body-length-browser/3.55.0:
    resolution: {integrity: sha512-Ei2OCzXQw5N6ZkTMZbamUzc1z+z1R1Ja5tMEagz5BxuX4vWdBObT+uGlSzL8yvTbjoPjnxWA2aXyEqaUP3JS8Q==}
    dependencies:
      tslib: 2.4.0
    dev: false

  /@aws-sdk/util-body-length-node/3.55.0:
    resolution: {integrity: sha512-lU1d4I+9wJwydduXs0SxSfd+mHKjxeyd39VwOv6i2KSwWkPbji9UQqpflKLKw+r45jL7+xU/zfeTUg5Tt/3Gew==}
    engines: {node: '>= 12.0.0'}
    dependencies:
      tslib: 2.4.0
    dev: false

  /@aws-sdk/util-buffer-from/3.55.0:
    resolution: {integrity: sha512-uVzKG1UgvnV7XX2FPTylBujYMKBPBaq/qFBxfl0LVNfrty7YjpfieQxAe6yRLD+T0Kir/WDQwGvYC+tOYG3IGA==}
    engines: {node: '>= 12.0.0'}
    dependencies:
      '@aws-sdk/is-array-buffer': 3.55.0
      tslib: 2.4.0
    dev: false

  /@aws-sdk/util-config-provider/3.109.0:
    resolution: {integrity: sha512-GrAZl/aBv0A28LkyNyq8SPJ5fmViCwz80fWLMeWx/6q5AbivuILogjlWwEZSvZ9zrlHOcFC0+AnCa5pQrjaslw==}
    engines: {node: '>= 12.0.0'}
    dependencies:
      tslib: 2.4.0
    dev: false

  /@aws-sdk/util-defaults-mode-browser/3.142.0:
    resolution: {integrity: sha512-vVB/CrodMmIfv4v54MyBlKO0sQSI/+Mvs4g5gMyVjmT4a+1gnktJQ9R6ZHQ2/ErGewcra6eH9MU5T0r1kYe0+w==}
    engines: {node: '>= 10.0.0'}
    dependencies:
      '@aws-sdk/property-provider': 3.127.0
      '@aws-sdk/types': 3.127.0
      bowser: 2.11.0
      tslib: 2.4.0
    dev: false

  /@aws-sdk/util-defaults-mode-node/3.142.0:
    resolution: {integrity: sha512-13d5RZLO13EDwll3COUq3D4KVsqM63kdf+YjG5mzXR1eXo6GVjghfQfiy0MYM6YbAjTfJxZQkc0nFgWLU8jdyg==}
    engines: {node: '>= 10.0.0'}
    dependencies:
      '@aws-sdk/config-resolver': 3.130.0
      '@aws-sdk/credential-provider-imds': 3.127.0
      '@aws-sdk/node-config-provider': 3.127.0
      '@aws-sdk/property-provider': 3.127.0
      '@aws-sdk/types': 3.127.0
      tslib: 2.4.0
    dev: false

  /@aws-sdk/util-hex-encoding/3.109.0:
    resolution: {integrity: sha512-s8CgTNrn3cLkrdiohfxLuOYPCanzvHn/aH5RW6DaMoeQiG5Hl9QUiP/WtdQ9QQx3xvpQFpmvxIaSBwSgFNLQxA==}
    engines: {node: '>= 12.0.0'}
    dependencies:
      tslib: 2.4.0
    dev: false

  /@aws-sdk/util-locate-window/3.55.0:
    resolution: {integrity: sha512-0sPmK2JaJE2BbTcnvybzob/VrFKCXKfN4CUKcvn0yGg/me7Bz+vtzQRB3Xp+YSx+7OtWxzv63wsvHoAnXvgxgg==}
    engines: {node: '>= 12.0.0'}
    dependencies:
      tslib: 2.4.0
    dev: false

  /@aws-sdk/util-middleware/3.127.0:
    resolution: {integrity: sha512-EwAPPed9TNqh+Wov2VStLn2NuJ/Wyt7IkZCbCsBuSNp3BFZ1V4gfwTjqtKCtB2LQgQ48MTgWgNCvrH0zjCSPGg==}
    engines: {node: '>= 12.0.0'}
    dependencies:
      tslib: 2.4.0
    dev: false

  /@aws-sdk/util-stream-browser/3.131.0:
    resolution: {integrity: sha512-1YFbBPDu+elIgp8z1woUfT7zM+2PAvgJiw6ljDBuAlJzsP5xMhwk0X9e+8aQ+Qe4XftA0e7y/PH0gqvjNgCx2A==}
    dependencies:
      '@aws-sdk/fetch-http-handler': 3.131.0
      '@aws-sdk/types': 3.127.0
      '@aws-sdk/util-base64-browser': 3.109.0
      '@aws-sdk/util-hex-encoding': 3.109.0
      '@aws-sdk/util-utf8-browser': 3.109.0
      tslib: 2.4.0
    dev: false

  /@aws-sdk/util-stream-node/3.129.0:
    resolution: {integrity: sha512-1iWqsWvVXyP4JLPPPs8tBZKyzs7D5e7KctXuCtIjI+cnGOCeVLL+X4L/7KDZfV7sI2D6vONtIoTnUjMl5V/kEg==}
    engines: {node: '>= 12.0.0'}
    dependencies:
      '@aws-sdk/node-http-handler': 3.127.0
      '@aws-sdk/types': 3.127.0
      '@aws-sdk/util-buffer-from': 3.55.0
      tslib: 2.4.0
    dev: false

  /@aws-sdk/util-uri-escape/3.55.0:
    resolution: {integrity: sha512-mmdDLUpFCN2nkfwlLdOM54lTD528GiGSPN1qb8XtGLgZsJUmg3uJSFIN2lPeSbEwJB3NFjVas/rnQC48i7mV8w==}
    engines: {node: '>= 12.0.0'}
    dependencies:
      tslib: 2.4.0
    dev: false

  /@aws-sdk/util-user-agent-browser/3.127.0:
    resolution: {integrity: sha512-uO2oHmJswuYKJS+GiMdYI8izhpC9M7/jFFvnAmLlTEVwpEi1VX9KePAOF+u5AaBC2kzITo/7dg141XfRHZloIQ==}
    dependencies:
      '@aws-sdk/types': 3.127.0
      bowser: 2.11.0
      tslib: 2.4.0
    dev: false

  /@aws-sdk/util-user-agent-node/3.127.0:
    resolution: {integrity: sha512-3P/M4ZDD2qMeeoCk7TE/Mw7cG5IjB87F6BP8nI8/oHuaz7j6fsI7D49SNpyjl8JApRynZ122Ad6hwQwRj3isYw==}
    engines: {node: '>= 12.0.0'}
    peerDependencies:
      aws-crt: '>=1.0.0'
    peerDependenciesMeta:
      aws-crt:
        optional: true
    dependencies:
      '@aws-sdk/node-config-provider': 3.127.0
      '@aws-sdk/types': 3.127.0
      tslib: 2.4.0
    dev: false

  /@aws-sdk/util-utf8-browser/3.109.0:
    resolution: {integrity: sha512-FmcGSz0v7Bqpl1SE8G1Gc0CtDpug+rvqNCG/szn86JApD/f5x8oByjbEiAyTU2ZH2VevUntx6EW68ulHyH+x+w==}
    dependencies:
      tslib: 2.4.0
    dev: false

  /@aws-sdk/util-utf8-node/3.109.0:
    resolution: {integrity: sha512-Ti/ZBdvz2eSTElsucjzNmzpyg2MwfD1rXmxD0hZuIF8bPON/0+sZYnWd5CbDw9kgmhy28dmKue086tbZ1G0iLQ==}
    engines: {node: '>= 12.0.0'}
    dependencies:
      '@aws-sdk/util-buffer-from': 3.55.0
      tslib: 2.4.0
    dev: false

  /@aws-sdk/util-waiter/3.127.0:
    resolution: {integrity: sha512-E5qrRpBJS8dmClqSDW1pWVMKzCG/mxabG6jVUtlW/WLHnl/znxGaOQc6tnnwKik0nEq/4DpT9fEfPUz9JiLrkw==}
    engines: {node: '>= 12.0.0'}
    dependencies:
      '@aws-sdk/abort-controller': 3.127.0
      '@aws-sdk/types': 3.127.0
      tslib: 2.4.0
    dev: false

  /@aws-sdk/xml-builder/3.142.0:
    resolution: {integrity: sha512-e8rFjm5y9ngFc/cPwWMNn/CmMMrLx98CajWew9q7OzP6OOXQJ0H6TaRps2uQPM5XUv3/Ab5YQCV3NiaLJLqqNg==}
    engines: {node: '>= 12.0.0'}
    dependencies:
      tslib: 2.4.0
    dev: false

  /@babel/code-frame/7.12.11:
    resolution: {integrity: sha512-Zt1yodBx1UcyiePMSkWnU4hPqhwq7hGi2nFL1LeA3EUl+q2LQx16MISgJ0+z7dnmgvP9QtIleuETGOiOH1RcIw==}
    dependencies:
      '@babel/highlight': 7.18.6

  /@babel/code-frame/7.18.6:
    resolution: {integrity: sha512-TDCmlK5eOvH+eH7cdAFlNXeVJqWIQ7gW9tY1GJIpUtFb6CmjVyq2VM3u71bOyR8CRihcCgMUYoDNyLXao3+70Q==}
    engines: {node: '>=6.9.0'}
    dependencies:
      '@babel/highlight': 7.18.6
    dev: false

  /@babel/generator/7.20.4:
    resolution: {integrity: sha512-luCf7yk/cm7yab6CAW1aiFnmEfBJplb/JojV56MYEK7ziWfGmFlTfmL9Ehwfy4gFhbjBfWO1wj7/TuSbVNEEtA==}
    engines: {node: '>=6.9.0'}
    dependencies:
      '@babel/types': 7.20.2
      '@jridgewell/gen-mapping': 0.3.2
      jsesc: 2.5.2
    dev: false

  /@babel/helper-environment-visitor/7.18.9:
    resolution: {integrity: sha512-3r/aACDJ3fhQ/EVgFy0hpj8oHyHpQc+LPtJoY9SzTThAsStm4Ptegq92vqKoE3vD706ZVFWITnMnxucw+S9Ipg==}
    engines: {node: '>=6.9.0'}
    dev: false

  /@babel/helper-function-name/7.19.0:
    resolution: {integrity: sha512-WAwHBINyrpqywkUH0nTnNgI5ina5TFn85HKS0pbPDfxFfhyR/aNQEn4hGi1P1JyT//I0t4OgXUlofzWILRvS5w==}
    engines: {node: '>=6.9.0'}
    dependencies:
      '@babel/template': 7.18.10
      '@babel/types': 7.20.2
    dev: false

  /@babel/helper-hoist-variables/7.18.6:
    resolution: {integrity: sha512-UlJQPkFqFULIcyW5sbzgbkxn2FKRgwWiRexcuaR8RNJRy8+LLveqPjwZV/bwrLZCN0eUHD/x8D0heK1ozuoo6Q==}
    engines: {node: '>=6.9.0'}
    dependencies:
      '@babel/types': 7.20.2
    dev: false

  /@babel/helper-split-export-declaration/7.18.6:
    resolution: {integrity: sha512-bde1etTx6ZyTmobl9LLMMQsaizFVZrquTEHOqKeQESMKo4PlObf+8+JA25ZsIpZhT/WEd39+vOdLXAFG/nELpA==}
    engines: {node: '>=6.9.0'}
    dependencies:
      '@babel/types': 7.20.2
    dev: false

  /@babel/helper-string-parser/7.19.4:
    resolution: {integrity: sha512-nHtDoQcuqFmwYNYPz3Rah5ph2p8PFeFCsZk9A/48dPc/rGocJ5J3hAAZ7pb76VWX3fZKu+uEr/FhH5jLx7umrw==}
    engines: {node: '>=6.9.0'}
    dev: false

  /@babel/helper-validator-identifier/7.18.6:
    resolution: {integrity: sha512-MmetCkz9ej86nJQV+sFCxoGGrUbU3q02kgLciwkrt9QqEB7cP39oKEY0PakknEO0Gu20SskMRi+AYZ3b1TpN9g==}
    engines: {node: '>=6.9.0'}

  /@babel/helper-validator-identifier/7.19.1:
    resolution: {integrity: sha512-awrNfaMtnHUr653GgGEs++LlAvW6w+DcPrOliSMXWCKo597CwL5Acf/wWdNkf/tfEQE3mjkeD1YOVZOUV/od1w==}
    engines: {node: '>=6.9.0'}
    dev: false

  /@babel/highlight/7.18.6:
    resolution: {integrity: sha512-u7stbOuYjaPezCuLj29hNW1v64M2Md2qupEKP1fHc7WdOA3DgLh37suiSrZYY7haUB7iBeQZ9P1uiRF359do3g==}
    engines: {node: '>=6.9.0'}
    dependencies:
      '@babel/helper-validator-identifier': 7.18.6
      chalk: 2.4.2
      js-tokens: 4.0.0

  /@babel/parser/7.16.4:
    resolution: {integrity: sha512-6V0qdPUaiVHH3RtZeLIsc+6pDhbYzHR8ogA8w+f+Wc77DuXto19g2QUwveINoS34Uw+W8/hQDGJCx+i4n7xcng==}
    engines: {node: '>=6.0.0'}
    hasBin: true
    dependencies:
      '@babel/types': 7.20.2
    dev: false

  /@babel/parser/7.20.3:
    resolution: {integrity: sha512-OP/s5a94frIPXwjzEcv5S/tpQfc6XhxYUnmWpgdqMWGgYCuErA3SzozaRAMQgSZWKeTJxht9aWAkUY+0UzvOFg==}
    engines: {node: '>=6.0.0'}
    hasBin: true
    dependencies:
      '@babel/types': 7.20.2
    dev: false

  /@babel/template/7.18.10:
    resolution: {integrity: sha512-TI+rCtooWHr3QJ27kJxfjutghu44DLnasDMwpDqCXVTal9RLp3RSYNh4NdBrRP2cQAoG9A8juOQl6P6oZG4JxA==}
    engines: {node: '>=6.9.0'}
    dependencies:
      '@babel/code-frame': 7.18.6
      '@babel/parser': 7.20.3
      '@babel/types': 7.20.2
    dev: false

  /@babel/traverse/7.20.1:
    resolution: {integrity: sha512-d3tN8fkVJwFLkHkBN479SOsw4DMZnz8cdbL/gvuDuzy3TS6Nfw80HuQqhw1pITbIruHyh7d1fMA47kWzmcUEGA==}
    engines: {node: '>=6.9.0'}
    dependencies:
      '@babel/code-frame': 7.18.6
      '@babel/generator': 7.20.4
      '@babel/helper-environment-visitor': 7.18.9
      '@babel/helper-function-name': 7.19.0
      '@babel/helper-hoist-variables': 7.18.6
      '@babel/helper-split-export-declaration': 7.18.6
      '@babel/parser': 7.20.3
      '@babel/types': 7.20.2
      debug: 4.3.4
      globals: 11.12.0
    transitivePeerDependencies:
      - supports-color
    dev: false

  /@babel/types/7.20.2:
    resolution: {integrity: sha512-FnnvsNWgZCr232sqtXggapvlkk/tuwR/qhGzcmxI0GXLCjmPYQPzio2FbdlWuY6y1sHFfQKk+rRbUZ9VStQMog==}
    engines: {node: '>=6.9.0'}
    dependencies:
      '@babel/helper-string-parser': 7.19.4
      '@babel/helper-validator-identifier': 7.19.1
      to-fast-properties: 2.0.0
    dev: false

  /@balena/dockerignore/1.0.2:
    resolution: {integrity: sha512-wMue2Sy4GAVTk6Ic4tJVcnfdau+gx2EnG7S+uAEe+TWJFqE4YoWN4/H8MSLj4eYJKxGg26lZwboEniNiNwZQ6Q==}
    dev: false

  /@esbuild-kit/cjs-loader/2.4.0:
    resolution: {integrity: sha512-DBBCiHPgL2B/elUpvCDhNHXnlZQ9sfO2uyt1OJyAXKT41beQEFY4OxZ6gwS+ZesRCbZ6JV8M7GEyOPkjv8kdIw==}
    dependencies:
      '@esbuild-kit/core-utils': 3.0.0
      get-tsconfig: 4.2.0

  /@esbuild-kit/core-utils/3.0.0:
    resolution: {integrity: sha512-TXmwH9EFS3DC2sI2YJWJBgHGhlteK0Xyu1VabwetMULfm3oYhbrsWV5yaSr2NTWZIgDGVLHbRf0inxbjXqAcmQ==}
    dependencies:
      esbuild: 0.15.13
      source-map-support: 0.5.21

  /@esbuild-kit/esm-loader/2.5.0:
    resolution: {integrity: sha512-ySs0qOsiwj+hsgZM9/MniGdvfa9/WzqfFuIia8/5gSUPeIQIX2/tG91QakxPFOR35VFiwTB7wCiHtiS6dc6SkA==}
    dependencies:
      '@esbuild-kit/core-utils': 3.0.0
      get-tsconfig: 4.2.0

  /@esbuild/android-arm/0.15.13:
    resolution: {integrity: sha512-RY2fVI8O0iFUNvZirXaQ1vMvK0xhCcl0gqRj74Z6yEiO1zAUa7hbsdwZM1kzqbxHK7LFyMizipfXT3JME+12Hw==}
    engines: {node: '>=12'}
    cpu: [arm]
    os: [android]
    requiresBuild: true
    optional: true

  /@esbuild/linux-loong64/0.14.54:
    resolution: {integrity: sha512-bZBrLAIX1kpWelV0XemxBZllyRmM6vgFQQG2GdNb+r3Fkp0FOh1NJSvekXDs7jq70k4euu1cryLMfU+mTXlEpw==}
    engines: {node: '>=12'}
    cpu: [loong64]
    os: [linux]
    requiresBuild: true
    optional: true

  /@esbuild/linux-loong64/0.15.13:
    resolution: {integrity: sha512-+BoyIm4I8uJmH/QDIH0fu7MG0AEx9OXEDXnqptXCwKOlOqZiS4iraH1Nr7/ObLMokW3sOCeBNyD68ATcV9b9Ag==}
    engines: {node: '>=12'}
    cpu: [loong64]
    os: [linux]
    requiresBuild: true
    optional: true

  /@eslint/eslintrc/0.4.3:
    resolution: {integrity: sha512-J6KFFz5QCYUJq3pf0mjEcCJVERbzv71PUIDczuh9JkwGEzced6CO5ADLHB1rbf/+oPBtoPfMYNOpGDzCANlbXw==}
    engines: {node: ^10.12.0 || >=12.0.0}
    dependencies:
      ajv: 6.12.6
      debug: 4.3.4
      espree: 7.3.1
      globals: 13.17.0
      ignore: 4.0.6
      import-fresh: 3.3.0
      js-yaml: 3.14.1
      minimatch: 3.1.2
      strip-json-comments: 3.1.1
    transitivePeerDependencies:
      - supports-color
    dev: true

  /@fontsource/bitter/4.5.8:
    resolution: {integrity: sha512-pk3dqhuKk9UW7Yf21UIi68lO1n/N/jkskv5Lh01n7OBTRg/Q96ccBwvfFJAzEXcrq5Ad/a9KPUGOBamH3H0GQw==}
    dev: false

  /@fontsource/montserrat/4.5.12:
    resolution: {integrity: sha512-UQ+4ijm1sddIBtmEZ9bKgCB1rSi4Imog0YKz7wDLtMQ3Mw2ZaBseTgoLDfbWnfdowS0PLp+Z4T2KZ/1AySTlDQ==}
    dev: false

  /@humanwhocodes/config-array/0.5.0:
    resolution: {integrity: sha512-FagtKFz74XrTl7y6HCzQpwDfXP0yhxe9lHLD1UZxjvZIcbyRz8zTFF/yYNfSfzU414eDwZ1SrO0Qvtyf+wFMQg==}
    engines: {node: '>=10.10.0'}
    dependencies:
      '@humanwhocodes/object-schema': 1.2.1
      debug: 4.3.4
      minimatch: 3.1.2
    transitivePeerDependencies:
      - supports-color
    dev: true

  /@humanwhocodes/object-schema/1.2.1:
    resolution: {integrity: sha512-ZnQMnLV4e7hDlUvw8H+U8ASL02SS2Gn6+9Ac3wGGLIe7+je2AeAOxPY+izIPJDfFDb7eDjev0Us8MO1iFRN8hA==}
    dev: true

  /@jridgewell/gen-mapping/0.3.2:
    resolution: {integrity: sha512-mh65xKQAzI6iBcFzwv28KVWSmCkdRBWoOh+bYQGW3+6OZvbbN3TqMGo5hqYxQniRcH9F2VZIoJCm4pa3BPDK/A==}
    engines: {node: '>=6.0.0'}
    dependencies:
      '@jridgewell/set-array': 1.1.2
      '@jridgewell/sourcemap-codec': 1.4.14
      '@jridgewell/trace-mapping': 0.3.15
    dev: false

  /@jridgewell/resolve-uri/3.1.0:
    resolution: {integrity: sha512-F2msla3tad+Mfht5cJq7LSXcdudKTWCVYUgw6pLFOOHSTtZlj6SWNYAp+AhuqLmWdBO2X5hPrLcu8cVP8fy28w==}
    engines: {node: '>=6.0.0'}

  /@jridgewell/set-array/1.1.2:
    resolution: {integrity: sha512-xnkseuNADM0gt2bs+BvhO0p78Mk762YnZdsuzFV018NoG1Sj1SCQvpSqa7XUaTam5vAGasABV9qXASMKnFMwMw==}
    engines: {node: '>=6.0.0'}
    dev: false

  /@jridgewell/sourcemap-codec/1.4.14:
    resolution: {integrity: sha512-XPSJHWmi394fuUuzDnGz1wiKqWfo1yXecHQMRf2l6hztTO+nPru658AyDngaBe7isIxEkRsPR3FZh+s7iVa4Uw==}

  /@jridgewell/trace-mapping/0.3.15:
    resolution: {integrity: sha512-oWZNOULl+UbhsgB51uuZzglikfIKSUBO/M9W2OfEjn7cmqoAiCgmv9lyACTUacZwBz0ITnJ2NqjU8Tx0DHL88g==}
    dependencies:
      '@jridgewell/resolve-uri': 3.1.0
      '@jridgewell/sourcemap-codec': 1.4.14

  /@nodelib/fs.scandir/2.1.5:
    resolution: {integrity: sha512-vq24Bq3ym5HEQm2NKCr3yXDwjc7vTsEThRDnkp2DK9p1uqLR+DHurm/NOTo0KG7HYHU7eppKZj3MyqYuMBf62g==}
    engines: {node: '>= 8'}
    dependencies:
      '@nodelib/fs.stat': 2.0.5
      run-parallel: 1.2.0

  /@nodelib/fs.stat/2.0.5:
    resolution: {integrity: sha512-RkhPPp2zrqDAQA/2jNhnztcPAlv64XdhIp7a7454A5ovI7Bukxgt7MX7udwAu3zg1DcpPU0rz3VV1SeaqvY4+A==}
    engines: {node: '>= 8'}

  /@nodelib/fs.walk/1.2.8:
    resolution: {integrity: sha512-oGB+UxlgWcgQkgwo8GcEGwemoTFt3FIO9ababBmaGwXIoBKZ+GTy0pP185beGg7Llih/NSHSV2XAs1lnznocSg==}
    engines: {node: '>= 8'}
    dependencies:
      '@nodelib/fs.scandir': 2.1.5
      fastq: 1.13.0

  /@polka/url/1.0.0-next.21:
    resolution: {integrity: sha512-a5Sab1C4/icpTZVzZc5Ghpz88yQtGOyNqYXcZgOssB2uuAr+wF/MvN6bgtW32q7HHrvBki+BsZ0OuNv6EV3K9g==}
    dev: true

  /@poppanator/sveltekit-svg/0.3.4_svelte@3.49.0:
    resolution: {integrity: sha512-LehMKn91Ds82bHOWoQVhd2GuICk8IFrIGotgP3jBaxcYyxHLznkun9IgdWMZCpRsiaSbmKrW1HZ81p/UlfM/JA==}
    peerDependencies:
      svelte: 3.x
    dependencies:
      svelte: 3.49.0
      svgo: 2.8.0
    dev: true

  /@popperjs/core/2.11.6:
    resolution: {integrity: sha512-50/17A98tWUfQ176raKiOGXuYpLyyVMkxxG6oylzL3BPOlA6ADGdK7EYunSa4I064xerltq9TGXs8HmOk5E+vw==}
    dev: false

  /@prisma/client/4.6.1_prisma@4.6.1:
    resolution: {integrity: sha512-M1+NNrMzqaOIxT7PBGcTs3IZo7d1EW/+gVQd4C4gUgWBDGgD9AcIeZnUSidgWClmpMSgVUdnVORjsWWGUameYA==}
    engines: {node: '>=14.17'}
    requiresBuild: true
    peerDependencies:
      prisma: '*'
    peerDependenciesMeta:
      prisma:
        optional: true
    dependencies:
      '@prisma/engines-version': 4.6.1-3.694eea289a8462c80264df36757e4fdc129b1b32
      prisma: 4.6.1
    dev: false

  /@prisma/engines-version/4.6.1-3.694eea289a8462c80264df36757e4fdc129b1b32:
    resolution: {integrity: sha512-HUCmkXAU2jqp2O1RvNtbE+seLGLyJGEABZS/R38rZjSAafAy0WzBuHq+tbZMnD+b5OSCsTVtIPVcuvx1ySxcWQ==}
    dev: false

  /@prisma/engines/4.6.1:
    resolution: {integrity: sha512-3u2/XxvxB+Q7cMXHnKU0CpBiUK1QWqpgiBv28YDo1zOIJE3FCF8DI2vrp6vuwjGt5h0JGXDSvmSf4D4maVjJdw==}
    requiresBuild: true

  /@rollup/pluginutils/4.2.1:
    resolution: {integrity: sha512-iKnFXr7NkdZAIHiIWE+BX5ULi/ucVFYWD6TbAV+rZctiRTY2PL6tsIKhoIOaoskiWAkgu+VsbXgUVDNLHf+InQ==}
    engines: {node: '>= 8.0.0'}
    dependencies:
      estree-walker: 2.0.2
      picomatch: 2.3.1
    dev: true

<<<<<<< HEAD
  /@sentry/core/7.10.0:
    resolution: {integrity: sha512-uq6oUXPH+6cjsEL5/j/xSW91mVrJo7knTqax7E5MDiA5j98BPK4budGiBiPO7GEB856QhA7N+pOO0lccii5QYQ==}
    engines: {node: '>=8'}
    dependencies:
      '@sentry/hub': 7.10.0
      '@sentry/types': 7.10.0
      '@sentry/utils': 7.10.0
      tslib: 1.14.1
    dev: false

  /@sentry/hub/7.10.0:
    resolution: {integrity: sha512-9Appy7J87EU7Xu2BDY1cLK79nsuE72geeYmG71lgdttTD3XOMcQBOxET4/2sAI+d/ansurXnURx+DAQ9FOKT+w==}
    engines: {node: '>=8'}
    dependencies:
      '@sentry/types': 7.10.0
      '@sentry/utils': 7.10.0
      tslib: 1.14.1
    dev: false

  /@sentry/node/7.10.0:
    resolution: {integrity: sha512-L/DSEJ7Biy8ovvlCyfu5MpCYG108FIGVbJ1h0NBGr5+uLxTNg2WJWojJoiQNiRcWl4s0dcIXrRdi0HR2Sx+DUw==}
    engines: {node: '>=8'}
    dependencies:
      '@sentry/core': 7.10.0
      '@sentry/hub': 7.10.0
      '@sentry/types': 7.10.0
      '@sentry/utils': 7.10.0
      cookie: 0.4.2
      https-proxy-agent: 5.0.1
      lru_map: 0.3.3
      tslib: 1.14.1
    transitivePeerDependencies:
      - supports-color
    dev: false

  /@sentry/serverless/7.10.0:
    resolution: {integrity: sha512-WDNnuYTNYNyGQ9mHniT2twHd27QpuXFrKwFZiox6YMiMD1g2yhwqHrvozzvkIPK7R1mG3Gj8tgUsYQ2WZ+5XJA==}
    engines: {node: '>=10'}
    dependencies:
      '@sentry/node': 7.10.0
      '@sentry/tracing': 7.10.0
      '@sentry/types': 7.10.0
      '@sentry/utils': 7.10.0
      '@types/aws-lambda': 8.10.102
      '@types/express': 4.17.13
      tslib: 1.14.1
    transitivePeerDependencies:
      - supports-color
    dev: false

  /@sentry/tracing/7.10.0:
    resolution: {integrity: sha512-ojuBYS1bL/IGWKt/ItY4HmC8NElJrYtTUvm73VbhylhIO4zcn5ICHmgMFj1lqL9gQ1nCnAlifKiWIjL9qUatTA==}
    engines: {node: '>=8'}
    dependencies:
      '@sentry/hub': 7.10.0
      '@sentry/types': 7.10.0
      '@sentry/utils': 7.10.0
      tslib: 1.14.1
    dev: false

  /@sentry/types/7.10.0:
    resolution: {integrity: sha512-1UBwdbS0xXzANzp63g4eNQly/qKIXp0swP5OTKWoADvKBtL4anroLUA/l8ADMtuwFZYtVANc8WRGxM2+YmaXtg==}
    engines: {node: '>=8'}
    dev: false

  /@sentry/utils/7.10.0:
    resolution: {integrity: sha512-/aD2DnfyOhV0Wdbb6VF78vu4fQIZJyuReDpBI7MV/EqcEB6FxUKq2YjinfKZF/exHEPig6Ag/Yt+CRFgvtVFuw==}
    engines: {node: '>=8'}
    dependencies:
      '@sentry/types': 7.10.0
      tslib: 1.14.1
    dev: false

  /@sindresorhus/is/4.6.0:
    resolution: {integrity: sha512-t09vSN3MdfsyCHoFcTRCH/iUtG7OJ0CsjzB8cjAmKc/va/kIgeDI/TxsigdncE/4be734m0cvIYwNaV4i2XqAw==}
    engines: {node: '>=10'}
    dev: true

=======
>>>>>>> 94732dc5
  /@sindresorhus/is/5.3.0:
    resolution: {integrity: sha512-CX6t4SYQ37lzxicAqsBtxA3OseeoVrh9cSJ5PFYam0GksYlupRfy1A+Q4aYD3zvcfECLc0zO2u+ZnR2UYKvCrw==}
    engines: {node: '>=14.16'}
    dev: false

  /@splidejs/splide/4.0.6:
    resolution: {integrity: sha512-JHJJX08qAe5N33p6TKBAs5hRkJHmmG+Kh9LPWkOQgcV07yG+YEiY26lXi/xbH6Rb0UUxbs3Y3Iz/1WYjmfGhjA==}
    dev: false

  /@splidejs/splide/4.0.7:
    resolution: {integrity: sha512-aJAOGJN2lwjwou3mxQofc3uhe+RXpw9in0WfysFX7AMT/mj7wSqoetfm41s7J8jU6FJ3ZWaLYgSJIpBAQ5wyqw==}
    dev: false

  /@splidejs/svelte-splide/0.2.5:
    resolution: {integrity: sha512-GdbybahfeKu9kwumllaLIIHc+N9bh5hsdPTI9HFA3RSPyhUqQ02GwBel6l8grPT9ZlR22jT3s0WYutWrNmSx5g==}
    dependencies:
      '@splidejs/splide': 4.0.7
    dev: false

  /@sveltejs/kit/1.0.0-next.417:
    resolution: {integrity: sha512-ejnwVq4Uz2uraASHC9eBfSEGhr9j67w01jQENyOOX5TrQPnVGmyjL3dWaTDU0x8O8XdcW3syV469me8Wjq1/pQ==}
    engines: {node: '>=16.9'}
    hasBin: true
    requiresBuild: true
    peerDependencies:
      svelte: ^3.44.0
      vite: ^3.0.0
    dependencies:
      '@sveltejs/vite-plugin-svelte': 1.0.1
      chokidar: 3.5.3
      cookie: 0.5.0
      devalue: 2.0.1
      kleur: 4.1.5
      magic-string: 0.26.2
      mime: 3.0.0
      node-fetch: 3.2.10
      sade: 1.8.1
      set-cookie-parser: 2.5.1
      sirv: 2.0.2
      tiny-glob: 0.2.9
      undici: 5.8.2
    transitivePeerDependencies:
      - diff-match-patch
      - supports-color
    dev: true

  /@sveltejs/kit/1.0.0-next.417_svelte@3.49.0+vite@3.2.3:
    resolution: {integrity: sha512-ejnwVq4Uz2uraASHC9eBfSEGhr9j67w01jQENyOOX5TrQPnVGmyjL3dWaTDU0x8O8XdcW3syV469me8Wjq1/pQ==}
    engines: {node: '>=16.9'}
    hasBin: true
    requiresBuild: true
    peerDependencies:
      svelte: ^3.44.0
      vite: ^3.0.0
    dependencies:
      '@sveltejs/vite-plugin-svelte': 1.0.1_svelte@3.49.0+vite@3.2.3
      chokidar: 3.5.3
      cookie: 0.5.0
      devalue: 2.0.1
      kleur: 4.1.5
      magic-string: 0.26.2
      mime: 3.0.0
      node-fetch: 3.2.10
      sade: 1.8.1
      set-cookie-parser: 2.5.1
      sirv: 2.0.2
      svelte: 3.49.0
      tiny-glob: 0.2.9
      undici: 5.8.2
      vite: 3.2.3_stylus@0.58.1
    transitivePeerDependencies:
      - diff-match-patch
      - supports-color
    dev: true

  /@sveltejs/vite-plugin-svelte/1.0.1:
    resolution: {integrity: sha512-PorCgUounn0VXcpeJu+hOweZODKmGuLHsLomwqSj+p26IwjjGffmYQfVHtiTWq+NqaUuuHWWG7vPge6UFw4Aeg==}
    engines: {node: ^14.18.0 || >= 16}
    peerDependencies:
      diff-match-patch: ^1.0.5
      svelte: ^3.44.0
      vite: ^3.0.0
    peerDependenciesMeta:
      diff-match-patch:
        optional: true
    dependencies:
      '@rollup/pluginutils': 4.2.1
      debug: 4.3.4
      deepmerge: 4.2.2
      kleur: 4.1.5
      magic-string: 0.26.2
      svelte-hmr: 0.14.12
    transitivePeerDependencies:
      - supports-color
    dev: true

  /@sveltejs/vite-plugin-svelte/1.0.1_svelte@3.49.0+vite@3.2.3:
    resolution: {integrity: sha512-PorCgUounn0VXcpeJu+hOweZODKmGuLHsLomwqSj+p26IwjjGffmYQfVHtiTWq+NqaUuuHWWG7vPge6UFw4Aeg==}
    engines: {node: ^14.18.0 || >= 16}
    peerDependencies:
      diff-match-patch: ^1.0.5
      svelte: ^3.44.0
      vite: ^3.0.0
    peerDependenciesMeta:
      diff-match-patch:
        optional: true
    dependencies:
      '@rollup/pluginutils': 4.2.1
      debug: 4.3.4
      deepmerge: 4.2.2
      kleur: 4.1.5
      magic-string: 0.26.2
      svelte: 3.49.0
      svelte-hmr: 0.14.12_svelte@3.49.0
      vite: 3.2.3_stylus@0.58.1
    transitivePeerDependencies:
      - supports-color
    dev: true

  /@szmarczak/http-timer/4.0.6:
    resolution: {integrity: sha512-4BAffykYOgO+5nzBWYwE3W90sBgLJoUPRWWcL8wlyiM8IB8ipJz3UMJ9KXQd1RKQXpKp8Tutn80HZtWsu2u76w==}
    engines: {node: '>=10'}
    dependencies:
      defer-to-connect: 2.0.1
    dev: true

  /@szmarczak/http-timer/5.0.1:
    resolution: {integrity: sha512-+PmQX0PiAYPMeVYe237LJAYvOMYW1j2rH5YROyS3b4CTVJum34HfRvKvAzozHAQG0TnHNdUfY9nCeUyRAs//cw==}
    engines: {node: '>=14.16'}
    dependencies:
      defer-to-connect: 2.0.1
    dev: false

  /@trysound/sax/0.2.0:
    resolution: {integrity: sha512-L7z9BgrNEcYyUYtF+HaEfiS5ebkh9jXqbszz7pC0hRBPaatV0XjSD3+eHrpqFemQfgwiFF0QPIarnIihIDn7OA==}
    engines: {node: '>=10.13.0'}

  /@types/aws-lambda/8.10.102:
    resolution: {integrity: sha512-BT05v46n9KtSHa9SgGuOvm49eSruJ9utD8iNXpdpuUVYk8wOcqmm1LEzpNRkrXxD0CULc38sdLpk6q3Wa2WOwg==}
    dev: false

  /@types/brace-expansion/1.1.0:
    resolution: {integrity: sha512-SaU/Kgp6z40CiF9JxlsrSrBEa+8YIry9IiCPhhYSNekeEhIAkY7iyu9aZ+5dSQIdo7mf86MUVvxWYm5GAzB/0g==}
    dev: true

  /@types/cacheable-request/6.0.2:
    resolution: {integrity: sha512-B3xVo+dlKM6nnKTcmm5ZtY/OL8bOAOd2Olee9M1zft65ox50OzjEHW91sDiU9j6cvW8Ejg1/Qkf4xd2kugApUA==}
    dependencies:
      '@types/http-cache-semantics': 4.0.1
      '@types/keyv': 3.1.4
      '@types/node': 18.7.5
      '@types/responselike': 1.0.0

  /@types/chai-subset/1.3.3:
    resolution: {integrity: sha512-frBecisrNGz+F4T6bcc+NLeolfiojh5FxW2klu669+8BARtyQv2C/GkNW6FUodVe4BroGMP/wER/YDGc7rEllw==}
    dependencies:
      '@types/chai': 4.3.3
    dev: true

  /@types/chai/4.3.3:
    resolution: {integrity: sha512-hC7OMnszpxhZPduX+m+nrx+uFoLkWOMiR4oa/AZF3MuSETYTZmFfJAHqZEM8MVlvfG7BEUcgvtwoCTxBp6hm3g==}
    dev: true

  /@types/clone/2.1.1:
    resolution: {integrity: sha512-BZIU34bSYye0j/BFcPraiDZ5ka6MJADjcDVELGf7glr9K+iE8NYVjFslJFVWzskSxkLLyCrSPScE82/UUoBSvg==}
    dev: true

  /@types/cls-hooked/4.3.3:
    resolution: {integrity: sha512-gNstDTb/ty5h6gJd6YpSPgsLX9LmRpaKJqGFp7MRlYxhwp4vXXKlJ9+bt1TZ9KbVNXE+Mbxy2AYXcpY21DDtJw==}
    dependencies:
      '@types/node': 18.7.5
    dev: false

  /@types/cookie/0.4.1:
    resolution: {integrity: sha512-XW/Aa8APYr6jSVVA1y/DEIZX0/GMKLEVekNG727R8cs56ahETkRAy/3DR7+fJyh7oUgGwNQaRfXCun0+KbWY7Q==}
    dev: true

  /@types/d3-geo/3.0.2:
    resolution: {integrity: sha512-DbqK7MLYA8LpyHQfv6Klz0426bQEf7bRTvhMy44sNGVyZoWn//B0c+Qbeg8Osi2Obdc9BLLXYAKpyWege2/7LQ==}
    dependencies:
      '@types/geojson': 7946.0.10
    dev: true

  /@types/geojson/7946.0.10:
    resolution: {integrity: sha512-Nmh0K3iWQJzniTuPRcJn5hxXkfB1T1pgB89SBig5PlJQU5yocazeu4jATJlaA0GYFKWMqDdvYemoSnF2pXgLVA==}
    dev: true

  /@types/glob/8.0.0:
    resolution: {integrity: sha512-l6NQsDDyQUVeoTynNpC9uRvCUint/gSUXQA2euwmTuWGvPY5LSDUu6tkCtJB2SvGQlJQzLaKqcGZP4//7EDveA==}
    dependencies:
      '@types/minimatch': 5.1.2
      '@types/node': 18.7.5
    dev: true

  /@types/google-one-tap/1.2.1:
    resolution: {integrity: sha512-TmpXCXTkcbk9jWOq+Vig+80ebr/uou6aFX2hVDfBhHBKZut8NEmFdEY/wk+BFwv311Mhk82RjK/adiVMvj8Acg==}
    dev: true

  /@types/http-cache-semantics/4.0.1:
    resolution: {integrity: sha512-SZs7ekbP8CN0txVG2xVRH6EgKmEm31BOxA07vkFaETzZz1xh+cbt8BcI0slpymvwhx5dlFnQG2rTlPVQn+iRPQ==}

  /@types/jquery/3.5.14:
    resolution: {integrity: sha512-X1gtMRMbziVQkErhTQmSe2jFwwENA/Zr+PprCkF63vFq+Yt5PZ4AlKqgmeNlwgn7dhsXEK888eIW2520EpC+xg==}
    dependencies:
      '@types/sizzle': 2.3.3
    dev: true

  /@types/js-yaml/4.0.5:
    resolution: {integrity: sha512-FhpRzf927MNQdRZP0J5DLIdTXhjLYzeUTmLAu69mnVksLH9CJY3IuSeEgbKUki7GQZm0WqDkGzyxju2EZGD2wA==}
    dev: false

  /@types/json-buffer/3.0.0:
    resolution: {integrity: sha512-3YP80IxxFJB4b5tYC2SUPwkg0XQLiu0nWvhRgEatgjf+29IcWO9X1k8xRv5DGssJ/lCrjYTjQPcobJr2yWIVuQ==}

  /@types/json-schema/7.0.11:
    resolution: {integrity: sha512-wOuvG1SN4Us4rez+tylwwwCV1psiNVOkJeM3AUWUNWg/jDQY2+HE/444y5gc+jBmRqASOm2Oeh5c1axHobwRKQ==}
    dev: true

  /@types/json5/0.0.29:
    resolution: {integrity: sha512-dRLjCWHYg4oaA77cxO64oO+7JwCwnIzkZPdrrC71jQmQtlhM556pwKo5bUzqvZndkVbeFLIIi+9TC40JNF5hNQ==}
    dev: true

  /@types/keyv/3.1.4:
    resolution: {integrity: sha512-BQ5aZNSCpj7D6K2ksrRCTmKRLEpnPvWDiLPfoGyhZ++8YtiK9d/3DBKPJgry359X/P1PfruyYwvnvwFjuEiEIg==}
    dependencies:
      '@types/node': 18.7.5

  /@types/marked/4.0.6:
    resolution: {integrity: sha512-ITAVUzsnVbhy5afxhs4PPPbrv2hKVEDH5BhhaQNQlVG0UNu+9A18XSdYr53nBdHZ0ADEQLl+ciOjXbs7eHdiQQ==}
    dev: true

  /@types/mime-types/2.1.1:
    resolution: {integrity: sha512-vXOTGVSLR2jMw440moWTC7H19iUyLtP3Z1YTj7cSsubOICinjMxFeb/V57v9QdyyPGbbWolUFSSmSiRSn94tFw==}
    dev: true

  /@types/minimatch/3.0.5:
    resolution: {integrity: sha512-Klz949h02Gz2uZCMGwDUSDS1YBlTdDDgbWHi+81l29tQALUtvz4rAYi5uoVhE5Lagoq6DeqAUlbrHvW/mXDgdQ==}
    dev: false

  /@types/minimatch/5.1.2:
    resolution: {integrity: sha512-K0VQKziLUWkVKiRVrx4a40iPaxTUefQmjtkQofBkYRcoaaL/8rhwDWww9qWbrgicNOgnpIsMxyNIUM4+n6dUIA==}
    dev: true

  /@types/node/18.7.3:
    resolution: {integrity: sha512-LJgzOEwWuMTBxHzgBR/fhhBOWrvBjvO+zPteUgbbuQi80rYIZHrk1mNbRUqPZqSLP2H7Rwt1EFLL/tNLD1Xx/w==}
    dev: true

  /@types/node/18.7.5:
    resolution: {integrity: sha512-NcKK6Ts+9LqdHJaW6HQmgr7dT/i3GOHG+pt6BiWv++5SnjtRd4NXeiuN2kA153SjhXPR/AhHIPHPbrsbpUVOww==}

  /@types/parse-json/4.0.0:
    resolution: {integrity: sha512-//oorEZjL6sbPcKUaCdIGlIUeH26mgzimjBB77G6XRgnDl/L5wOnpyBGRe/Mmf5CVW3PwEBE1NjiMZ/ssFh4wA==}
    dev: false

  /@types/pug/2.0.6:
    resolution: {integrity: sha512-SnHmG9wN1UVmagJOnyo/qkk0Z7gejYxOYYmaAwr5u2yFYfsupN3sg10kyzN8Hep/2zbHxCnsumxOoRIRMBwKCg==}
    dev: true

  /@types/responselike/1.0.0:
    resolution: {integrity: sha512-85Y2BjiufFzaMIlvJDvTTB8Fxl2xfLo4HgmHzVBz08w4wDePCTjYw66PdrolO0kzli3yam/YCgRufyo1DdQVTA==}
    dependencies:
      '@types/node': 18.7.5

  /@types/rimraf/3.0.2:
    resolution: {integrity: sha512-F3OznnSLAUxFrCEu/L5PY8+ny8DtcFRjx7fZZ9bycvXRi3KPTRS9HOitGZwvPg0juRhXFWIeKX58cnX5YqLohQ==}
    dependencies:
      '@types/glob': 8.0.0
      '@types/node': 18.7.5
    dev: true

  /@types/sass/1.43.1:
    resolution: {integrity: sha512-BPdoIt1lfJ6B7rw35ncdwBZrAssjcwzI5LByIrYs+tpXlj/CAkuVdRsgZDdP4lq5EjyWzwxZCqAoFyHKFwp32g==}
    dependencies:
      '@types/node': 18.7.3
    dev: true

  /@types/shelljs/0.8.11:
    resolution: {integrity: sha512-x9yaMvEh5BEaZKeVQC4vp3l+QoFj3BXcd4aYfuKSzIIyihjdVARAadYy3SMNIz0WCCdS2vB9JL/U6GQk5PaxQw==}
    dependencies:
      '@types/glob': 8.0.0
      '@types/node': 18.7.5
    dev: true

  /@types/sizzle/2.3.3:
    resolution: {integrity: sha512-JYM8x9EGF163bEyhdJBpR2QX1R5naCJHC8ucJylJ3w9/CVBaskdQ8WqBf8MmQrd1kRvp/a4TS8HJ+bxzR7ZJYQ==}
    dev: true

  /@types/stylus/0.48.38:
    resolution: {integrity: sha512-B5otJekvD6XM8iTrnO6e2twoTY2tKL9VkL/57/2Lo4tv3EatbCaufdi68VVtn/h4yjO+HVvYEyrNQd0Lzj6riw==}
    dependencies:
      '@types/node': 18.7.3
    dev: true

  /@types/svgo/2.6.3:
    resolution: {integrity: sha512-5sP0Xgo0dXppY0tbYF6TevB/1+tzFLuu71XXxC/zGvQAn9PW7y+DwtDO81g0ZUPye00K6tPwtsLDOpARa0mFcA==}
    dependencies:
      '@types/node': 18.7.3
    dev: true

  /@types/textfit/2.4.2:
    resolution: {integrity: sha512-KwR7zwAnprbrC4wZuLuZnczJgP1mZ0YJnsKNDD5KUexE6OL9BOyRQ8Xt1rcN6OHNbHQT5AZCLfbsRuZq9Dqo1A==}
    dependencies:
      '@types/jquery': 3.5.14
    dev: true

  /@types/topojson-client/3.1.1:
    resolution: {integrity: sha512-E4/Z2Xg56kVLRzYWem/6uOKVcVNqqxEqlWM9qCG2tCV1BxuzvvXC02/ELoGJWgtKkQhfycBPlMFEuTFdA/YiTg==}
    dependencies:
      '@types/geojson': 7946.0.10
      '@types/topojson-specification': 1.0.2
    dev: true

  /@types/topojson-simplify/3.0.1:
    resolution: {integrity: sha512-H7SS2X11Lo3iRT3e7R6jPTAazOoSLD0LKIGq1b+4m/76Md46JfeU3zVIhxfIX9FY7oiyEbXwGumjK1GUXwIIMA==}
    dependencies:
      '@types/geojson': 7946.0.10
      '@types/topojson-specification': 1.0.2
    dev: true

  /@types/topojson-specification/1.0.2:
    resolution: {integrity: sha512-SGc1NdX9g3UGDp6S+p+uyG+Z8CehS51sUJ9bejA25Xgn2kkAguILk6J9nxXK+0M/mbTBN7ypMA7+4HVLNMJ8ag==}
    dependencies:
      '@types/geojson': 7946.0.10
    dev: true

  /@types/yaml-front-matter/4.1.0:
    resolution: {integrity: sha512-d4YGe2onl1T4VA6QhT4agdxaStOBe/ig9RAFAT1OltytvO2z9Ro69DiwHD2FUwewcjeD9PWEfUeZhw7E9hApcQ==}
    dependencies:
      '@types/js-yaml': 4.0.5
      '@types/node': 18.7.5
    dev: false

  /@typescript-eslint/eslint-plugin/5.33.0_w6jwfugjwmjhxacgmth4ca2k5i:
    resolution: {integrity: sha512-jHvZNSW2WZ31OPJ3enhLrEKvAZNyAFWZ6rx9tUwaessTc4sx9KmgMNhVcqVAl1ETnT5rU5fpXTLmY9YvC1DCNg==}
    engines: {node: ^12.22.0 || ^14.17.0 || >=16.0.0}
    peerDependencies:
      '@typescript-eslint/parser': ^5.0.0
      eslint: ^6.0.0 || ^7.0.0 || ^8.0.0
      typescript: '*'
    peerDependenciesMeta:
      typescript:
        optional: true
    dependencies:
      '@typescript-eslint/parser': 5.33.0_3rubbgt5ekhqrcgx4uwls3neim
      '@typescript-eslint/scope-manager': 5.33.0
      '@typescript-eslint/type-utils': 5.33.0_3rubbgt5ekhqrcgx4uwls3neim
      '@typescript-eslint/utils': 5.33.0_3rubbgt5ekhqrcgx4uwls3neim
      debug: 4.3.4
      eslint: 7.32.0
      functional-red-black-tree: 1.0.1
      ignore: 5.2.0
      regexpp: 3.2.0
      semver: 7.3.7
      tsutils: 3.21.0_typescript@4.8.4
      typescript: 4.8.4
    transitivePeerDependencies:
      - supports-color
    dev: true

  /@typescript-eslint/parser/5.33.0_3rubbgt5ekhqrcgx4uwls3neim:
    resolution: {integrity: sha512-cgM5cJrWmrDV2KpvlcSkelTBASAs1mgqq+IUGKJvFxWrapHpaRy5EXPQz9YaKF3nZ8KY18ILTiVpUtbIac86/w==}
    engines: {node: ^12.22.0 || ^14.17.0 || >=16.0.0}
    peerDependencies:
      eslint: ^6.0.0 || ^7.0.0 || ^8.0.0
      typescript: '*'
    peerDependenciesMeta:
      typescript:
        optional: true
    dependencies:
      '@typescript-eslint/scope-manager': 5.33.0
      '@typescript-eslint/types': 5.33.0
      '@typescript-eslint/typescript-estree': 5.33.0_typescript@4.8.4
      debug: 4.3.4
      eslint: 7.32.0
      typescript: 4.8.4
    transitivePeerDependencies:
      - supports-color
    dev: true

  /@typescript-eslint/scope-manager/5.33.0:
    resolution: {integrity: sha512-/Jta8yMNpXYpRDl8EwF/M8It2A9sFJTubDo0ATZefGXmOqlaBffEw0ZbkbQ7TNDK6q55NPHFshGBPAZvZkE8Pw==}
    engines: {node: ^12.22.0 || ^14.17.0 || >=16.0.0}
    dependencies:
      '@typescript-eslint/types': 5.33.0
      '@typescript-eslint/visitor-keys': 5.33.0
    dev: true

  /@typescript-eslint/type-utils/5.33.0_3rubbgt5ekhqrcgx4uwls3neim:
    resolution: {integrity: sha512-2zB8uEn7hEH2pBeyk3NpzX1p3lF9dKrEbnXq1F7YkpZ6hlyqb2yZujqgRGqXgRBTHWIUG3NGx/WeZk224UKlIA==}
    engines: {node: ^12.22.0 || ^14.17.0 || >=16.0.0}
    peerDependencies:
      eslint: '*'
      typescript: '*'
    peerDependenciesMeta:
      typescript:
        optional: true
    dependencies:
      '@typescript-eslint/utils': 5.33.0_3rubbgt5ekhqrcgx4uwls3neim
      debug: 4.3.4
      eslint: 7.32.0
      tsutils: 3.21.0_typescript@4.8.4
      typescript: 4.8.4
    transitivePeerDependencies:
      - supports-color
    dev: true

  /@typescript-eslint/types/5.33.0:
    resolution: {integrity: sha512-nIMt96JngB4MYFYXpZ/3ZNU4GWPNdBbcB5w2rDOCpXOVUkhtNlG2mmm8uXhubhidRZdwMaMBap7Uk8SZMU/ppw==}
    engines: {node: ^12.22.0 || ^14.17.0 || >=16.0.0}
    dev: true

  /@typescript-eslint/typescript-estree/5.33.0_typescript@4.8.4:
    resolution: {integrity: sha512-tqq3MRLlggkJKJUrzM6wltk8NckKyyorCSGMq4eVkyL5sDYzJJcMgZATqmF8fLdsWrW7OjjIZ1m9v81vKcaqwQ==}
    engines: {node: ^12.22.0 || ^14.17.0 || >=16.0.0}
    peerDependencies:
      typescript: '*'
    peerDependenciesMeta:
      typescript:
        optional: true
    dependencies:
      '@typescript-eslint/types': 5.33.0
      '@typescript-eslint/visitor-keys': 5.33.0
      debug: 4.3.4
      globby: 11.1.0
      is-glob: 4.0.3
      semver: 7.3.7
      tsutils: 3.21.0_typescript@4.8.4
      typescript: 4.8.4
    transitivePeerDependencies:
      - supports-color
    dev: true

  /@typescript-eslint/utils/5.33.0_3rubbgt5ekhqrcgx4uwls3neim:
    resolution: {integrity: sha512-JxOAnXt9oZjXLIiXb5ZIcZXiwVHCkqZgof0O8KPgz7C7y0HS42gi75PdPlqh1Tf109M0fyUw45Ao6JLo7S5AHw==}
    engines: {node: ^12.22.0 || ^14.17.0 || >=16.0.0}
    peerDependencies:
      eslint: ^6.0.0 || ^7.0.0 || ^8.0.0
    dependencies:
      '@types/json-schema': 7.0.11
      '@typescript-eslint/scope-manager': 5.33.0
      '@typescript-eslint/types': 5.33.0
      '@typescript-eslint/typescript-estree': 5.33.0_typescript@4.8.4
      eslint: 7.32.0
      eslint-scope: 5.1.1
      eslint-utils: 3.0.0_eslint@7.32.0
    transitivePeerDependencies:
      - supports-color
      - typescript
    dev: true

  /@typescript-eslint/visitor-keys/5.33.0:
    resolution: {integrity: sha512-/XsqCzD4t+Y9p5wd9HZiptuGKBlaZO5showwqODii5C0nZawxWLF+Q6k5wYHBrQv96h6GYKyqqMHCSTqta8Kiw==}
    engines: {node: ^12.22.0 || ^14.17.0 || >=16.0.0}
    dependencies:
      '@typescript-eslint/types': 5.33.0
      eslint-visitor-keys: 3.3.0
    dev: true

  /@vue/compiler-core/3.2.45:
    resolution: {integrity: sha512-rcMj7H+PYe5wBV3iYeUgbCglC+pbpN8hBLTJvRiK2eKQiWqu+fG9F+8sW99JdL4LQi7Re178UOxn09puSXvn4A==}
    dependencies:
      '@babel/parser': 7.20.3
      '@vue/shared': 3.2.45
      estree-walker: 2.0.2
      source-map: 0.6.1
    dev: false

  /@vue/compiler-dom/3.2.45:
    resolution: {integrity: sha512-tyYeUEuKqqZO137WrZkpwfPCdiiIeXYCcJ8L4gWz9vqaxzIQRccTSwSWZ/Axx5YR2z+LvpUbmPNXxuBU45lyRw==}
    dependencies:
      '@vue/compiler-core': 3.2.45
      '@vue/shared': 3.2.45
    dev: false

  /@vue/compiler-sfc/3.2.45:
    resolution: {integrity: sha512-1jXDuWah1ggsnSAOGsec8cFjT/K6TMZ0sPL3o3d84Ft2AYZi2jWJgRMjw4iaK0rBfA89L5gw427H4n1RZQBu6Q==}
    dependencies:
      '@babel/parser': 7.16.4
      '@vue/compiler-core': 3.2.45
      '@vue/compiler-dom': 3.2.45
      '@vue/compiler-ssr': 3.2.45
      '@vue/reactivity-transform': 3.2.45
      '@vue/shared': 3.2.45
      estree-walker: 2.0.2
      magic-string: 0.25.9
      postcss: 8.4.19
      source-map: 0.6.1
    dev: false

  /@vue/compiler-ssr/3.2.45:
    resolution: {integrity: sha512-6BRaggEGqhWht3lt24CrIbQSRD5O07MTmd+LjAn5fJj568+R9eUD2F7wMQJjX859seSlrYog7sUtrZSd7feqrQ==}
    dependencies:
      '@vue/compiler-dom': 3.2.45
      '@vue/shared': 3.2.45
    dev: false

  /@vue/reactivity-transform/3.2.45:
    resolution: {integrity: sha512-BHVmzYAvM7vcU5WmuYqXpwaBHjsS8T63jlKGWVtHxAHIoMIlmaMyurUSEs1Zcg46M4AYT5MtB1U274/2aNzjJQ==}
    dependencies:
      '@babel/parser': 7.20.3
      '@vue/compiler-core': 3.2.45
      '@vue/shared': 3.2.45
      estree-walker: 2.0.2
      magic-string: 0.25.9
    dev: false

  /@vue/shared/3.2.45:
    resolution: {integrity: sha512-Ewzq5Yhimg7pSztDV+RH1UDKBzmtqieXQlpTVm2AwraoRL/Rks96mvd8Vgi7Lj+h+TH8dv7mXD3FRZR3TUvbSg==}
    dev: false

  /abort-controller/3.0.0:
    resolution: {integrity: sha512-h8lQ8tacZYnR3vNQTgibj+tODHI5/+l06Au2Pcriv/Gmet0eaj4TwWH41sO9wnHDiQsEj19q0drzdWdeAHtweg==}
    engines: {node: '>=6.5'}
    dependencies:
      event-target-shim: 5.0.1
    dev: false

  /acorn-jsx/5.3.2_acorn@7.4.1:
    resolution: {integrity: sha512-rq9s+JNhf0IChjtDXxllJ7g41oZk5SlXtp0LHwyA5cejwn7vKmKp4pPri6YEePv2PU65sAsegbXtIinmDFDXgQ==}
    peerDependencies:
      acorn: ^6.0.0 || ^7.0.0 || ^8.0.0
    dependencies:
      acorn: 7.4.1
    dev: true

  /acorn/7.4.1:
    resolution: {integrity: sha512-nQyp0o1/mNdbTO1PO6kHkwSrmgZ0MT/jCCpNiwbUjGoRN4dlBhqJtoQuCnEOKzgTVwg0ZWiCoQy6SxMebQVh8A==}
    engines: {node: '>=0.4.0'}
    hasBin: true
    dev: true

  /agent-base/6.0.2:
    resolution: {integrity: sha512-RZNwNclF7+MS/8bDg70amg32dyeZGZxiDuQmZxKLAlQjr3jGyLx+4Kkk58UO7D2QdgFIQCovuSuZESne6RG6XQ==}
    engines: {node: '>= 6.0.0'}
    dependencies:
      debug: 4.3.4
    transitivePeerDependencies:
      - supports-color
    dev: false

  /aggregate-error/3.1.0:
    resolution: {integrity: sha512-4I7Td01quW/RpocfNayFdFVk1qSuoh0E7JrbRJ16nH01HhKFQ88INq9Sd+nd72zqRySlr9BmDA8xlEJ6vJMrYA==}
    engines: {node: '>=8'}
    dependencies:
      clean-stack: 2.2.0
      indent-string: 4.0.0

  /ajv/6.12.6:
    resolution: {integrity: sha512-j3fVLgvTo527anyYyJOGTYJbG+vnnQYvE0m5mmkc1TK+nxAppkCLMIL0aZ4dblVCNoGShhm+kzE4ZUykBoMg4g==}
    dependencies:
      fast-deep-equal: 3.1.3
      fast-json-stable-stringify: 2.1.0
      json-schema-traverse: 0.4.1
      uri-js: 4.4.1
    dev: true

  /ajv/8.11.0:
    resolution: {integrity: sha512-wGgprdCvMalC0BztXvitD2hC04YffAvtsUn93JbGXYLAtCUO4xd17mCCZQxUOItiBwZvJScWo8NIvQMQ71rdpg==}
    dependencies:
      fast-deep-equal: 3.1.3
      json-schema-traverse: 1.0.0
      require-from-string: 2.0.2
      uri-js: 4.4.1

  /ansi-colors/4.1.3:
    resolution: {integrity: sha512-/6w/C21Pm1A7aZitlI5Ni/2J6FFQN8i1Cvz3kHABAAbw93v/NlvKdVOqz7CCWz/3iv/JplRSEEZ83XION15ovw==}
    engines: {node: '>=6'}
    dev: true

  /ansi-escapes/4.3.2:
    resolution: {integrity: sha512-gKXj5ALrKWQLsYG9jlTRmR/xKluxHV+Z9QEwNIgCfM1/uwPMCuzVVnh5mwTd+OuBZcwSIMbqssNWRm1lE51QaQ==}
    engines: {node: '>=8'}
    dependencies:
      type-fest: 0.21.3

  /ansi-regex/5.0.1:
    resolution: {integrity: sha512-quJQXlTSUGL2LH9SUXo8VwsY4soanhgo6LNSm84E1LBcE8s3O0wpdiRzyR9z/ZZJMlMWv37qOOb9pdJlMUEKFQ==}
    engines: {node: '>=8'}

  /ansi-styles/3.2.1:
    resolution: {integrity: sha512-VT0ZI6kZRdTh8YyJw3SMbYm/u+NqfsAxEpWO0Pf9sq8/e94WxxOpPKx9FR1FlyCtOVDNOQ+8ntlqFxiRc+r5qA==}
    engines: {node: '>=4'}
    dependencies:
      color-convert: 1.9.3

  /ansi-styles/4.3.0:
    resolution: {integrity: sha512-zbB9rCJAT1rbjiVDb2hqKFHNYLxgtk8NURxZ3IZwD3F6NtxbXZQCnnSi1Lkx+IDohdPlFp222wVALIheZJQSEg==}
    engines: {node: '>=8'}
    dependencies:
      color-convert: 2.0.1

  /any-promise/1.3.0:
    resolution: {integrity: sha512-7UvmKalWRt1wgjL1RrGxoSJW/0QZFIegpeGvZG9kjp8vrRu55XTHbwnqq2GpXm9uLbcuhxm3IqX9OB4MZR1b2A==}
    dev: true

  /anymatch/3.1.2:
    resolution: {integrity: sha512-P43ePfOAIupkguHUycrc4qJ9kz8ZiuOUijaETwX7THt0Y/GNK7v0aa8rY816xWjZ7rJdA5XdMcpVFTKMq+RvWg==}
    engines: {node: '>= 8'}
    dependencies:
      normalize-path: 3.0.0
      picomatch: 2.3.1

  /argparse/1.0.10:
    resolution: {integrity: sha512-o5Roy6tNG4SL/FOkCAN6RzjiakZS25RLYFrcMttJqbdd8BWrnA+fGz57iN5Pb06pvBGvl5gQ0B48dJlslXvoTg==}
    dependencies:
      sprintf-js: 1.0.3

  /array-differ/3.0.0:
    resolution: {integrity: sha512-THtfYS6KtME/yIAhKjZ2ul7XI96lQGHRputJQHO80LAWQnuGP4iCIN8vdMRboGbIEYBwU33q8Tch1os2+X0kMg==}
    engines: {node: '>=8'}
    dev: false

  /array-includes/3.1.5:
    resolution: {integrity: sha512-iSDYZMMyTPkiFasVqfuAQnWAYcvO/SeBSCGKePoEthjp4LEMTe4uLc7b025o4jAZpHhihh8xPo99TNWUWWkGDQ==}
    engines: {node: '>= 0.4'}
    dependencies:
      call-bind: 1.0.2
      define-properties: 1.1.4
      es-abstract: 1.20.1
      get-intrinsic: 1.1.2
      is-string: 1.0.7
    dev: true

  /array-union/2.1.0:
    resolution: {integrity: sha512-HGyxoOTYUyCM6stUe6EJgnd4EoewAI7zMdfqO+kGjnlZmBDz/cR5pf8r/cR4Wq60sL/p0IkcjUEEPwS3GFrIyw==}
    engines: {node: '>=8'}

  /array.prototype.flat/1.3.0:
    resolution: {integrity: sha512-12IUEkHsAhA4DY5s0FPgNXIdc8VRSqD9Zp78a5au9abH/SOBrsp082JOWFNTjkMozh8mqcdiKuaLGhPeYztxSw==}
    engines: {node: '>= 0.4'}
    dependencies:
      call-bind: 1.0.2
      define-properties: 1.1.4
      es-abstract: 1.20.1
      es-shim-unscopables: 1.0.0
    dev: true

  /arrify/2.0.1:
    resolution: {integrity: sha512-3duEwti880xqi4eAMN8AyR4a0ByT90zoYdLlevfrvU43vb0YZwZVfxOgxWrLXXXpyugL0hNZc9G6BiB5B3nUug==}
    engines: {node: '>=8'}
    dev: false

  /assertion-error/1.1.0:
    resolution: {integrity: sha512-jgsaNduz+ndvGyFt3uSuWqvy4lCnIJiovtouQN5JZHOKCS2QuhEdbcQHFhVksz2N2U9hXJo8odG7ETyWlEeuDw==}
    dev: true

  /astral-regex/2.0.0:
    resolution: {integrity: sha512-Z7tMw1ytTXt5jqMcOP+OQteU1VuNK9Y02uuJtKQ1Sv69jXQKKg5cibLwGJow8yzZP+eAc18EmLGPal0bp36rvQ==}
    engines: {node: '>=8'}

  /async-hook-jl/1.7.6:
    resolution: {integrity: sha512-gFaHkFfSxTjvoxDMYqDuGHlcRyUuamF8s+ZTtJdDzqjws4mCt7v0vuV79/E2Wr2/riMQgtG4/yUtXWs1gZ7JMg==}
    engines: {node: ^4.7 || >=6.9 || >=7.3}
    dependencies:
      stack-chain: 1.3.7
    dev: false

  /at-least-node/1.0.0:
    resolution: {integrity: sha512-+q/t7Ekv1EDY2l6Gda6LLiX14rU9TV20Wa3ofeQmwPFZbOMo9DXrLbOjFaaclkXKWidIaopwAObQDqwWtGUjqg==}
    engines: {node: '>= 4.0.0'}
    dev: false

  /atob/2.1.2:
    resolution: {integrity: sha512-Wm6ukoaOGJi/73p/cl2GvLjTI5JM1k/O14isD73YML8StrH/7/lRFgmg8nICZgD3bZZvjwCGxtMOD3wWNAu8cg==}
    engines: {node: '>= 4.5.0'}
    hasBin: true
    dev: true

  /atomic-batcher/1.0.2:
    resolution: {integrity: sha512-EFGCRj4kLX1dHv1cDzTk+xbjBFj1GnJDpui52YmEcxxHHEWjYyT6l51U7n6WQ28osZH4S9gSybxe56Vm7vB61Q==}
    dev: false

  /atomic-sleep/1.0.0:
    resolution: {integrity: sha512-kNOjDqAh7px0XWNI+4QbzoiR/nTkHAWNud2uvnJquD1/x5a7EQZMJT0AczqK0Qn67oY/TTQ1LbUKajZpp3I9tQ==}
    engines: {node: '>=8.0.0'}
    dev: false

  /available-typed-arrays/1.0.5:
    resolution: {integrity: sha512-DMD0KiN46eipeziST1LPP/STfDU0sufISXmjSgvVsoU2tqxctQeASejWcfNtxYKqETM1UxQ8sp2OrSBWpHY6sw==}
    engines: {node: '>= 0.4'}
    dev: true

  /aws-cdk-lib/2.50.0_constructs@10.1.75:
    resolution: {integrity: sha512-deDbZTI7oyu3rqUyqjwhP6tnUO8MD70lE98yR65xiYty4yXBpsWKbeH3s1wNLpLAWS3hWJYyMtjZ4ZfC35NtVg==}
    engines: {node: '>= 14.15.0'}
    peerDependencies:
      constructs: ^10.0.0
    dependencies:
      '@balena/dockerignore': 1.0.2
      case: 1.6.3
      constructs: 10.1.75
      fs-extra: 9.1.0
      ignore: 5.2.0
      jsonschema: 1.4.1
      minimatch: 3.1.2
      punycode: 2.1.1
      semver: 7.3.8
      yaml: 1.10.2
    dev: false
    bundledDependencies:
      - '@balena/dockerignore'
      - case
      - fs-extra
      - ignore
      - jsonschema
      - minimatch
      - punycode
      - semver
      - yaml

  /aws-cdk/2.50.0:
    resolution: {integrity: sha512-55vmKTf2DZRqioumVfXn+S0H9oAbpRK3HFHY8EjZ5ykR5tq2+XiMWEZkYduX2HJhVAeHJJIS6h+Okk3smZjeqw==}
    engines: {node: '>= 14.15.0'}
    hasBin: true
    optionalDependencies:
      fsevents: 2.3.2
    dev: true

  /aws-lambda/1.0.7:
    resolution: {integrity: sha512-9GNFMRrEMG5y3Jvv+V4azWvc+qNWdWLTjDdhf/zgMlz8haaaLWv0xeAIWxz9PuWUBawsVxy0zZotjCdR3Xq+2w==}
    hasBin: true
    dependencies:
      aws-sdk: 2.1194.0
      commander: 3.0.2
      js-yaml: 3.14.1
      watchpack: 2.4.0
    dev: true

  /aws-sdk/2.1194.0:
    resolution: {integrity: sha512-wbgib7r7sHPkZIhqSMduueKYqe+DrFyxsKnUKHj6hdNcRKqEeqzvKp4olWmFs/3z3qU8+g78kBXr9rujvko1ug==}
    engines: {node: '>= 10.0.0'}
    dependencies:
      buffer: 4.9.2
      events: 1.1.1
      ieee754: 1.1.13
      jmespath: 0.16.0
      querystring: 0.2.0
      sax: 1.2.1
      url: 0.10.3
      util: 0.12.4
      uuid: 8.0.0
      xml2js: 0.4.19
    dev: true

  /aws-xray-sdk-core/3.4.0:
    resolution: {integrity: sha512-PH3jqjUp8fTIaRa0i6fjJxXJSR9yDwldH1Qw7nMDNAouL7txsrSM6BhrQEjcaZ2mwfU0PNx8tsFQ+2/nfNdR1w==}
    engines: {node: '>= 14.x'}
    dependencies:
      '@aws-sdk/service-error-classification': 3.127.0
      '@aws-sdk/types': 3.127.0
      '@types/cls-hooked': 4.3.3
      atomic-batcher: 1.0.2
      cls-hooked: 4.2.2
      semver: 5.7.1
    dev: false

  /balanced-match/1.0.2:
    resolution: {integrity: sha512-3oSeUO0TMV67hN1AmbXsK4yaqU7tjiHlbxRDZOpH0KW9+CeX4bRAaX0Anxt0tx2MrpRpWwQaPwIlISEJhYU5Pw==}

  /base64-js/1.5.1:
    resolution: {integrity: sha512-AKpaYlHn8t4SVbOHCy+b5+KKgvR4vrsD8vbvrbiQJps7fKDTkjkDry6ji0rUJjC0kzbNePLwzxq8iypo41qeWA==}

  /bignumber.js/9.1.0:
    resolution: {integrity: sha512-4LwHK4nfDOraBCtst+wOWIHbu1vhvAPJK8g8nROd4iuc3PSEjWif/qwbkh8jwCJz6yDBvtU4KPynETgrfh7y3A==}
    dev: false

  /binary-extensions/2.2.0:
    resolution: {integrity: sha512-jDctJ/IVQbZoJykoeHbhXpOlNBqGNcwXJKJog42E5HDPUwQTSdjCHdihjj0DlnheQ7blbT6dHOafNAiS8ooQKA==}
    engines: {node: '>=8'}

  /boolbase/1.0.0:
    resolution: {integrity: sha512-JZOSA7Mo9sNGB8+UjSgzdLtokWAky1zbztM3WRLCbZ70/3cTANmQmOdR7y2g+J0e2WXywy1yS468tY+IruqEww==}

  /bowser/2.11.0:
    resolution: {integrity: sha512-AlcaJBi/pqqJBIQ8U9Mcpc9i8Aqxn88Skv5d+xBX006BY5u8N3mGLHa5Lgppa7L/HfwgwLgZ6NYs+Ag6uUmJRA==}
    dev: false

  /brace-expansion/1.1.11:
    resolution: {integrity: sha512-iCuPHDFgrHX7H2vEI/5xpz07zSHB00TpugqhmYtVmMO6518mCuRMoOYFldEBl0g187ufozdaHgWKcYFb61qGiA==}
    dependencies:
      balanced-match: 1.0.2
      concat-map: 0.0.1

  /brace-expansion/2.0.1:
    resolution: {integrity: sha512-XnAIvQ8eM+kC6aULx6wuQiwVsnzsi9d3WxzV3FpWTGA19F621kwdbsAcFKXgKUHZWsy+mY6iL1sHTxWEFCytDA==}
    dependencies:
      balanced-match: 1.0.2
    dev: false

  /braces/3.0.2:
    resolution: {integrity: sha512-b8um+L1RzM3WDSzvhm6gIz1yfTbBt6YTlcEKAvsmqCZZFw46z626lVj9j1yEPW33H5H+lBQpZMP1k8l+78Ha0A==}
    engines: {node: '>=8'}
    dependencies:
      fill-range: 7.0.1

  /buffer-crc32/0.2.13:
    resolution: {integrity: sha512-VO9Ht/+p3SN7SKWqcrgEzjGbRSJYTx+Q1pTQC0wrWqHx0vpJraQ6GtHx8tvcg1rlK1byhU5gccxgOgj7B0TDkQ==}
    dev: true

  /buffer-equal-constant-time/1.0.1:
    resolution: {integrity: sha512-zRpUiDwd/xk6ADqPMATG8vc9VPrkck7T07OIx0gnjmJAnHnTVXNQG3vfvWNuiZIkwu9KrKdA1iJKfsfTVxE6NA==}
    dev: false

  /buffer-from/1.1.2:
    resolution: {integrity: sha512-E+XQCRwSbaaiChtv6k6Dwgc+bx+Bs6vuKJHHl5kox/BaKbhiXzqQOwK4cO22yElGp2OCmjwVhT3HmxgyPGnJfQ==}

  /buffer/4.9.2:
    resolution: {integrity: sha512-xq+q3SRMOxGivLhBNaUdC64hDTQwejJ+H0T/NB1XMtTVEwNTrfFF3gAxiyW0Bu/xWEGhjVKgUcMhCrUy2+uCWg==}
    dependencies:
      base64-js: 1.5.1
      ieee754: 1.1.13
      isarray: 1.0.0
    dev: true

  /bundle-require/3.1.2_esbuild@0.15.13:
    resolution: {integrity: sha512-Of6l6JBAxiyQ5axFxUM6dYeP/W7X2Sozeo/4EYB9sJhL+dqL7TKjg+shwxp6jlu/6ZSERfsYtIpSJ1/x3XkAEA==}
    engines: {node: ^12.20.0 || ^14.13.1 || >=16.0.0}
    peerDependencies:
      esbuild: '>=0.13'
    dependencies:
      esbuild: 0.15.13
      load-tsconfig: 0.2.3
    dev: true

  /cac/6.7.14:
    resolution: {integrity: sha512-b6Ilus+c3RrdDk+JhLKUAQfzzgLEPy6wcXqS7f/xe1EETvsDP6GORG7SFuOs6cID5YkqchW/LXZbX5bc8j7ZcQ==}
    engines: {node: '>=8'}
    dev: true

  /cacheable-lookup/5.0.4:
    resolution: {integrity: sha512-2/kNscPhpcxrOigMZzbiWF7dz8ilhb/nIHU3EyZiXWXpeq/au8qJ8VhdftMkty3n7Gj6HIGalQG8oiBNB3AJgA==}
    engines: {node: '>=10.6.0'}
    dev: true

  /cacheable-lookup/6.1.0:
    resolution: {integrity: sha512-KJ/Dmo1lDDhmW2XDPMo+9oiy/CeqosPguPCrgcVzKyZrL6pM1gU2GmPY/xo6OQPTUaA/c0kwHuywB4E6nmT9ww==}
    engines: {node: '>=10.6.0'}
    dev: false

  /cacheable-request/7.0.2:
    resolution: {integrity: sha512-pouW8/FmiPQbuGpkXQ9BAPv/Mo5xDGANgSNXzTzJ8DrKGuXOssM4wIQRjfanNRh3Yu5cfYPvcorqbhg2KIJtew==}
    engines: {node: '>=8'}
    dependencies:
      clone-response: 1.0.3
      get-stream: 5.2.0
      http-cache-semantics: 4.1.0
      keyv: 4.3.3
      lowercase-keys: 2.0.0
      normalize-url: 6.1.0
      responselike: 2.0.1

  /call-bind/1.0.2:
    resolution: {integrity: sha512-7O+FbCihrB5WGbFYesctwmTKae6rOiIzmz1icreWJ+0aA7LJfuqhEso2T9ncpcFtzMQtzXf2QGGueWJGTYsqrA==}
    dependencies:
      function-bind: 1.1.1
      get-intrinsic: 1.1.2
    dev: true

  /callsites/3.1.0:
    resolution: {integrity: sha512-P8BjAsXvZS+VIDUI11hHCQEv74YT67YUi5JJFNWIqL235sBmjX4+qx9Muvls5ivyNENctx46xQLQ3aTuE7ssaQ==}
    engines: {node: '>=6'}

  /camelcase/6.3.0:
    resolution: {integrity: sha512-Gmy6FhYlCY7uOElZUSbxo2UCDH8owEk996gkbrpsgGtrJLM3J7jGxl9Ic7Qwwj4ivOE5AWZWRMecDdF7hqGjFA==}
    engines: {node: '>=10'}
    dev: false

  /case/1.6.3:
    resolution: {integrity: sha512-mzDSXIPaFwVDvZAHqZ9VlbyF4yyXRuX6IvB06WvPYkqJVO24kX1PPhv9bfpKNFZyxYFmmgo03HUiD8iklmJYRQ==}
    engines: {node: '>= 0.8.0'}
    dev: false

  /chai/4.3.6:
    resolution: {integrity: sha512-bbcp3YfHCUzMOvKqsztczerVgBKSsEijCySNlHHbX3VG1nskvqjz5Rfso1gGwD6w6oOV3eI60pKuMOV5MV7p3Q==}
    engines: {node: '>=4'}
    dependencies:
      assertion-error: 1.1.0
      check-error: 1.0.2
      deep-eql: 3.0.1
      get-func-name: 2.0.0
      loupe: 2.3.4
      pathval: 1.1.1
      type-detect: 4.0.8
    dev: true

  /chalk/2.4.2:
    resolution: {integrity: sha512-Mti+f9lpJNcwF4tWV8/OrTTtF1gZi+f8FqlyAdouralcFWFQWF2+NgCHShjkCb+IFBLq9buZwE1xckQU4peSuQ==}
    engines: {node: '>=4'}
    dependencies:
      ansi-styles: 3.2.1
      escape-string-regexp: 1.0.5
      supports-color: 5.5.0

  /chalk/4.1.2:
    resolution: {integrity: sha512-oKnbhFyRIXpUuez8iBMmyEa4nbj4IOQyuhc/wy9kY7/WVPcwIO9VA668Pu8RkO7+0G76SLROeyw9CpQ061i4mA==}
    engines: {node: '>=10'}
    dependencies:
      ansi-styles: 4.3.0
      supports-color: 7.2.0
    dev: true

  /chalk/5.0.1:
    resolution: {integrity: sha512-Fo07WOYGqMfCWHOzSXOt2CxDbC6skS/jO9ynEcmpANMoPrD+W1r1K6Vx7iNm+AQmETU1Xr2t+n8nzkV9t6xh3w==}
    engines: {node: ^12.17.0 || ^14.13 || >=16.0.0}
    dev: false

  /check-error/1.0.2:
    resolution: {integrity: sha512-BrgHpW9NURQgzoNyjfq0Wu6VFO6D7IZEmJNdtgNqpzGG8RuNFHt2jQxWlAs4HMe119chBnv+34syEZtc6IhLtA==}
    dev: true

  /chokidar/3.5.3:
    resolution: {integrity: sha512-Dr3sfKRP6oTcjf2JmUmFJfeVMvXBdegxB0iVQ5eb2V10uFJUCAS8OByZdVAyVb8xXNz3GjjTgj9kLWsZTqE6kw==}
    engines: {node: '>= 8.10.0'}
    dependencies:
      anymatch: 3.1.2
      braces: 3.0.2
      glob-parent: 5.1.2
      is-binary-path: 2.1.0
      is-glob: 4.0.3
      normalize-path: 3.0.0
      readdirp: 3.6.0
    optionalDependencies:
      fsevents: 2.3.2

  /clean-stack/2.2.0:
    resolution: {integrity: sha512-4diC9HaTE+KRAMWhDhrGOECgWZxoevMc5TlkObMqNSsVU62PYzXZ/SMTjzyGAFF1YusgxGcSWTEXBhp0CPwQ1A==}
    engines: {node: '>=6'}

  /cli-cursor/3.1.0:
    resolution: {integrity: sha512-I/zHAwsKf9FqGoXM4WWRACob9+SNukZTd94DWF57E4toouRulbCxcUh6RKUEOQlYTHJnzkPMySvPNaaSLNfLZw==}
    engines: {node: '>=8'}
    dependencies:
      restore-cursor: 3.1.0

  /cli-truncate/2.1.0:
    resolution: {integrity: sha512-n8fOixwDD6b/ObinzTrp1ZKFzbgvKZvuz/TvejnLn1aQfC6r52XEx85FmuC+3HI+JM7coBRXUvNqEU2PHVrHpg==}
    engines: {node: '>=8'}
    dependencies:
      slice-ansi: 3.0.0
      string-width: 4.2.3

  /cliui/7.0.4:
    resolution: {integrity: sha512-OcRE68cOsVMXp1Yvonl/fzkQOyjLSu/8bhPDfQt0e0/Eb283TKP20Fs2MqoPsr9SwA595rRCA+QMzYc9nBP+JQ==}
    dependencies:
      string-width: 4.2.3
      strip-ansi: 6.0.1
      wrap-ansi: 7.0.0
    dev: false

  /clone-response/1.0.3:
    resolution: {integrity: sha512-ROoL94jJH2dUVML2Y/5PEDNaSHgeOdSDicUyS7izcF63G6sTc/FTjLub4b8Il9S8S0beOfYt0TaA5qvFK+w0wA==}
    dependencies:
      mimic-response: 1.0.1

  /clone/2.1.2:
    resolution: {integrity: sha512-3Pe/CF1Nn94hyhIYpjtiLhdCoEoz0DqQ+988E9gmeEdQZlojxnOb74wctFyuwWQHzqyf9X7C7MG8juUpqBJT8w==}
    engines: {node: '>=0.8'}
    dev: false

  /cls-hooked/4.2.2:
    resolution: {integrity: sha512-J4Xj5f5wq/4jAvcdgoGsL3G103BtWpZrMo8NEinRltN+xpTZdI+M38pyQqhuFU/P792xkMFvnKSf+Lm81U1bxw==}
    engines: {node: ^4.7 || >=6.9 || >=7.3 || >=8.2.1}
    dependencies:
      async-hook-jl: 1.7.6
      emitter-listener: 1.1.2
      semver: 5.7.1
    dev: false

  /color-convert/1.9.3:
    resolution: {integrity: sha512-QfAUtd+vFdAtFQcC8CCyYt1fYWxSqAiK2cSD6zDB8N3cpsEBAvRxp9zOGg6G/SHHJYAT88/az/IuDGALsNVbGg==}
    dependencies:
      color-name: 1.1.3

  /color-convert/2.0.1:
    resolution: {integrity: sha512-RRECPsj7iu/xb5oKYcsFHSppFNnsj/52OVTRKb4zP5onXwVF3zVmmToNcOfGC+CRDpfK/U584fMg38ZHCaElKQ==}
    engines: {node: '>=7.0.0'}
    dependencies:
      color-name: 1.1.4

  /color-name/1.1.3:
    resolution: {integrity: sha512-72fSenhMw2HZMTVHeCA9KCmpEIbzWiQsjN+BHcBbS9vr1mtt+vJjPdksIBNUmKAW8TFUDPJK5SUU3QhE9NEXDw==}

  /color-name/1.1.4:
    resolution: {integrity: sha512-dOy+3AuW3a2wNbZHIuMZpTcgjGuLU/uBL/ubcZF9OXbDo8ff4O8yVp5Bf0efS8uEoYo5q4Fx7dY9OgQGXgAsQA==}

  /colorette/2.0.19:
    resolution: {integrity: sha512-3tlv/dIP7FWvj3BsbHrGLJ6l/oKh1O3TcgBqMn+yyCagOxc23fyzDS6HypQbgxWbkpDnf52p1LuR4eWDQ/K9WQ==}

  /commander/2.20.3:
    resolution: {integrity: sha512-GpVkmM8vF2vQUkj2LvZmD35JxeJOLCwJ9cUkugyk2nuhbv3+mJvpLYYt+0+USMxE+oj+ey/lJEnhZw75x/OMcQ==}
    dev: false

  /commander/3.0.2:
    resolution: {integrity: sha512-Gar0ASD4BDyKC4hl4DwHqDrmvjoxWKZigVnAbn5H1owvm4CxCPdb0HQDehwNYMJpla5+M2tPmPARzhtYuwpHow==}
    dev: true

  /commander/4.1.1:
    resolution: {integrity: sha512-NOKm8xhkzAjzFx8B2v5OAHT+u5pRQc2UCa2Vq9jYL/31o2wi9mxBA7LIFs3sV5VSC49z6pEhfbMULvShKj26WA==}
    engines: {node: '>= 6'}
    dev: true

  /commander/6.2.1:
    resolution: {integrity: sha512-U7VdrJFnJgo4xjrHpTzu0yrHPGImdsmD95ZlgYSEajAn2JKzDhDTPG9kBTefmObL2w/ngeZnilk+OV9CG3d7UA==}
    engines: {node: '>= 6'}
    dev: false

  /commander/7.2.0:
    resolution: {integrity: sha512-QrWXB+ZQSVPmIWIhtEO9H+gwHaMGYiF5ChvoJ+K9ZGHG/sVsa6yiesAD1GC/x46sET00Xlwo1u49RVVVzvcSkw==}
    engines: {node: '>= 10'}

  /commander/9.4.0:
    resolution: {integrity: sha512-sRPT+umqkz90UA8M1yqYfnHlZA7fF6nSphDtxeywPZ49ysjxDQybzk13CL+mXekDRG92skbcqCLVovuCusNmFw==}
    engines: {node: ^12.20.0 || >=14}
    dev: false

  /compress-brotli/1.3.8:
    resolution: {integrity: sha512-lVcQsjhxhIXsuupfy9fmZUFtAIdBmXA7EGY6GBdgZ++qkM9zG4YFT8iU7FoBxzryNDMOpD1HIFHUSX4D87oqhQ==}
    engines: {node: '>= 12'}
    dependencies:
      '@types/json-buffer': 3.0.0
      json-buffer: 3.0.1

  /concat-map/0.0.1:
    resolution: {integrity: sha512-/Srv4dswyQNBfohGpz9o6Yb3Gz3SrUDqBH5rTuhGR7ahtlbYKnVxw2bCFMRljaA7EXHaXZ8wsHdodFvbkhKmqg==}

  /constructs/10.1.75:
    resolution: {integrity: sha512-3LJz3XQFcp4Rmj7I3kjVze97hS1aQAAJjLldgkpQ6gL6dsPnN3RNEVIG+uwdSluZZQICF8T9GX0oJalj2jWLJg==}
    engines: {node: '>= 14.17.0'}
    dev: false

  /cookie/0.5.0:
    resolution: {integrity: sha512-YZ3GUyn/o8gfKJlnlX7g7xq4gyO6OSuhGPKaaGssGB2qgDUS0gPgtTvoyZLTt9Ab6dC4hfc9dV5arkvc/OCmrw==}
    engines: {node: '>= 0.6'}

  /cosmiconfig/7.1.0:
    resolution: {integrity: sha512-AdmX6xUzdNASswsFtmwSt7Vj8po9IuqXm0UXz7QKPuEUmPB4XyjGfaAr2PSuELMwkRMVH1EpIkX5bTZGRB3eCA==}
    engines: {node: '>=10'}
    dependencies:
      '@types/parse-json': 4.0.0
      import-fresh: 3.3.0
      parse-json: 5.2.0
      path-type: 4.0.0
      yaml: 1.10.2
    dev: false

  /cropperjs/1.5.12:
    resolution: {integrity: sha512-re7UdjE5UnwdrovyhNzZ6gathI4Rs3KGCBSc8HCIjUo5hO42CtzyblmWLj6QWVw7huHyDMfpKxhiO2II77nhDw==}
    dev: false

  /cross-spawn/7.0.3:
    resolution: {integrity: sha512-iRDPJKUPVEND7dHPO8rkbOnPpyDygcDFtWjpeWNCgy8WP2rXcxXL8TskReQl6OrB2G7+UJrags1q15Fudc7G6w==}
    engines: {node: '>= 8'}
    dependencies:
      path-key: 3.1.1
      shebang-command: 2.0.0
      which: 2.0.2
    dev: true

  /css-select/4.3.0:
    resolution: {integrity: sha512-wPpOYtnsVontu2mODhA19JrqWxNsfdatRKd64kmpRbQgh1KtItko5sTnEpPdpSaJszTOhEMlF/RPz28qj4HqhQ==}
    dependencies:
      boolbase: 1.0.0
      css-what: 6.1.0
      domhandler: 4.3.1
      domutils: 2.8.0
      nth-check: 2.1.1

  /css-tree/1.1.3:
    resolution: {integrity: sha512-tRpdppF7TRazZrjJ6v3stzv93qxRcSsFmW6cX0Zm2NVKpxE1WV1HblnghVv9TreireHkqI/VDEsfolRF1p6y7Q==}
    engines: {node: '>=8.0.0'}
    dependencies:
      mdn-data: 2.0.14
      source-map: 0.6.1

  /css-what/6.1.0:
    resolution: {integrity: sha512-HTUrgRJ7r4dsZKU6GjmpfRK1O76h97Z8MfS1G0FozR+oF2kG6Vfe8JE6zwrkbxigziPHinCJ+gCPjA9EaBDtRw==}
    engines: {node: '>= 6'}

  /css/3.0.0:
    resolution: {integrity: sha512-DG9pFfwOrzc+hawpmqX/dHYHJG+Bsdb0klhyi1sDneOgGOXy9wQIC8hzyVp1e4NRYDBdxcylvywPkkXCHAzTyQ==}
    dependencies:
      inherits: 2.0.4
      source-map: 0.6.1
      source-map-resolve: 0.6.0
    dev: true

  /csso/4.2.0:
    resolution: {integrity: sha512-wvlcdIbf6pwKEk7vHj8/Bkc0B4ylXZruLvOgs9doS5eOsOpuodOV2zJChSpkp+pRpYQLQMeF04nr3Z68Sta9jA==}
    engines: {node: '>=8.0.0'}
    dependencies:
      css-tree: 1.1.3

  /d3-array/3.2.0:
    resolution: {integrity: sha512-3yXFQo0oG3QCxbF06rMPFyGRMGJNS7NvsV1+2joOjbBE+9xvWQ8+GcMJAjRCzw06zQ3/arXeJgbPYcjUCuC+3g==}
    engines: {node: '>=12'}
    dependencies:
      internmap: 2.0.3
    dev: false

  /d3-geo/3.0.1:
    resolution: {integrity: sha512-Wt23xBych5tSy9IYAM1FR2rWIBFWa52B/oF/GYe5zbdHrg08FU8+BuI6X4PvTwPDdqdAdq04fuWJpELtsaEjeA==}
    engines: {node: '>=12'}
    dependencies:
      d3-array: 3.2.0
    dev: false

  /data-uri-to-buffer/4.0.0:
    resolution: {integrity: sha512-Vr3mLBA8qWmcuschSLAOogKgQ/Jwxulv3RNE4FXnYWRGujzrRWQI4m12fQqRkwX06C0KanhLr4hK+GydchZsaA==}
    engines: {node: '>= 12'}
    dev: true

  /dateformat/4.6.3:
    resolution: {integrity: sha512-2P0p0pFGzHS5EMnhdxQi7aJN+iMheud0UhG4dlE1DLAlvL8JHjJJTX/CSm4JXwV0Ka5nGk3zC5mcb5bUQUxxMA==}
    dev: false

  /debug/2.6.9:
    resolution: {integrity: sha512-bC7ElrdJaJnPbAP+1EotYvqZsb3ecl5wi6Bfi6BJTUcNowp6cvspg0jXznRTKDjm/E7AdgFBVeAPVMNcKGsHMA==}
    peerDependencies:
      supports-color: '*'
    peerDependenciesMeta:
      supports-color:
        optional: true
    dependencies:
      ms: 2.0.0
    dev: true

  /debug/3.2.7:
    resolution: {integrity: sha512-CFjzYYAi4ThfiQvizrFQevTTXHtnCqWfe7x1AhgEscTz6ZbLbfoLRLPugTQyBth6f8ZERVUSyWHFD/7Wu4t1XQ==}
    peerDependencies:
      supports-color: '*'
    peerDependenciesMeta:
      supports-color:
        optional: true
    dependencies:
      ms: 2.1.2
    dev: true

  /debug/4.3.4:
    resolution: {integrity: sha512-PRWFHuSU3eDtQJPvnNY7Jcket1j0t5OuOsFzPPzsekD52Zl8qUfFIPEiswXqIvHWGVHOgX+7G/vCNNhehwxfkQ==}
    engines: {node: '>=6.0'}
    peerDependencies:
      supports-color: '*'
    peerDependenciesMeta:
      supports-color:
        optional: true
    dependencies:
      ms: 2.1.2

  /decode-uri-component/0.2.0:
    resolution: {integrity: sha512-hjf+xovcEn31w/EUYdTXQh/8smFL/dzYjohQGEIgjyNavaJfBY2p5F527Bo1VPATxv0VYTUC2bOcXvqFwk78Og==}
    engines: {node: '>=0.10'}
    dev: true

  /decompress-response/6.0.0:
    resolution: {integrity: sha512-aW35yZM6Bb/4oJlZncMH2LCoZtJXTRxES17vE3hoRiowU2kWHaJKFkSBDnDR+cm9J+9QhXmREyIfv0pji9ejCQ==}
    engines: {node: '>=10'}
    dependencies:
      mimic-response: 3.1.0

  /deep-eql/3.0.1:
    resolution: {integrity: sha512-+QeIQyN5ZuO+3Uk5DYh6/1eKO0m0YmJFGNmFHGACpf1ClL1nmlV/p4gNgbl2pJGxgXb4faqo6UE+M5ACEMyVcw==}
    engines: {node: '>=0.12'}
    dependencies:
      type-detect: 4.0.8
    dev: true

  /deep-is/0.1.4:
    resolution: {integrity: sha512-oIPzksmTg4/MriiaYGO+okXDT7ztn/w3Eptv/+gSIdMdKsJo0u4CfYNFJPy+4SKMuCqGw2wxnA+URMg3t8a/bQ==}
    dev: true

  /deepmerge/4.2.2:
    resolution: {integrity: sha512-FJ3UgI4gIl+PHZm53knsuSFpE+nESMr7M4v9QcgB7S63Kj/6WqMiFQJpBBYz1Pt+66bZpP3Q7Lye0Oo9MPKEdg==}
    engines: {node: '>=0.10.0'}
    dev: true

  /defer-to-connect/2.0.1:
    resolution: {integrity: sha512-4tvttepXG1VaYGrRibk5EwJd1t4udunSOVMdLSAL6mId1ix438oPwPZMALY41FCijukO1L0twNcGsdzS7dHgDg==}
    engines: {node: '>=10'}

  /define-properties/1.1.4:
    resolution: {integrity: sha512-uckOqKcfaVvtBdsVkdPv3XjveQJsNQqmhXgRi8uhvWWuPYZCNlzT8qAyblUgNoXdHdjMTzAqeGjAoli8f+bzPA==}
    engines: {node: '>= 0.4'}
    dependencies:
      has-property-descriptors: 1.0.0
      object-keys: 1.1.1
    dev: true

  /depcheck/1.4.3:
    resolution: {integrity: sha512-vy8xe1tlLFu7t4jFyoirMmOR7x7N601ubU9Gkifyr9z8rjBFtEdWHDBMqXyk6OkK+94NXutzddVXJuo0JlUQKQ==}
    engines: {node: '>=10'}
    hasBin: true
    dependencies:
      '@babel/parser': 7.16.4
      '@babel/traverse': 7.20.1
      '@vue/compiler-sfc': 3.2.45
      camelcase: 6.3.0
      cosmiconfig: 7.1.0
      debug: 4.3.4
      deps-regex: 0.1.4
      ignore: 5.2.0
      is-core-module: 2.10.0
      js-yaml: 3.14.1
      json5: 2.2.1
      lodash: 4.17.21
      minimatch: 3.1.2
      multimatch: 5.0.0
      please-upgrade-node: 3.2.0
      query-ast: 1.0.4
      readdirp: 3.6.0
      require-package-name: 2.0.1
      resolve: 1.22.1
      sass: 1.56.1
      scss-parser: 1.0.5
      semver: 7.3.8
      yargs: 16.2.0
    transitivePeerDependencies:
      - supports-color
    dev: false

  /deps-regex/0.1.4:
    resolution: {integrity: sha512-3tzwGYogSJi8HoG93R5x9NrdefZQOXgHgGih/7eivloOq6yC6O+yoFxZnkgP661twvfILONfoKRdF9GQOGx2RA==}
    dev: false

  /detect-indent/6.1.0:
    resolution: {integrity: sha512-reYkTUJAZb9gUuZ2RvVCNhVHdg62RHnJ7WJl8ftMi4diZ6NWlciOzQN88pUhSELEwflJht4oQDv0F0BMlwaYtA==}
    engines: {node: '>=8'}
    dev: true

  /devalue/2.0.1:
    resolution: {integrity: sha512-I2TiqT5iWBEyB8GRfTDP0hiLZ0YeDJZ+upDxjBfOC2lebO5LezQMv7QvIUTzdb64jQyAKLf1AHADtGN+jw6v8Q==}
    dev: true

  /dir-glob/3.0.1:
    resolution: {integrity: sha512-WkrWp9GR4KXfKGYzOLmTuGVi1UWFfws377n9cc55/tb6DuqyF6pcQ5AbiHEshaDpY9v6oaSr2XCDidGmMwdzIA==}
    engines: {node: '>=8'}
    dependencies:
      path-type: 4.0.0

  /doctrine/2.1.0:
    resolution: {integrity: sha512-35mSku4ZXK0vfCuHEDAwt55dg2jNajHZ1odvF+8SSr82EsZY4QmXfuWso8oEd8zRhVObSN18aM0CjSdoBX7zIw==}
    engines: {node: '>=0.10.0'}
    dependencies:
      esutils: 2.0.3
    dev: true

  /doctrine/3.0.0:
    resolution: {integrity: sha512-yS+Q5i3hBf7GBkd4KG8a7eBNNWNGLTaEwwYWUijIYM7zrlYDM0BFXHjjPWlWZ1Rg7UaddZeIDmi9jF3HmqiQ2w==}
    engines: {node: '>=6.0.0'}
    dependencies:
      esutils: 2.0.3
    dev: true

  /dom-serializer/1.4.1:
    resolution: {integrity: sha512-VHwB3KfrcOOkelEG2ZOfxqLZdfkil8PtJi4P8N2MMXucZq2yLp75ClViUlOVwyoHEDjYU433Aq+5zWP61+RGag==}
    dependencies:
      domelementtype: 2.3.0
      domhandler: 4.3.1
      entities: 2.2.0

  /domelementtype/2.3.0:
    resolution: {integrity: sha512-OLETBj6w0OsagBwdXnPdN0cnMfF9opN69co+7ZrbfPGrdpPVNBUj02spi6B1N7wChLQiPn4CSH/zJvXw56gmHw==}

  /domhandler/4.3.1:
    resolution: {integrity: sha512-GrwoxYN+uWlzO8uhUXRl0P+kHE4GtVPfYzVLcUxPL7KNdHKj66vvlhiweIHqYYXWlw+T8iLMp42Lm67ghw4WMQ==}
    engines: {node: '>= 4'}
    dependencies:
      domelementtype: 2.3.0

  /domino/2.1.6:
    resolution: {integrity: sha512-3VdM/SXBZX2omc9JF9nOPCtDaYQ67BGp5CoLpIQlO2KCAPETs8TcDHacF26jXadGbvUteZzRTeos2fhID5+ucQ==}
    dev: true

  /domutils/2.8.0:
    resolution: {integrity: sha512-w96Cjofp72M5IIhpjgobBimYEfoPjx1Vx0BSX9P30WBdZW2WIKU0T1Bd0kz2eNZ9ikjKgHbEyKx8BB6H1L3h3A==}
    dependencies:
      dom-serializer: 1.4.1
      domelementtype: 2.3.0
      domhandler: 4.3.1

  /dotenv-cli/6.0.0:
    resolution: {integrity: sha512-qXlCOi3UMDhCWFKe0yq5sg3X+pJAz+RQDiFN38AMSbUrnY3uZshSfDJUAge951OS7J9gwLZGfsBlWRSOYz/TRg==}
    hasBin: true
    dependencies:
      cross-spawn: 7.0.3
      dotenv: 16.0.1
      dotenv-expand: 8.0.3
      minimist: 1.2.6
    dev: true

  /dotenv-expand/8.0.3:
    resolution: {integrity: sha512-SErOMvge0ZUyWd5B0NXMQlDkN+8r+HhVUsxgOO7IoPDOdDRD2JjExpN6y3KnFR66jsJMwSn1pqIivhU5rcJiNg==}
    engines: {node: '>=12'}
    dev: true

  /dotenv/16.0.1:
    resolution: {integrity: sha512-1K6hR6wtk2FviQ4kEiSjFiH5rpzEVi8WW0x96aztHVMhEspNpc4DVOUTEHtEva5VThQ8IaBX1Pe4gSzpVVUsKQ==}
    engines: {node: '>=12'}

  /ecdsa-sig-formatter/1.0.11:
    resolution: {integrity: sha512-nagl3RYrbNv6kQkeJIpt6NJZy8twLB/2vtz6yN9Z4vRKHN4/QZJIEbqohALSgwKdnksuY3k5Addp5lg8sVoVcQ==}
    dependencies:
      safe-buffer: 5.2.1
    dev: false

  /emitter-listener/1.1.2:
    resolution: {integrity: sha512-Bt1sBAGFHY9DKY+4/2cV6izcKJUf5T7/gkdmkxzX/qv9CcGH8xSwVRW5mtX03SWJtRTWSOpzCuWN9rBFYZepZQ==}
    dependencies:
      shimmer: 1.2.1
    dev: false

  /emoji-regex/8.0.0:
    resolution: {integrity: sha512-MSjYzcWNOA0ewAHpz0MxpYFvwg6yjy1NG3xteoqz644VCo/RPgnr1/GGt+ic3iJTzQ8Eu3TdM14SawnVUmGE6A==}

  /end-of-stream/1.4.4:
    resolution: {integrity: sha512-+uw1inIHVPQoaVuHzRyXd21icM+cnt4CzD5rW+NC1wjOUSTOs+Te7FOv7AhN7vS9x/oIyhLP5PR1H+phQAHu5Q==}
    dependencies:
      once: 1.4.0

  /enquirer/2.3.6:
    resolution: {integrity: sha512-yjNnPr315/FjS4zIsUxYguYUPP2e1NK4d7E7ZOLiyYCcbFBiTMyID+2wvm2w6+pZ/odMA7cRkjhsPbltwBOrLg==}
    engines: {node: '>=8.6'}
    dependencies:
      ansi-colors: 4.1.3
    dev: true

  /entities/2.2.0:
    resolution: {integrity: sha512-p92if5Nz619I0w+akJrLZH0MX0Pb5DX39XOwQTtXSdQQOaYH03S1uIQp4mhOZtAXrxq4ViO67YTiLBo2638o9A==}

  /error-ex/1.3.2:
    resolution: {integrity: sha512-7dFHNmqeFSEt2ZBsCriorKnn3Z2pj+fd9kmI6QoWw4//DL+icEBfc0U7qJCisqrTsKTjw4fNFy2pW9OqStD84g==}
    dependencies:
      is-arrayish: 0.2.1
    dev: false

  /es-abstract/1.20.1:
    resolution: {integrity: sha512-WEm2oBhfoI2sImeM4OF2zE2V3BYdSF+KnSi9Sidz51fQHd7+JuF8Xgcj9/0o+OWeIeIS/MiuNnlruQrJf16GQA==}
    engines: {node: '>= 0.4'}
    dependencies:
      call-bind: 1.0.2
      es-to-primitive: 1.2.1
      function-bind: 1.1.1
      function.prototype.name: 1.1.5
      get-intrinsic: 1.1.2
      get-symbol-description: 1.0.0
      has: 1.0.3
      has-property-descriptors: 1.0.0
      has-symbols: 1.0.3
      internal-slot: 1.0.3
      is-callable: 1.2.4
      is-negative-zero: 2.0.2
      is-regex: 1.1.4
      is-shared-array-buffer: 1.0.2
      is-string: 1.0.7
      is-weakref: 1.0.2
      object-inspect: 1.12.2
      object-keys: 1.1.1
      object.assign: 4.1.3
      regexp.prototype.flags: 1.4.3
      string.prototype.trimend: 1.0.5
      string.prototype.trimstart: 1.0.5
      unbox-primitive: 1.0.2
    dev: true

  /es-shim-unscopables/1.0.0:
    resolution: {integrity: sha512-Jm6GPcCdC30eMLbZ2x8z2WuRwAws3zTBBKuusffYVUrNj/GVSUAZ+xKMaUpfNDR5IbyNA5LJbaecoUVbmUcB1w==}
    dependencies:
      has: 1.0.3
    dev: true

  /es-to-primitive/1.2.1:
    resolution: {integrity: sha512-QCOllgZJtaUo9miYBcLChTUaHNjJF3PYs1VidD7AwiEj1kYxKeQTctLAezAOH5ZKRH0g2IgPn6KwB4IT8iRpvA==}
    engines: {node: '>= 0.4'}
    dependencies:
      is-callable: 1.2.4
      is-date-object: 1.0.5
      is-symbol: 1.0.4
    dev: true

  /es6-promise/3.3.1:
    resolution: {integrity: sha512-SOp9Phqvqn7jtEUxPWdWfWoLmyt2VaJ6MpvP9Comy1MceMXqE6bxvaTu4iaxpYYPzhny28Lc+M87/c2cPK6lDg==}
    dev: true

  /esbuild-android-64/0.14.54:
    resolution: {integrity: sha512-Tz2++Aqqz0rJ7kYBfz+iqyE3QMycD4vk7LBRyWaAVFgFtQ/O8EJOnVmTOiDWYZ/uYzB4kvP+bqejYdVKzE5lAQ==}
    engines: {node: '>=12'}
    cpu: [x64]
    os: [android]
    requiresBuild: true
    optional: true

  /esbuild-android-64/0.15.13:
    resolution: {integrity: sha512-yRorukXBlokwTip+Sy4MYskLhJsO0Kn0/Fj43s1krVblfwP+hMD37a4Wmg139GEsMLl+vh8WXp2mq/cTA9J97g==}
    engines: {node: '>=12'}
    cpu: [x64]
    os: [android]
    requiresBuild: true
    optional: true

  /esbuild-android-arm64/0.14.54:
    resolution: {integrity: sha512-F9E+/QDi9sSkLaClO8SOV6etqPd+5DgJje1F9lOWoNncDdOBL2YF59IhsWATSt0TLZbYCf3pNlTHvVV5VfHdvg==}
    engines: {node: '>=12'}
    cpu: [arm64]
    os: [android]
    requiresBuild: true
    optional: true

  /esbuild-android-arm64/0.15.13:
    resolution: {integrity: sha512-TKzyymLD6PiVeyYa4c5wdPw87BeAiTXNtK6amWUcXZxkV51gOk5u5qzmDaYSwiWeecSNHamFsaFjLoi32QR5/w==}
    engines: {node: '>=12'}
    cpu: [arm64]
    os: [android]
    requiresBuild: true
    optional: true

  /esbuild-darwin-64/0.14.54:
    resolution: {integrity: sha512-jtdKWV3nBviOd5v4hOpkVmpxsBy90CGzebpbO9beiqUYVMBtSc0AL9zGftFuBon7PNDcdvNCEuQqw2x0wP9yug==}
    engines: {node: '>=12'}
    cpu: [x64]
    os: [darwin]
    requiresBuild: true
    optional: true

  /esbuild-darwin-64/0.15.13:
    resolution: {integrity: sha512-WAx7c2DaOS6CrRcoYCgXgkXDliLnFv3pQLV6GeW1YcGEZq2Gnl8s9Pg7ahValZkpOa0iE/ojRVQ87sbUhF1Cbg==}
    engines: {node: '>=12'}
    cpu: [x64]
    os: [darwin]
    requiresBuild: true
    optional: true

  /esbuild-darwin-arm64/0.14.54:
    resolution: {integrity: sha512-OPafJHD2oUPyvJMrsCvDGkRrVCar5aVyHfWGQzY1dWnzErjrDuSETxwA2HSsyg2jORLY8yBfzc1MIpUkXlctmw==}
    engines: {node: '>=12'}
    cpu: [arm64]
    os: [darwin]
    requiresBuild: true
    optional: true

  /esbuild-darwin-arm64/0.15.13:
    resolution: {integrity: sha512-U6jFsPfSSxC3V1CLiQqwvDuj3GGrtQNB3P3nNC3+q99EKf94UGpsG9l4CQ83zBs1NHrk1rtCSYT0+KfK5LsD8A==}
    engines: {node: '>=12'}
    cpu: [arm64]
    os: [darwin]
    requiresBuild: true
    optional: true

  /esbuild-freebsd-64/0.14.54:
    resolution: {integrity: sha512-OKwd4gmwHqOTp4mOGZKe/XUlbDJ4Q9TjX0hMPIDBUWWu/kwhBAudJdBoxnjNf9ocIB6GN6CPowYpR/hRCbSYAg==}
    engines: {node: '>=12'}
    cpu: [x64]
    os: [freebsd]
    requiresBuild: true
    optional: true

  /esbuild-freebsd-64/0.15.13:
    resolution: {integrity: sha512-whItJgDiOXaDG/idy75qqevIpZjnReZkMGCgQaBWZuKHoElDJC1rh7MpoUgupMcdfOd+PgdEwNQW9DAE6i8wyA==}
    engines: {node: '>=12'}
    cpu: [x64]
    os: [freebsd]
    requiresBuild: true
    optional: true

  /esbuild-freebsd-arm64/0.14.54:
    resolution: {integrity: sha512-sFwueGr7OvIFiQT6WeG0jRLjkjdqWWSrfbVwZp8iMP+8UHEHRBvlaxL6IuKNDwAozNUmbb8nIMXa7oAOARGs1Q==}
    engines: {node: '>=12'}
    cpu: [arm64]
    os: [freebsd]
    requiresBuild: true
    optional: true

  /esbuild-freebsd-arm64/0.15.13:
    resolution: {integrity: sha512-6pCSWt8mLUbPtygv7cufV0sZLeylaMwS5Fznj6Rsx9G2AJJsAjQ9ifA+0rQEIg7DwJmi9it+WjzNTEAzzdoM3Q==}
    engines: {node: '>=12'}
    cpu: [arm64]
    os: [freebsd]
    requiresBuild: true
    optional: true

  /esbuild-linux-32/0.14.54:
    resolution: {integrity: sha512-1ZuY+JDI//WmklKlBgJnglpUL1owm2OX+8E1syCD6UAxcMM/XoWd76OHSjl/0MR0LisSAXDqgjT3uJqT67O3qw==}
    engines: {node: '>=12'}
    cpu: [ia32]
    os: [linux]
    requiresBuild: true
    optional: true

  /esbuild-linux-32/0.15.13:
    resolution: {integrity: sha512-VbZdWOEdrJiYApm2kkxoTOgsoCO1krBZ3quHdYk3g3ivWaMwNIVPIfEE0f0XQQ0u5pJtBsnk2/7OPiCFIPOe/w==}
    engines: {node: '>=12'}
    cpu: [ia32]
    os: [linux]
    requiresBuild: true
    optional: true

  /esbuild-linux-64/0.14.54:
    resolution: {integrity: sha512-EgjAgH5HwTbtNsTqQOXWApBaPVdDn7XcK+/PtJwZLT1UmpLoznPd8c5CxqsH2dQK3j05YsB3L17T8vE7cp4cCg==}
    engines: {node: '>=12'}
    cpu: [x64]
    os: [linux]
    requiresBuild: true
    optional: true

  /esbuild-linux-64/0.15.13:
    resolution: {integrity: sha512-rXmnArVNio6yANSqDQlIO4WiP+Cv7+9EuAHNnag7rByAqFVuRusLbGi2697A5dFPNXoO//IiogVwi3AdcfPC6A==}
    engines: {node: '>=12'}
    cpu: [x64]
    os: [linux]
    requiresBuild: true
    optional: true

  /esbuild-linux-arm/0.14.54:
    resolution: {integrity: sha512-qqz/SjemQhVMTnvcLGoLOdFpCYbz4v4fUo+TfsWG+1aOu70/80RV6bgNpR2JCrppV2moUQkww+6bWxXRL9YMGw==}
    engines: {node: '>=12'}
    cpu: [arm]
    os: [linux]
    requiresBuild: true
    optional: true

  /esbuild-linux-arm/0.15.13:
    resolution: {integrity: sha512-Ac6LpfmJO8WhCMQmO253xX2IU2B3wPDbl4IvR0hnqcPrdfCaUa2j/lLMGTjmQ4W5JsJIdHEdW12dG8lFS0MbxQ==}
    engines: {node: '>=12'}
    cpu: [arm]
    os: [linux]
    requiresBuild: true
    optional: true

  /esbuild-linux-arm64/0.14.54:
    resolution: {integrity: sha512-WL71L+0Rwv+Gv/HTmxTEmpv0UgmxYa5ftZILVi2QmZBgX3q7+tDeOQNqGtdXSdsL8TQi1vIaVFHUPDe0O0kdig==}
    engines: {node: '>=12'}
    cpu: [arm64]
    os: [linux]
    requiresBuild: true
    optional: true

  /esbuild-linux-arm64/0.15.13:
    resolution: {integrity: sha512-alEMGU4Z+d17U7KQQw2IV8tQycO6T+rOrgW8OS22Ua25x6kHxoG6Ngry6Aq6uranC+pNWNMB6aHFPh7aTQdORQ==}
    engines: {node: '>=12'}
    cpu: [arm64]
    os: [linux]
    requiresBuild: true
    optional: true

  /esbuild-linux-mips64le/0.14.54:
    resolution: {integrity: sha512-qTHGQB8D1etd0u1+sB6p0ikLKRVuCWhYQhAHRPkO+OF3I/iSlTKNNS0Lh2Oc0g0UFGguaFZZiPJdJey3AGpAlw==}
    engines: {node: '>=12'}
    cpu: [mips64el]
    os: [linux]
    requiresBuild: true
    optional: true

  /esbuild-linux-mips64le/0.15.13:
    resolution: {integrity: sha512-47PgmyYEu+yN5rD/MbwS6DxP2FSGPo4Uxg5LwIdxTiyGC2XKwHhHyW7YYEDlSuXLQXEdTO7mYe8zQ74czP7W8A==}
    engines: {node: '>=12'}
    cpu: [mips64el]
    os: [linux]
    requiresBuild: true
    optional: true

  /esbuild-linux-ppc64le/0.14.54:
    resolution: {integrity: sha512-j3OMlzHiqwZBDPRCDFKcx595XVfOfOnv68Ax3U4UKZ3MTYQB5Yz3X1mn5GnodEVYzhtZgxEBidLWeIs8FDSfrQ==}
    engines: {node: '>=12'}
    cpu: [ppc64]
    os: [linux]
    requiresBuild: true
    optional: true

  /esbuild-linux-ppc64le/0.15.13:
    resolution: {integrity: sha512-z6n28h2+PC1Ayle9DjKoBRcx/4cxHoOa2e689e2aDJSaKug3jXcQw7mM+GLg+9ydYoNzj8QxNL8ihOv/OnezhA==}
    engines: {node: '>=12'}
    cpu: [ppc64]
    os: [linux]
    requiresBuild: true
    optional: true

  /esbuild-linux-riscv64/0.14.54:
    resolution: {integrity: sha512-y7Vt7Wl9dkOGZjxQZnDAqqn+XOqFD7IMWiewY5SPlNlzMX39ocPQlOaoxvT4FllA5viyV26/QzHtvTjVNOxHZg==}
    engines: {node: '>=12'}
    cpu: [riscv64]
    os: [linux]
    requiresBuild: true
    optional: true

  /esbuild-linux-riscv64/0.15.13:
    resolution: {integrity: sha512-+Lu4zuuXuQhgLUGyZloWCqTslcCAjMZH1k3Xc9MSEJEpEFdpsSU0sRDXAnk18FKOfEjhu4YMGaykx9xjtpA6ow==}
    engines: {node: '>=12'}
    cpu: [riscv64]
    os: [linux]
    requiresBuild: true
    optional: true

  /esbuild-linux-s390x/0.14.54:
    resolution: {integrity: sha512-zaHpW9dziAsi7lRcyV4r8dhfG1qBidQWUXweUjnw+lliChJqQr+6XD71K41oEIC3Mx1KStovEmlzm+MkGZHnHA==}
    engines: {node: '>=12'}
    cpu: [s390x]
    os: [linux]
    requiresBuild: true
    optional: true

  /esbuild-linux-s390x/0.15.13:
    resolution: {integrity: sha512-BMeXRljruf7J0TMxD5CIXS65y7puiZkAh+s4XFV9qy16SxOuMhxhVIXYLnbdfLrsYGFzx7U9mcdpFWkkvy/Uag==}
    engines: {node: '>=12'}
    cpu: [s390x]
    os: [linux]
    requiresBuild: true
    optional: true

  /esbuild-netbsd-64/0.14.54:
    resolution: {integrity: sha512-PR01lmIMnfJTgeU9VJTDY9ZerDWVFIUzAtJuDHwwceppW7cQWjBBqP48NdeRtoP04/AtO9a7w3viI+PIDr6d+w==}
    engines: {node: '>=12'}
    cpu: [x64]
    os: [netbsd]
    requiresBuild: true
    optional: true

  /esbuild-netbsd-64/0.15.13:
    resolution: {integrity: sha512-EHj9QZOTel581JPj7UO3xYbltFTYnHy+SIqJVq6yd3KkCrsHRbapiPb0Lx3EOOtybBEE9EyqbmfW1NlSDsSzvQ==}
    engines: {node: '>=12'}
    cpu: [x64]
    os: [netbsd]
    requiresBuild: true
    optional: true

  /esbuild-openbsd-64/0.14.54:
    resolution: {integrity: sha512-Qyk7ikT2o7Wu76UsvvDS5q0amJvmRzDyVlL0qf5VLsLchjCa1+IAvd8kTBgUxD7VBUUVgItLkk609ZHUc1oCaw==}
    engines: {node: '>=12'}
    cpu: [x64]
    os: [openbsd]
    requiresBuild: true
    optional: true

  /esbuild-openbsd-64/0.15.13:
    resolution: {integrity: sha512-nkuDlIjF/sfUhfx8SKq0+U+Fgx5K9JcPq1mUodnxI0x4kBdCv46rOGWbuJ6eof2n3wdoCLccOoJAbg9ba/bT2w==}
    engines: {node: '>=12'}
    cpu: [x64]
    os: [openbsd]
    requiresBuild: true
    optional: true

  /esbuild-sunos-64/0.14.54:
    resolution: {integrity: sha512-28GZ24KmMSeKi5ueWzMcco6EBHStL3B6ubM7M51RmPwXQGLe0teBGJocmWhgwccA1GeFXqxzILIxXpHbl9Q/Kw==}
    engines: {node: '>=12'}
    cpu: [x64]
    os: [sunos]
    requiresBuild: true
    optional: true

  /esbuild-sunos-64/0.15.13:
    resolution: {integrity: sha512-jVeu2GfxZQ++6lRdY43CS0Tm/r4WuQQ0Pdsrxbw+aOrHQPHV0+LNOLnvbN28M7BSUGnJnHkHm2HozGgNGyeIRw==}
    engines: {node: '>=12'}
    cpu: [x64]
    os: [sunos]
    requiresBuild: true
    optional: true

  /esbuild-windows-32/0.14.54:
    resolution: {integrity: sha512-T+rdZW19ql9MjS7pixmZYVObd9G7kcaZo+sETqNH4RCkuuYSuv9AGHUVnPoP9hhuE1WM1ZimHz1CIBHBboLU7w==}
    engines: {node: '>=12'}
    cpu: [ia32]
    os: [win32]
    requiresBuild: true
    optional: true

  /esbuild-windows-32/0.15.13:
    resolution: {integrity: sha512-XoF2iBf0wnqo16SDq+aDGi/+QbaLFpkiRarPVssMh9KYbFNCqPLlGAWwDvxEVz+ywX6Si37J2AKm+AXq1kC0JA==}
    engines: {node: '>=12'}
    cpu: [ia32]
    os: [win32]
    requiresBuild: true
    optional: true

  /esbuild-windows-64/0.14.54:
    resolution: {integrity: sha512-AoHTRBUuYwXtZhjXZbA1pGfTo8cJo3vZIcWGLiUcTNgHpJJMC1rVA44ZereBHMJtotyN71S8Qw0npiCIkW96cQ==}
    engines: {node: '>=12'}
    cpu: [x64]
    os: [win32]
    requiresBuild: true
    optional: true

  /esbuild-windows-64/0.15.13:
    resolution: {integrity: sha512-Et6htEfGycjDrtqb2ng6nT+baesZPYQIW+HUEHK4D1ncggNrDNk3yoboYQ5KtiVrw/JaDMNttz8rrPubV/fvPQ==}
    engines: {node: '>=12'}
    cpu: [x64]
    os: [win32]
    requiresBuild: true
    optional: true

  /esbuild-windows-arm64/0.14.54:
    resolution: {integrity: sha512-M0kuUvXhot1zOISQGXwWn6YtS+Y/1RT9WrVIOywZnJHo3jCDyewAc79aKNQWFCQm+xNHVTq9h8dZKvygoXQQRg==}
    engines: {node: '>=12'}
    cpu: [arm64]
    os: [win32]
    requiresBuild: true
    optional: true

  /esbuild-windows-arm64/0.15.13:
    resolution: {integrity: sha512-3bv7tqntThQC9SWLRouMDmZnlOukBhOCTlkzNqzGCmrkCJI7io5LLjwJBOVY6kOUlIvdxbooNZwjtBvj+7uuVg==}
    engines: {node: '>=12'}
    cpu: [arm64]
    os: [win32]
    requiresBuild: true
    optional: true

  /esbuild/0.14.54:
    resolution: {integrity: sha512-Cy9llcy8DvET5uznocPyqL3BFRrFXSVqbgpMJ9Wz8oVjZlh/zUSNbPRbov0VX7VxN2JH1Oa0uNxZ7eLRb62pJA==}
    engines: {node: '>=12'}
    hasBin: true
    requiresBuild: true
    optionalDependencies:
      '@esbuild/linux-loong64': 0.14.54
      esbuild-android-64: 0.14.54
      esbuild-android-arm64: 0.14.54
      esbuild-darwin-64: 0.14.54
      esbuild-darwin-arm64: 0.14.54
      esbuild-freebsd-64: 0.14.54
      esbuild-freebsd-arm64: 0.14.54
      esbuild-linux-32: 0.14.54
      esbuild-linux-64: 0.14.54
      esbuild-linux-arm: 0.14.54
      esbuild-linux-arm64: 0.14.54
      esbuild-linux-mips64le: 0.14.54
      esbuild-linux-ppc64le: 0.14.54
      esbuild-linux-riscv64: 0.14.54
      esbuild-linux-s390x: 0.14.54
      esbuild-netbsd-64: 0.14.54
      esbuild-openbsd-64: 0.14.54
      esbuild-sunos-64: 0.14.54
      esbuild-windows-32: 0.14.54
      esbuild-windows-64: 0.14.54
      esbuild-windows-arm64: 0.14.54

  /esbuild/0.15.13:
    resolution: {integrity: sha512-Cu3SC84oyzzhrK/YyN4iEVy2jZu5t2fz66HEOShHURcjSkOSAVL8C/gfUT+lDJxkVHpg8GZ10DD0rMHRPqMFaQ==}
    engines: {node: '>=12'}
    hasBin: true
    requiresBuild: true
    optionalDependencies:
      '@esbuild/android-arm': 0.15.13
      '@esbuild/linux-loong64': 0.15.13
      esbuild-android-64: 0.15.13
      esbuild-android-arm64: 0.15.13
      esbuild-darwin-64: 0.15.13
      esbuild-darwin-arm64: 0.15.13
      esbuild-freebsd-64: 0.15.13
      esbuild-freebsd-arm64: 0.15.13
      esbuild-linux-32: 0.15.13
      esbuild-linux-64: 0.15.13
      esbuild-linux-arm: 0.15.13
      esbuild-linux-arm64: 0.15.13
      esbuild-linux-mips64le: 0.15.13
      esbuild-linux-ppc64le: 0.15.13
      esbuild-linux-riscv64: 0.15.13
      esbuild-linux-s390x: 0.15.13
      esbuild-netbsd-64: 0.15.13
      esbuild-openbsd-64: 0.15.13
      esbuild-sunos-64: 0.15.13
      esbuild-windows-32: 0.15.13
      esbuild-windows-64: 0.15.13
      esbuild-windows-arm64: 0.15.13

  /escalade/3.1.1:
    resolution: {integrity: sha512-k0er2gUkLf8O0zKJiAhmkTnJlTvINGv7ygDNPbeIsX/TJjGJZHuh9B2UxbsaEkmlEo9MfhrSzmhIlhRlI2GXnw==}
    engines: {node: '>=6'}
    dev: false

  /escape-string-regexp/1.0.5:
    resolution: {integrity: sha512-vbRorB5FUQWvla16U8R/qgaFIya2qGzwDrNmCZuYKrbdSUMG6I1ZCGQRefkRVhuOkIGVne7BQ35DSfo1qvJqFg==}
    engines: {node: '>=0.8.0'}

  /escape-string-regexp/4.0.0:
    resolution: {integrity: sha512-TtpcNJ3XAzx3Gq8sWRzJaVajRs0uVxA2YAkdb1jm2YkPz4G6egUFAyA3n5vtEIZefPk5Wa4UXbKuS5fKkJWdgA==}
    engines: {node: '>=10'}
    dev: true

  /eslint-config-prettier/8.5.0_eslint@7.32.0:
    resolution: {integrity: sha512-obmWKLUNCnhtQRKc+tmnYuQl0pFU1ibYJQ5BGhTVB08bHe9wC8qUeG7c08dj9XX+AuPj1YSGSQIHl1pnDHZR0Q==}
    hasBin: true
    peerDependencies:
      eslint: '>=7.0.0'
    dependencies:
      eslint: 7.32.0
    dev: true

  /eslint-define-config/1.6.0:
    resolution: {integrity: sha512-3qulYnwDRGYQHXHGdXBSRcfpI7m37ilBoERzTUYI8fBUoK/46yfUVNkGwM9cF/aoBrGgIDcBSz/HyPQJTHI/+w==}
    engines: {node: '>= 14.6.0', npm: '>= 6.0.0', pnpm: '>= 7.0.0'}
    dev: true

  /eslint-import-resolver-node/0.3.6:
    resolution: {integrity: sha512-0En0w03NRVMn9Uiyn8YRPDKvWjxCWkslUEhGNTdGx15RvPJYQ+lbOlqrlNI2vEAs4pDYK4f/HN2TbDmk5TP0iw==}
    dependencies:
      debug: 3.2.7
      resolve: 1.22.1
    transitivePeerDependencies:
      - supports-color
    dev: true

  /eslint-module-utils/2.7.4_ibmvrihtcn36trbq4sxhkgcbtu:
    resolution: {integrity: sha512-j4GT+rqzCoRKHwURX7pddtIPGySnX9Si/cgMI5ztrcqOPtk5dDEeZ34CQVPphnqkJytlc97Vuk05Um2mJ3gEQA==}
    engines: {node: '>=4'}
    peerDependencies:
      '@typescript-eslint/parser': '*'
      eslint: '*'
      eslint-import-resolver-node: '*'
      eslint-import-resolver-typescript: '*'
      eslint-import-resolver-webpack: '*'
    peerDependenciesMeta:
      '@typescript-eslint/parser':
        optional: true
      eslint:
        optional: true
      eslint-import-resolver-node:
        optional: true
      eslint-import-resolver-typescript:
        optional: true
      eslint-import-resolver-webpack:
        optional: true
    dependencies:
      '@typescript-eslint/parser': 5.33.0_3rubbgt5ekhqrcgx4uwls3neim
      debug: 3.2.7
      eslint: 7.32.0
      eslint-import-resolver-node: 0.3.6
    transitivePeerDependencies:
      - supports-color
    dev: true

  /eslint-plugin-import/2.26.0_wtyjlvufqgrbem4icxm44f25zy:
    resolution: {integrity: sha512-hYfi3FXaM8WPLf4S1cikh/r4IxnO6zrhZbEGz2b660EJRbuxgpDS5gkCuYgGWg2xxh2rBuIr4Pvhve/7c31koA==}
    engines: {node: '>=4'}
    peerDependencies:
      '@typescript-eslint/parser': '*'
      eslint: ^2 || ^3 || ^4 || ^5 || ^6 || ^7.2.0 || ^8
    peerDependenciesMeta:
      '@typescript-eslint/parser':
        optional: true
    dependencies:
      '@typescript-eslint/parser': 5.33.0_3rubbgt5ekhqrcgx4uwls3neim
      array-includes: 3.1.5
      array.prototype.flat: 1.3.0
      debug: 2.6.9
      doctrine: 2.1.0
      eslint: 7.32.0
      eslint-import-resolver-node: 0.3.6
      eslint-module-utils: 2.7.4_ibmvrihtcn36trbq4sxhkgcbtu
      has: 1.0.3
      is-core-module: 2.10.0
      is-glob: 4.0.3
      minimatch: 3.1.2
      object.values: 1.1.5
      resolve: 1.22.1
      tsconfig-paths: 3.14.1
    transitivePeerDependencies:
      - eslint-import-resolver-typescript
      - eslint-import-resolver-webpack
      - supports-color
    dev: true

  /eslint-plugin-svelte3/3.4.1_k4rvtr32uzrs6rwp57u73ssa6q:
    resolution: {integrity: sha512-7p59WG8qV8L6wLdl4d/c3mdjkgVglQCdv5XOTk/iNPBKXuuV+Q0eFP5Wa6iJd/G2M1qR3BkLPEzaANOqKAZczw==}
    engines: {node: '>=10'}
    peerDependencies:
      eslint: '>=6.0.0'
      svelte: ^3.2.0
    dependencies:
      eslint: 7.32.0
      svelte: 3.49.0
    dev: true

  /eslint-scope/5.1.1:
    resolution: {integrity: sha512-2NxwbF/hZ0KpepYN0cNbo+FN6XoK7GaHlQhgx/hIZl6Va0bF45RQOOwhLIy8lQDbuCiadSLCBnH2CFYquit5bw==}
    engines: {node: '>=8.0.0'}
    dependencies:
      esrecurse: 4.3.0
      estraverse: 4.3.0
    dev: true

  /eslint-utils/2.1.0:
    resolution: {integrity: sha512-w94dQYoauyvlDc43XnGB8lU3Zt713vNChgt4EWwhXAP2XkBvndfxF0AgIqKOOasjPIPzj9JqgwkwbCYD0/V3Zg==}
    engines: {node: '>=6'}
    dependencies:
      eslint-visitor-keys: 1.3.0
    dev: true

  /eslint-utils/3.0.0_eslint@7.32.0:
    resolution: {integrity: sha512-uuQC43IGctw68pJA1RgbQS8/NP7rch6Cwd4j3ZBtgo4/8Flj4eGE7ZYSZRN3iq5pVUv6GPdW5Z1RFleo84uLDA==}
    engines: {node: ^10.0.0 || ^12.0.0 || >= 14.0.0}
    peerDependencies:
      eslint: '>=5'
    dependencies:
      eslint: 7.32.0
      eslint-visitor-keys: 2.1.0
    dev: true

  /eslint-visitor-keys/1.3.0:
    resolution: {integrity: sha512-6J72N8UNa462wa/KFODt/PJ3IU60SDpC3QXC1Hjc1BXXpfL2C9R5+AU7jhe0F6GREqVMh4Juu+NY7xn+6dipUQ==}
    engines: {node: '>=4'}
    dev: true

  /eslint-visitor-keys/2.1.0:
    resolution: {integrity: sha512-0rSmRBzXgDzIsD6mGdJgevzgezI534Cer5L/vyMX0kHzT/jiB43jRhd9YUlMGYLQy2zprNmoT8qasCGtY+QaKw==}
    engines: {node: '>=10'}
    dev: true

  /eslint-visitor-keys/3.3.0:
    resolution: {integrity: sha512-mQ+suqKJVyeuwGYHAdjMFqjCyfl8+Ldnxuyp3ldiMBFKkvytrXUZWaiPCEav8qDHKty44bD+qV1IP4T+w+xXRA==}
    engines: {node: ^12.22.0 || ^14.17.0 || >=16.0.0}
    dev: true

  /eslint/7.32.0:
    resolution: {integrity: sha512-VHZ8gX+EDfz+97jGcgyGCyRia/dPOd6Xh9yPv8Bl1+SoaIwD+a/vlrOmGRUyOYu7MwUhc7CxqeaDZU13S4+EpA==}
    engines: {node: ^10.12.0 || >=12.0.0}
    hasBin: true
    dependencies:
      '@babel/code-frame': 7.12.11
      '@eslint/eslintrc': 0.4.3
      '@humanwhocodes/config-array': 0.5.0
      ajv: 6.12.6
      chalk: 4.1.2
      cross-spawn: 7.0.3
      debug: 4.3.4
      doctrine: 3.0.0
      enquirer: 2.3.6
      escape-string-regexp: 4.0.0
      eslint-scope: 5.1.1
      eslint-utils: 2.1.0
      eslint-visitor-keys: 2.1.0
      espree: 7.3.1
      esquery: 1.4.0
      esutils: 2.0.3
      fast-deep-equal: 3.1.3
      file-entry-cache: 6.0.1
      functional-red-black-tree: 1.0.1
      glob-parent: 5.1.2
      globals: 13.17.0
      ignore: 4.0.6
      import-fresh: 3.3.0
      imurmurhash: 0.1.4
      is-glob: 4.0.3
      js-yaml: 3.14.1
      json-stable-stringify-without-jsonify: 1.0.1
      levn: 0.4.1
      lodash.merge: 4.6.2
      minimatch: 3.1.2
      natural-compare: 1.4.0
      optionator: 0.9.1
      progress: 2.0.3
      regexpp: 3.2.0
      semver: 7.3.7
      strip-ansi: 6.0.1
      strip-json-comments: 3.1.1
      table: 6.8.0
      text-table: 0.2.0
      v8-compile-cache: 2.3.0
    transitivePeerDependencies:
      - supports-color
    dev: true

  /esno/0.16.3:
    resolution: {integrity: sha512-6slSBEV1lMKcX13DBifvnDFpNno5WXhw4j/ff7RI0y51BZiDqEe5dNhhjhIQ3iCOQuzsm2MbVzmwqbN78BBhPg==}
    hasBin: true
    dependencies:
      tsx: 3.12.1

  /espree/7.3.1:
    resolution: {integrity: sha512-v3JCNCE64umkFpmkFGqzVKsOT0tN1Zr+ueqLZfpV1Ob8e+CEgPWa+OxCoGH3tnhimMKIaBm4m/vaRpJ/krRz2g==}
    engines: {node: ^10.12.0 || >=12.0.0}
    dependencies:
      acorn: 7.4.1
      acorn-jsx: 5.3.2_acorn@7.4.1
      eslint-visitor-keys: 1.3.0
    dev: true

  /esprima/4.0.1:
    resolution: {integrity: sha512-eGuFFw7Upda+g4p+QHvnW0RyTX/SVeJBDM/gCtMARO0cLuT2HcEKnTPvhjV6aGeqrCB/sbNop0Kszm0jsaWU4A==}
    engines: {node: '>=4'}
    hasBin: true

  /esquery/1.4.0:
    resolution: {integrity: sha512-cCDispWt5vHHtwMY2YrAQ4ibFkAL8RbH5YGBnZBc90MolvvfkkQcJro/aZiAQUlQ3qgrYS6D6v8Gc5G5CQsc9w==}
    engines: {node: '>=0.10'}
    dependencies:
      estraverse: 5.3.0
    dev: true

  /esrecurse/4.3.0:
    resolution: {integrity: sha512-KmfKL3b6G+RXvP8N1vr3Tq1kL/oCFgn2NYXEtqP8/L3pKapUA4G8cFVaoF3SU323CD4XypR/ffioHmkti6/Tag==}
    engines: {node: '>=4.0'}
    dependencies:
      estraverse: 5.3.0
    dev: true

  /estraverse/4.3.0:
    resolution: {integrity: sha512-39nnKffWz8xN1BU/2c79n9nB9HDzo0niYUqx6xyqUnyoAnQyyWpOTdZEeiCch8BBu515t4wp9ZmgVfVhn9EBpw==}
    engines: {node: '>=4.0'}
    dev: true

  /estraverse/5.3.0:
    resolution: {integrity: sha512-MMdARuVEQziNTeJD8DgMqmhwR11BRQ/cBP+pLtYdSTnf3MIO8fFeiINEbX36ZdNlfU/7A9f3gUw49B3oQsvwBA==}
    engines: {node: '>=4.0'}
    dev: true

  /estree-walker/2.0.2:
    resolution: {integrity: sha512-Rfkk/Mp/DL7JVje3u18FxFujQlTNR2q6QfMSMB7AvCBx91NGj/ba3kCfza0f6dVDbw7YlRf/nDrn7pQrCCyQ/w==}

  /esutils/2.0.3:
    resolution: {integrity: sha512-kVscqXk4OCp68SZ0dkgEKVi6/8ij300KBWTJq32P/dYeWTSwK41WyTxalN1eRmA5Z9UU/LX9D7FWSmV9SAYx6g==}
    engines: {node: '>=0.10.0'}
    dev: true

  /event-target-shim/5.0.1:
    resolution: {integrity: sha512-i/2XbnSz/uxRCU6+NdVJgKWDTM427+MqYbkQzD321DuCQJUqOuJKIA0IM2+W2xtYHdKOmZ4dR6fExsd4SXL+WQ==}
    engines: {node: '>=6'}
    dev: false

  /events/1.1.1:
    resolution: {integrity: sha512-kEcvvCBByWXGnZy6JUlgAp2gBIUjfCAV6P6TgT1/aaQKcmuAEC4OZTV1I4EWQLz2gxZw76atuVyvHhTxvi0Flw==}
    engines: {node: '>=0.4.x'}
    dev: true

  /execa/5.1.1:
    resolution: {integrity: sha512-8uSpZZocAZRBAPIEINJj3Lo9HyGitllczc27Eh5YYojjMFMn8yHMDMaUHE2Jqfq05D/wucwI4JGURyXt1vchyg==}
    engines: {node: '>=10'}
    dependencies:
      cross-spawn: 7.0.3
      get-stream: 6.0.1
      human-signals: 2.1.0
      is-stream: 2.0.1
      merge-stream: 2.0.0
      npm-run-path: 4.0.1
      onetime: 5.1.2
      signal-exit: 3.0.7
      strip-final-newline: 2.0.0
    dev: true

  /extend/3.0.2:
    resolution: {integrity: sha512-fjquC59cD7CyW6urNXK0FBufkZcoiGG80wTuPujX590cB5Ttln20E2UB4S/WARVqhXffZl2LNgS+gQdPIIim/g==}
    dev: false

  /fast-copy/2.1.3:
    resolution: {integrity: sha512-LDzYKNTHhD+XOp8wGMuCkY4eTxFZOOycmpwLBiuF3r3OjOmZnURRD8t2dUAbmKuXGbo/MGggwbSjcBdp8QT0+g==}
    dev: false

  /fast-deep-equal/3.1.3:
    resolution: {integrity: sha512-f3qQ9oQy9j2AhBe/H9VC91wLmKBCCU/gDOnKNAYG5hswO7BLKj09Hc5HYNz9cGI++xlpDCIgDaitVs03ATR84Q==}

  /fast-glob/3.2.11:
    resolution: {integrity: sha512-xrO3+1bxSo3ZVHAnqzyuewYT6aMFHRAd4Kcs92MAonjwQZLsK9d0SF1IyQ3k5PoirxTW0Oe/RqFgMQ6TcNE5Ew==}
    engines: {node: '>=8.6.0'}
    dependencies:
      '@nodelib/fs.stat': 2.0.5
      '@nodelib/fs.walk': 1.2.8
      glob-parent: 5.1.2
      merge2: 1.4.1
      micromatch: 4.0.5

  /fast-json-stable-stringify/2.1.0:
    resolution: {integrity: sha512-lhd/wF+Lk98HZoTCtlVraHtfh5XYijIjalXck7saUtuanSDyLMxnHhSXEDJqHxD7msR8D0uCmqlkwjCV8xvwHw==}
    dev: true

  /fast-levenshtein/2.0.6:
    resolution: {integrity: sha512-DCXu6Ifhqcks7TZKY3Hxp3y6qphY5SJZmrWMDrKcERSOXWQdMhU9Ig/PYrzyw/ul9jOIyh0N4M0tbC5hodg8dw==}
    dev: true

  /fast-redact/3.1.1:
    resolution: {integrity: sha512-odVmjC8x8jNeMZ3C+rPMESzXVSEU8tSWSHv9HFxP2mm89G/1WwqhrerJDQm9Zus8X6aoRgQDThKqptdNA6bt+A==}
    engines: {node: '>=6'}
    dev: false

  /fast-safe-stringify/2.1.1:
    resolution: {integrity: sha512-W+KJc2dmILlPplD/H4K9l9LcAHAfPtP6BY84uVLXQ6Evcz9Lcg33Y2z1IVblT6xdY54PXYVHEv+0Wpq8Io6zkA==}
    dev: false

  /fast-text-encoding/1.0.4:
    resolution: {integrity: sha512-x6lDDm/tBAzX9kmsPcZsNbvDs3Zey3+scsxaZElS8xWLgUMAg/oFLeewfUz0mu1CblHhhsu15jGkraldkFh8KQ==}
    dev: false

  /fast-xml-parser/3.19.0:
    resolution: {integrity: sha512-4pXwmBplsCPv8FOY1WRakF970TjNGnGnfbOnLqjlYvMiF1SR3yOHyxMR/YCXpPTOspNF5gwudqktIP4VsWkvBg==}
    hasBin: true
    dev: false

  /fastq/1.13.0:
    resolution: {integrity: sha512-YpkpUnK8od0o1hmeSc7UUs/eB/vIPWJYjKck2QKIzAf71Vm1AAQ3EbuZB3g2JIy+pg+ERD0vqI79KyZiB2e2Nw==}
    dependencies:
      reusify: 1.0.4

  /fetch-blob/3.2.0:
    resolution: {integrity: sha512-7yAQpD2UMJzLi1Dqv7qFYnPbaPx7ZfFK6PiIxQ4PfkGPyNyl2Ugx+a/umUonmKqjhM4DnfbMvdX6otXq83soQQ==}
    engines: {node: ^12.20 || >= 14.13}
    dependencies:
      node-domexception: 1.0.0
      web-streams-polyfill: 3.2.1
    dev: true

  /file-entry-cache/6.0.1:
    resolution: {integrity: sha512-7Gps/XWymbLk2QLYK4NzpMOrYjMhdIxXuIvy2QBsLE6ljuodKvdkWs/cpyJJ3CVIVpH0Oi1Hvg1ovbMzLdFBBg==}
    engines: {node: ^10.12.0 || >=12.0.0}
    dependencies:
      flat-cache: 3.0.4
    dev: true

  /fill-range/7.0.1:
    resolution: {integrity: sha512-qOo9F+dMUmC2Lcb4BbVvnKJxTPjCm+RRpe4gDuGrzkL7mEVl/djYSu2OdQ2Pa302N4oqkSg9ir6jaLWJ2USVpQ==}
    engines: {node: '>=8'}
    dependencies:
      to-regex-range: 5.0.1

  /flat-cache/3.0.4:
    resolution: {integrity: sha512-dm9s5Pw7Jc0GvMYbshN6zchCA9RgQlzzEZX3vylR9IqFfS8XciblUXOKfW6SiuJ0e13eDYZoZV5wdrev7P3Nwg==}
    engines: {node: ^10.12.0 || >=12.0.0}
    dependencies:
      flatted: 3.2.6
      rimraf: 3.0.2
    dev: true

  /flatted/3.2.6:
    resolution: {integrity: sha512-0sQoMh9s0BYsm+12Huy/rkKxVu4R1+r96YX5cG44rHV0pQ6iC3Q+mkoMFaGWObMFYQxCVT+ssG1ksneA2MI9KQ==}
    dev: true

  /for-each/0.3.3:
    resolution: {integrity: sha512-jqYfLp7mo9vIyQf8ykW2v7A+2N4QjeCeI5+Dz9XraiO1ign81wjiH7Fb9vSOWvQfNtmSa4H2RoQTrrXivdUZmw==}
    dependencies:
      is-callable: 1.2.4
    dev: true

  /form-data-encoder/2.0.1:
    resolution: {integrity: sha512-Oy+P9w5mnO4TWXVgUiQvggNKPI9/ummcSt5usuIV6HkaLKigwzPpoenhEqmGmx3zHqm6ZLJ+CR/99N8JLinaEw==}
    engines: {node: '>= 14.17'}
    dev: false

  /formdata-polyfill/4.0.10:
    resolution: {integrity: sha512-buewHzMvYL29jdeQTVILecSaZKnt/RJWjoZCF5OW60Z67/GmSLBkOFM7qh1PI3zFNtJbaZL5eQu1vLfazOwj4g==}
    engines: {node: '>=12.20.0'}
    dependencies:
      fetch-blob: 3.2.0
    dev: true

  /fs-extra/10.1.0:
    resolution: {integrity: sha512-oRXApq54ETRj4eMiFzGnHWGy+zo5raudjuxN0b8H7s/RU2oW0Wvsx9O0ACRN/kRq9E8Vu/ReskGB5o3ji+FzHQ==}
    engines: {node: '>=12'}
    dependencies:
      graceful-fs: 4.2.10
      jsonfile: 6.1.0
      universalify: 2.0.0

  /fs-extra/9.1.0:
    resolution: {integrity: sha512-hcg3ZmepS30/7BSFqRvoo3DOMQu7IjqxO5nCDt+zM9XWjb33Wg7ziNT+Qvqbuc3+gWpzO02JubVyk2G4Zvo1OQ==}
    engines: {node: '>=10'}
    dependencies:
      at-least-node: 1.0.0
      graceful-fs: 4.2.10
      jsonfile: 6.1.0
      universalify: 2.0.0
    dev: false

  /fs.realpath/1.0.0:
    resolution: {integrity: sha512-OO0pH2lK6a0hZnAdau5ItzHPI6pUlvI7jMVnxUQRtw4owF2wk8lOSabtGDCTP4Ggrg2MbGnWO9X8K1t4+fGMDw==}

  /fsevents/2.3.2:
    resolution: {integrity: sha512-xiqMQR4xAeHTuB9uWm+fFRcIOgKBMiOBP+eXiyT7jsgVCq1bkVygt00oASowB7EdtpOHaaPgKt812P9ab+DDKA==}
    engines: {node: ^8.16.0 || ^10.6.0 || >=11.0.0}
    os: [darwin]
    requiresBuild: true
    optional: true

  /function-bind/1.1.1:
    resolution: {integrity: sha512-yIovAzMX49sF8Yl58fSCWJ5svSLuaibPxXQJFLmBObTuCr0Mf1KiPopGM9NiFjiYBCbfaa2Fh6breQ6ANVTI0A==}

  /function.prototype.name/1.1.5:
    resolution: {integrity: sha512-uN7m/BzVKQnCUF/iW8jYea67v++2u7m5UgENbHRtdDVclOUP+FMPlCNdmk0h/ysGyo2tavMJEDqJAkJdRa1vMA==}
    engines: {node: '>= 0.4'}
    dependencies:
      call-bind: 1.0.2
      define-properties: 1.1.4
      es-abstract: 1.20.1
      functions-have-names: 1.2.3
    dev: true

  /functional-red-black-tree/1.0.1:
    resolution: {integrity: sha512-dsKNQNdj6xA3T+QlADDA7mOSlX0qiMINjn0cgr+eGHGsbSHzTabcIogz2+p/iqP1Xs6EP/sS2SbqH+brGTbq0g==}
    dev: true

  /functions-have-names/1.2.3:
    resolution: {integrity: sha512-xckBUXyTIqT97tq2x2AMb+g163b5JFysYk0x4qxNFwbfQkmNZoiRHb6sPzI9/QV33WeuvVYBUIiD4NzNIyqaRQ==}
    dev: true

  /gaxios/4.3.3:
    resolution: {integrity: sha512-gSaYYIO1Y3wUtdfHmjDUZ8LWaxJQpiavzbF5Kq53akSzvmVg0RfyOcFDbO1KJ/KCGRFz2qG+lS81F0nkr7cRJA==}
    engines: {node: '>=10'}
    dependencies:
      abort-controller: 3.0.0
      extend: 3.0.2
      https-proxy-agent: 5.0.1
      is-stream: 2.0.1
      node-fetch: 2.6.7
    transitivePeerDependencies:
      - encoding
      - supports-color
    dev: false

  /gaxios/5.0.1:
    resolution: {integrity: sha512-keK47BGKHyyOVQxgcUaSaFvr3ehZYAlvhvpHXy0YB2itzZef+GqZR8TBsfVRWghdwlKrYsn+8L8i3eblF7Oviw==}
    engines: {node: '>=12'}
    dependencies:
      extend: 3.0.2
      https-proxy-agent: 5.0.1
      is-stream: 2.0.1
      node-fetch: 2.6.7
    transitivePeerDependencies:
      - encoding
      - supports-color
    dev: false

  /gcp-metadata/5.0.0:
    resolution: {integrity: sha512-gfwuX3yA3nNsHSWUL4KG90UulNiq922Ukj3wLTrcnX33BB7PwB1o0ubR8KVvXu9nJH+P5w1j2SQSNNqto+H0DA==}
    engines: {node: '>=12'}
    dependencies:
      gaxios: 5.0.1
      json-bigint: 1.0.0
    transitivePeerDependencies:
      - encoding
      - supports-color
    dev: false

  /get-caller-file/2.0.5:
    resolution: {integrity: sha512-DyFP3BM/3YHTQOCUL/w0OZHR0lpKeGrxotcHWcqNEdnltqFwXVfhEBQ94eIo34AfQpo0rGki4cyIiftY06h2Fg==}
    engines: {node: 6.* || 8.* || >= 10.*}
    dev: false

  /get-func-name/2.0.0:
    resolution: {integrity: sha512-Hm0ixYtaSZ/V7C8FJrtZIuBBI+iSgL+1Aq82zSu8VQNB4S3Gk8e7Qs3VwBDJAhmRZcFqkl3tQu36g/Foh5I5ig==}
    dev: true

  /get-intrinsic/1.1.2:
    resolution: {integrity: sha512-Jfm3OyCxHh9DJyc28qGk+JmfkpO41A4XkneDSujN9MDXrm4oDKdHvndhZ2dN94+ERNfkYJWDclW6k2L/ZGHjXA==}
    dependencies:
      function-bind: 1.1.1
      has: 1.0.3
      has-symbols: 1.0.3
    dev: true

  /get-stream/5.2.0:
    resolution: {integrity: sha512-nBF+F1rAZVCu/p7rjzgA+Yb4lfYXrpl7a6VmJrU8wF9I1CKvP/QwPNZHnOlwbTkY6dvtFIzFMSyQXbLoTQPRpA==}
    engines: {node: '>=8'}
    dependencies:
      pump: 3.0.0

  /get-stream/6.0.1:
    resolution: {integrity: sha512-ts6Wi+2j3jQjqi70w5AlN8DFnkSwC+MqmxEzdEALB2qXZYV3X/b1CTfgPLGJNMeAWxdPfU8FO1ms3NUfaHCPYg==}
    engines: {node: '>=10'}

  /get-symbol-description/1.0.0:
    resolution: {integrity: sha512-2EmdH1YvIQiZpltCNgkuiUnyukzxM/R6NDJX31Ke3BG1Nq5b0S2PhX59UKi9vZpPDQVdqn+1IcaAwnzTT5vCjw==}
    engines: {node: '>= 0.4'}
    dependencies:
      call-bind: 1.0.2
      get-intrinsic: 1.1.2
    dev: true

  /get-tsconfig/4.2.0:
    resolution: {integrity: sha512-X8u8fREiYOE6S8hLbq99PeykTDoLVnxvF4DjWKJmz9xy2nNRdUcV8ZN9tniJFeKyTU3qnC9lL8n4Chd6LmVKHg==}

  /glob-parent/5.1.2:
    resolution: {integrity: sha512-AOIgSQCepiJYwP3ARnGx+5VnTu2HBYdzbGP45eLw1vr3zB3vZLeyed1sC9hnbcOc9/SrMyM5RPQrkGz4aS9Zow==}
    engines: {node: '>= 6'}
    dependencies:
      is-glob: 4.0.3

  /glob-to-regexp/0.4.1:
    resolution: {integrity: sha512-lkX1HJXwyMcprw/5YUZc2s7DrpAiHB21/V+E1rHUrVNokkvB6bqMzT0VfV6/86ZNabt1k14YOIaT7nDvOX3Iiw==}
    dev: true

  /glob/7.1.6:
    resolution: {integrity: sha512-LwaxwyZ72Lk7vZINtNNrywX0ZuLyStrdDtabefZKAY5ZGJhVtgdznluResxNmPitE0SAO+O26sWTHeKSI2wMBA==}
    dependencies:
      fs.realpath: 1.0.0
      inflight: 1.0.6
      inherits: 2.0.4
      minimatch: 3.1.2
      once: 1.4.0
      path-is-absolute: 1.0.1
    dev: true

  /glob/7.2.3:
    resolution: {integrity: sha512-nFR0zLpU2YCaRxwoCJvL6UvCH2JFyFVIvwTLsIf21AuHlMskA1hhTdk+LlYJtOlYt9v6dvszD2BGRqBL+iQK9Q==}
    dependencies:
      fs.realpath: 1.0.0
      inflight: 1.0.6
      inherits: 2.0.4
      minimatch: 3.1.2
      once: 1.4.0
      path-is-absolute: 1.0.1

  /glob/8.0.3:
    resolution: {integrity: sha512-ull455NHSHI/Y1FqGaaYFaLGkNMMJbavMrEGFXG/PGrg6y7sutWHUHrz6gy6WEBH6akM1M414dWKCNs+IhKdiQ==}
    engines: {node: '>=12'}
    dependencies:
      fs.realpath: 1.0.0
      inflight: 1.0.6
      inherits: 2.0.4
      minimatch: 5.1.0
      once: 1.4.0
    dev: false

  /globals/11.12.0:
    resolution: {integrity: sha512-WOBp/EEGUiIsJSp7wcv/y6MO+lV9UoncWqxuFfm8eBwzWNgyfBd6Gz+IeKQ9jCmyhoH99g15M3T+QaVHFjizVA==}
    engines: {node: '>=4'}
    dev: false

  /globals/13.17.0:
    resolution: {integrity: sha512-1C+6nQRb1GwGMKm2dH/E7enFAMxGTmGI7/dEdhy/DNelv85w9B72t3uc5frtMNXIbzrarJJ/lTCjcaZwbLJmyw==}
    engines: {node: '>=8'}
    dependencies:
      type-fest: 0.20.2
    dev: true

  /globalyzer/0.1.0:
    resolution: {integrity: sha512-40oNTM9UfG6aBmuKxk/giHn5nQ8RVz/SS4Ir6zgzOv9/qC3kKZ9v4etGTcJbEl/NyVQH7FGU7d+X1egr57Md2Q==}
    dev: true

  /globby/11.1.0:
    resolution: {integrity: sha512-jhIXaOzy1sb8IyocaruWSn1TjmnBVs8Ayhcy83rmxNJ8q2uWKCAj3CnJY+KpGSXCueAPc0i05kVvVKtP1t9S3g==}
    engines: {node: '>=10'}
    dependencies:
      array-union: 2.1.0
      dir-glob: 3.0.1
      fast-glob: 3.2.11
      ignore: 5.2.0
      merge2: 1.4.1
      slash: 3.0.0
    dev: true

  /globby/13.1.2:
    resolution: {integrity: sha512-LKSDZXToac40u8Q1PQtZihbNdTYSNMuWe+K5l+oa6KgDzSvVrHXlJy40hUP522RjAIoNLJYBJi7ow+rbFpIhHQ==}
    engines: {node: ^12.20.0 || ^14.13.1 || >=16.0.0}
    dependencies:
      dir-glob: 3.0.1
      fast-glob: 3.2.11
      ignore: 5.2.0
      merge2: 1.4.1
      slash: 4.0.0
    dev: false

  /globrex/0.1.2:
    resolution: {integrity: sha512-uHJgbwAMwNFf5mLst7IWLNg14x1CkeqglJb/K3doi4dw6q2IvAAmM/Y81kevy83wP+Sst+nutFTYOGg3d1lsxg==}
    dev: true

  /google-auth-library/8.1.1:
    resolution: {integrity: sha512-eG3pCfrLgVJe19KhAeZwW0m1LplNEo0FX1GboWf3hu18zD2jq8TUH2K8900AB2YRAuJ7A+1aSXDp1BODjwwRzg==}
    engines: {node: '>=12'}
    dependencies:
      arrify: 2.0.1
      base64-js: 1.5.1
      ecdsa-sig-formatter: 1.0.11
      fast-text-encoding: 1.0.4
      gaxios: 5.0.1
      gcp-metadata: 5.0.0
      gtoken: 6.1.0
      jws: 4.0.0
      lru-cache: 6.0.0
    transitivePeerDependencies:
      - encoding
      - supports-color
    dev: false

  /google-p12-pem/4.0.0:
    resolution: {integrity: sha512-lRTMn5ElBdDixv4a86bixejPSRk1boRtUowNepeKEVvYiFlkLuAJUVpEz6PfObDHYEKnZWq/9a2zC98xu62A9w==}
    engines: {node: '>=12.0.0'}
    hasBin: true
    dependencies:
      node-forge: 1.3.1
    dev: false

  /got/11.8.5:
    resolution: {integrity: sha512-o0Je4NvQObAuZPHLFoRSkdG2lTgtcynqymzg2Vupdx6PorhaT5MCbIyXG6d4D94kk8ZG57QeosgdiqfJWhEhlQ==}
    engines: {node: '>=10.19.0'}
    dependencies:
      '@sindresorhus/is': 4.6.0
      '@szmarczak/http-timer': 4.0.6
      '@types/cacheable-request': 6.0.2
      '@types/responselike': 1.0.0
      cacheable-lookup: 5.0.4
      cacheable-request: 7.0.2
      decompress-response: 6.0.0
      http2-wrapper: 1.0.3
      lowercase-keys: 2.0.0
      p-cancelable: 2.1.1
      responselike: 2.0.1
    dev: true

  /got/12.3.1:
    resolution: {integrity: sha512-tS6+JMhBh4iXMSXF6KkIsRxmloPln31QHDlcb6Ec3bzxjjFJFr/8aXdpyuLmVc9I4i2HyBHYw1QU5K1ruUdpkw==}
    engines: {node: '>=14.16'}
    dependencies:
      '@sindresorhus/is': 5.3.0
      '@szmarczak/http-timer': 5.0.1
      '@types/cacheable-request': 6.0.2
      '@types/responselike': 1.0.0
      cacheable-lookup: 6.1.0
      cacheable-request: 7.0.2
      decompress-response: 6.0.0
      form-data-encoder: 2.0.1
      get-stream: 6.0.1
      http2-wrapper: 2.1.11
      lowercase-keys: 3.0.0
      p-cancelable: 3.0.0
      responselike: 2.0.1
    dev: false

  /graceful-fs/4.2.10:
    resolution: {integrity: sha512-9ByhssR2fPVsNZj478qUUbKfmL0+t5BDVyjShtyZZLiK7ZDAArFFfopyOTj0M05wE2tJPisA4iTnnXl2YoPvOA==}

  /gtoken/6.1.0:
    resolution: {integrity: sha512-WPZcFw34wh2LUvbCUWI70GDhOlO7qHpSvFHFqq7d3Wvsf8dIJedE0lnUdOmsKuC0NgflKmF0LxIF38vsGeHHiQ==}
    engines: {node: '>=12.0.0'}
    dependencies:
      gaxios: 4.3.3
      google-p12-pem: 4.0.0
      jws: 4.0.0
    transitivePeerDependencies:
      - encoding
      - supports-color
    dev: false

  /has-bigints/1.0.2:
    resolution: {integrity: sha512-tSvCKtBr9lkF0Ex0aQiP9N+OpV4zi2r/Nee5VkRDbaqv35RLYMzbwQfFSZZH0kR+Rd6302UJZ2p/bJCEoR3VoQ==}
    dev: true

  /has-flag/3.0.0:
    resolution: {integrity: sha512-sKJf1+ceQBr4SMkvQnBDNDtf4TXpVhVGateu0t918bl30FnbE2m4vNLX+VWe/dpjlb+HugGYzW7uQXH98HPEYw==}
    engines: {node: '>=4'}

  /has-flag/4.0.0:
    resolution: {integrity: sha512-EykJT/Q1KjTWctppgIAgfSO0tKVuZUjhgMr17kqTumMl6Afv3EISleU7qZUzoXDFTAHTDC4NOoG/ZxU3EvlMPQ==}
    engines: {node: '>=8'}
    dev: true

  /has-property-descriptors/1.0.0:
    resolution: {integrity: sha512-62DVLZGoiEBDHQyqG4w9xCuZ7eJEwNmJRWw2VY84Oedb7WFcA27fiEVe8oUQx9hAUJ4ekurquucTGwsyO1XGdQ==}
    dependencies:
      get-intrinsic: 1.1.2
    dev: true

  /has-symbols/1.0.3:
    resolution: {integrity: sha512-l3LCuF6MgDNwTDKkdYGEihYjt5pRPbEg46rtlmnSPlUbgmB8LOIrKJbYYFBSbnPaJexMKtiPO8hmeRjRz2Td+A==}
    engines: {node: '>= 0.4'}
    dev: true

  /has-tostringtag/1.0.0:
    resolution: {integrity: sha512-kFjcSNhnlGV1kyoGk7OXKSawH5JOb/LzUc5w9B02hOTO0dfFRjbHQKvg1d6cf3HbeUmtU9VbbV3qzZ2Teh97WQ==}
    engines: {node: '>= 0.4'}
    dependencies:
      has-symbols: 1.0.3
    dev: true

  /has/1.0.3:
    resolution: {integrity: sha512-f2dvO0VU6Oej7RkWJGrehjbzMAjFp5/VKPp5tTpWIV4JHHZK1/BxbFRtf/siA2SWTe09caDmVtYYzWEIbBS4zw==}
    engines: {node: '>= 0.4.0'}
    dependencies:
      function-bind: 1.1.1

  /help-me/4.0.1:
    resolution: {integrity: sha512-PLv01Z+OhEPKj2QPYB4kjoCUkopYNPUK3EROlaPIf5bib752fZ+VCvGDAoA+FXo/OwCyLEA4D2e0mX8+Zhcplw==}
    dependencies:
      glob: 8.0.3
      readable-stream: 3.6.0
    dev: false

  /http-cache-semantics/4.1.0:
    resolution: {integrity: sha512-carPklcUh7ROWRK7Cv27RPtdhYhUsela/ue5/jKzjegVvXDqM2ILE9Q2BGn9JZJh1g87cp56su/FgQSzcWS8cQ==}

  /http2-wrapper/1.0.3:
    resolution: {integrity: sha512-V+23sDMr12Wnz7iTcDeJr3O6AIxlnvT/bmaAAAP/Xda35C90p9599p0F1eHR/N1KILWSoWVAiOMFjBBXaXSMxg==}
    engines: {node: '>=10.19.0'}
    dependencies:
      quick-lru: 5.1.1
      resolve-alpn: 1.2.1
    dev: true

  /http2-wrapper/2.1.11:
    resolution: {integrity: sha512-aNAk5JzLturWEUiuhAN73Jcbq96R7rTitAoXV54FYMatvihnpD2+6PUgU4ce3D/m5VDbw+F5CsyKSF176ptitQ==}
    engines: {node: '>=10.19.0'}
    dependencies:
      quick-lru: 5.1.1
      resolve-alpn: 1.2.1
    dev: false

  /https-proxy-agent/5.0.1:
    resolution: {integrity: sha512-dFcAjpTQFgoLMzC2VwU+C/CbS7uRL0lWmxDITmqm7C+7F0Odmj6s9l6alZc6AELXhrnggM2CeWSXHGOdX2YtwA==}
    engines: {node: '>= 6'}
    dependencies:
      agent-base: 6.0.2
      debug: 4.3.4
    transitivePeerDependencies:
      - supports-color
    dev: false

  /human-signals/2.1.0:
    resolution: {integrity: sha512-B4FFZ6q/T2jhhksgkbEW3HBvWIfDW85snkQgawt07S7J5QXTk6BkNV+0yAeZrM5QpMAdYlocGoljn0sJ/WQkFw==}
    engines: {node: '>=10.17.0'}
    dev: true

  /ieee754/1.1.13:
    resolution: {integrity: sha512-4vf7I2LYV/HaWerSo3XmlMkp5eZ83i+/CDluXi/IGTs/O1sejBNhTtnxzmRZfvOUqj7lZjqHkeTvpgSFDlWZTg==}
    dev: true

  /ignore/4.0.6:
    resolution: {integrity: sha512-cyFDKrqc/YdcWFniJhzI42+AzS+gNwmUzOSFcRCQYwySuBBBy/KjuxWLZ/FHEH6Moq1NizMOBWyTcv8O4OZIMg==}
    engines: {node: '>= 4'}
    dev: true

  /ignore/5.2.0:
    resolution: {integrity: sha512-CmxgYGiEPCLhfLnpPp1MoRmifwEIOgjcHXxOBjv7mY96c+eWScsOP9c112ZyLdWHi0FxHjI+4uVhKYp/gcdRmQ==}
    engines: {node: '>= 4'}

  /immutable/4.1.0:
    resolution: {integrity: sha512-oNkuqVTA8jqG1Q6c+UglTOD1xhC1BtjKI7XkCXRkZHrN5m18/XsnUp8Q89GkQO/z+0WjonSvl0FLhDYftp46nQ==}
    dev: false

  /import-fresh/3.3.0:
    resolution: {integrity: sha512-veYYhQa+D1QBKznvhUHxb8faxlrwUnxseDAbAp457E0wLNio2bOSKnjYDhMj+YiAq61xrMGhQk9iXVk5FzgQMw==}
    engines: {node: '>=6'}
    dependencies:
      parent-module: 1.0.1
      resolve-from: 4.0.0

  /imtool/1.1.5:
    resolution: {integrity: sha512-m1mx/oQ0yjaWKalOQ7elEo7q4A7Cm7NUC3o3PDN7GYgwUZwKxEp5QQys7axMITs79r97BPTuEILHyYfifMFmIQ==}
    dev: false

  /imurmurhash/0.1.4:
    resolution: {integrity: sha512-JmXMZ6wuvDmLiHEml9ykzqO6lwFbof0GG4IkcGaENdCRDDmMVnny7s5HsIgHCbaq0w2MyPhDqkhTUgS2LU2PHA==}
    engines: {node: '>=0.8.19'}
    dev: true

  /indent-string/4.0.0:
    resolution: {integrity: sha512-EdDDZu4A2OyIK7Lr/2zG+w5jmbuk1DVBnEwREQvBzspBJkCEbRa8GxU1lghYcaGJCnRWibjDXlq779X1/y5xwg==}
    engines: {node: '>=8'}

  /inflight/1.0.6:
    resolution: {integrity: sha512-k92I/b08q4wvFscXCLvqfsHCrjrF7yiXsQuIVvVE7N82W3+aqpzuUdBbfhWcy/FZR3/4IgflMgKLOsvPDrGCJA==}
    dependencies:
      once: 1.4.0
      wrappy: 1.0.2

  /inherits/2.0.4:
    resolution: {integrity: sha512-k/vGaX4/Yla3WzyMCvTQOXYeIHvqOKtnqBduzTHpzpQZzAskKMhZ2K+EnBiSM9zGSoIFeMpXKxa4dYeZIQqewQ==}

  /internal-slot/1.0.3:
    resolution: {integrity: sha512-O0DB1JC/sPyZl7cIo78n5dR7eUSwwpYPiXRhTzNxZVAMUuB8vlnRFyLxdrVToks6XPLVnFfbzaVd5WLjhgg+vA==}
    engines: {node: '>= 0.4'}
    dependencies:
      get-intrinsic: 1.1.2
      has: 1.0.3
      side-channel: 1.0.4
    dev: true

  /internmap/2.0.3:
    resolution: {integrity: sha512-5Hh7Y1wQbvY5ooGgPbDaL5iYLAPzMTUrjMulskHLH6wnv/A+1q5rgEaiuqEjB+oxGXIVZs1FF+R/KPN3ZSQYYg==}
    engines: {node: '>=12'}
    dev: false

  /interpret/1.4.0:
    resolution: {integrity: sha512-agE4QfB2Lkp9uICn7BAqoscw4SZP9kTE2hxiFI3jBPmXJfdqiahTbUuKGsMoN2GtqL9AxhYioAcVvgsb1HvRbA==}
    engines: {node: '>= 0.10'}

  /invariant/2.2.4:
    resolution: {integrity: sha512-phJfQVBuaJM5raOpJjSfkiD6BpbCE4Ns//LaXl6wGYtUBY83nWS6Rf9tXm2e8VaK60JEjYldbPif/A2B1C2gNA==}
    dependencies:
      loose-envify: 1.4.0
    dev: false

  /is-arguments/1.1.1:
    resolution: {integrity: sha512-8Q7EARjzEnKpt/PCD7e1cgUS0a6X8u5tdSiMqXhojOdoV9TsMsiO+9VLC5vAmO8N7/GmXn7yjR8qnA6bVAEzfA==}
    engines: {node: '>= 0.4'}
    dependencies:
      call-bind: 1.0.2
      has-tostringtag: 1.0.0
    dev: true

  /is-arrayish/0.2.1:
    resolution: {integrity: sha512-zz06S8t0ozoDXMG+ube26zeCTNXcKIPJZJi8hBrF4idCLms4CG9QtK7qBl1boi5ODzFpjswb5JPmHCbMpjaYzg==}
    dev: false

  /is-bigint/1.0.4:
    resolution: {integrity: sha512-zB9CruMamjym81i2JZ3UMn54PKGsQzsJeo6xvN3HJJ4CAsQNB6iRutp2To77OfCNuoxspsIhzaPoO1zyCEhFOg==}
    dependencies:
      has-bigints: 1.0.2
    dev: true

  /is-binary-path/2.1.0:
    resolution: {integrity: sha512-ZMERYes6pDydyuGidse7OsHxtbI7WVeUEozgR/g7rd0xUimYNlvZRE/K2MgZTjWy725IfelLeVcEM97mmtRGXw==}
    engines: {node: '>=8'}
    dependencies:
      binary-extensions: 2.2.0

  /is-boolean-object/1.1.2:
    resolution: {integrity: sha512-gDYaKHJmnj4aWxyj6YHyXVpdQawtVLHU5cb+eztPGczf6cjuTdwve5ZIEfgXqH4e57An1D1AKf8CZ3kYrQRqYA==}
    engines: {node: '>= 0.4'}
    dependencies:
      call-bind: 1.0.2
      has-tostringtag: 1.0.0
    dev: true

  /is-callable/1.2.4:
    resolution: {integrity: sha512-nsuwtxZfMX67Oryl9LCQ+upnC0Z0BgpwntpS89m1H/TLF0zNfzfLMV/9Wa/6MZsj0acpEjAO0KF1xT6ZdLl95w==}
    engines: {node: '>= 0.4'}
    dev: true

  /is-core-module/2.10.0:
    resolution: {integrity: sha512-Erxj2n/LDAZ7H8WNJXd9tw38GYM3dv8rk8Zcs+jJuxYTW7sozH+SS8NtrSjVL1/vpLvWi1hxy96IzjJ3EHTJJg==}
    dependencies:
      has: 1.0.3

  /is-date-object/1.0.5:
    resolution: {integrity: sha512-9YQaSxsAiSwcvS33MBk3wTCVnWK+HhF8VZR2jRxehM16QcVOdHqPn4VPHmRK4lSr38n9JriurInLcP90xsYNfQ==}
    engines: {node: '>= 0.4'}
    dependencies:
      has-tostringtag: 1.0.0
    dev: true

  /is-extglob/2.1.1:
    resolution: {integrity: sha512-SbKbANkN603Vi4jEZv49LeVJMn4yGwsbzZworEoyEiutsN3nJYdbO36zfhGJ6QEDpOZIFkDtnq5JRxmvl3jsoQ==}
    engines: {node: '>=0.10.0'}

  /is-fullwidth-code-point/3.0.0:
    resolution: {integrity: sha512-zymm5+u+sCsSWyD9qNaejV3DFvhCKclKdizYaJUuHA83RLjb7nSuGnddCHGv0hk+KY7BMAlsWeK4Ueg6EV6XQg==}
    engines: {node: '>=8'}

  /is-generator-function/1.0.10:
    resolution: {integrity: sha512-jsEjy9l3yiXEQ+PsXdmBwEPcOxaXWLspKdplFUVI9vq1iZgIekeC0L167qeu86czQaxed3q/Uzuw0swL0irL8A==}
    engines: {node: '>= 0.4'}
    dependencies:
      has-tostringtag: 1.0.0
    dev: true

  /is-glob/4.0.3:
    resolution: {integrity: sha512-xelSayHH36ZgE7ZWhli7pW34hNbNl8Ojv5KVmkJD4hBdD3th8Tfk9vYasLM+mXWOZhFkgZfxhLSnrwRr4elSSg==}
    engines: {node: '>=0.10.0'}
    dependencies:
      is-extglob: 2.1.1

  /is-negative-zero/2.0.2:
    resolution: {integrity: sha512-dqJvarLawXsFbNDeJW7zAz8ItJ9cd28YufuuFzh0G8pNHjJMnY08Dv7sYX2uF5UpQOwieAeOExEYAWWfu7ZZUA==}
    engines: {node: '>= 0.4'}
    dev: true

  /is-number-object/1.0.7:
    resolution: {integrity: sha512-k1U0IRzLMo7ZlYIfzRu23Oh6MiIFasgpb9X76eqfFZAqwH44UI4KTBvBYIZ1dSL9ZzChTB9ShHfLkR4pdW5krQ==}
    engines: {node: '>= 0.4'}
    dependencies:
      has-tostringtag: 1.0.0
    dev: true

  /is-number/7.0.0:
    resolution: {integrity: sha512-41Cifkg6e8TylSpdtTpeLVMqvSBEVzTttHvERD741+pnZ8ANv0004MRL43QKPDlK9cGvNp6NZWZUBlbGXYxxng==}
    engines: {node: '>=0.12.0'}

  /is-regex/1.1.4:
    resolution: {integrity: sha512-kvRdxDsxZjhzUX07ZnLydzS1TU/TJlTUHHY4YLL87e37oUA49DfkLqgy+VjFocowy29cKvcSiu+kIv728jTTVg==}
    engines: {node: '>= 0.4'}
    dependencies:
      call-bind: 1.0.2
      has-tostringtag: 1.0.0
    dev: true

  /is-shared-array-buffer/1.0.2:
    resolution: {integrity: sha512-sqN2UDu1/0y6uvXyStCOzyhAjCSlHceFoMKJW8W9EU9cvic/QdsZ0kEU93HEy3IUEFZIiH/3w+AH/UQbPHNdhA==}
    dependencies:
      call-bind: 1.0.2
    dev: true

  /is-stream/2.0.1:
    resolution: {integrity: sha512-hFoiJiTl63nn+kstHGBtewWSKnQLpyb155KHheA1l39uvtO9nWIop1p3udqPcUd/xbF1VLMO4n7OI6p7RbngDg==}
    engines: {node: '>=8'}

  /is-string/1.0.7:
    resolution: {integrity: sha512-tE2UXzivje6ofPW7l23cjDOMa09gb7xlAqG6jG5ej6uPV32TlWP3NKPigtaGeHNu9fohccRYvIiZMfOOnOYUtg==}
    engines: {node: '>= 0.4'}
    dependencies:
      has-tostringtag: 1.0.0
    dev: true

  /is-symbol/1.0.4:
    resolution: {integrity: sha512-C/CPBqKWnvdcxqIARxyOh4v1UUEOCHpgDa0WYgpKDFMszcrPcffg5uhwSgPCLD2WWxmq6isisz87tzT01tuGhg==}
    engines: {node: '>= 0.4'}
    dependencies:
      has-symbols: 1.0.3
    dev: true

  /is-typed-array/1.1.9:
    resolution: {integrity: sha512-kfrlnTTn8pZkfpJMUgYD7YZ3qzeJgWUn8XfVYBARc4wnmNOmLbmuuaAs3q5fvB0UJOn6yHAKaGTPM7d6ezoD/A==}
    engines: {node: '>= 0.4'}
    dependencies:
      available-typed-arrays: 1.0.5
      call-bind: 1.0.2
      es-abstract: 1.20.1
      for-each: 0.3.3
      has-tostringtag: 1.0.0
    dev: true

  /is-weakref/1.0.2:
    resolution: {integrity: sha512-qctsuLZmIQ0+vSSMfoVvyFe2+GSEvnmZ2ezTup1SBse9+twCCeial6EEi3Nc2KFcf6+qz2FBPnjXsk8xhKSaPQ==}
    dependencies:
      call-bind: 1.0.2
    dev: true

  /isarray/1.0.0:
    resolution: {integrity: sha512-VLghIWNM6ELQzo7zwmcg0NmTVyWKYjvIeM83yjp0wRDTmUnrM678fQbcKBo6n2CJEF0szoG//ytg+TKla89ALQ==}
    dev: true

  /isexe/2.0.0:
    resolution: {integrity: sha512-RHxMLp9lnKHGHRng9QFhRCMbYAcVpn69smSGcq3f36xjgVVWThj4qqLbTLlq7Ssj8B+fIQ1EuCEGI2lKsyQeIw==}
    dev: true

  /jmespath/0.16.0:
    resolution: {integrity: sha512-9FzQjJ7MATs1tSpnco1K6ayiYE3figslrXA72G2HQ/n76RzvYlofyi5QM+iX4YRs/pu3yzxlVQSST23+dMDknw==}
    engines: {node: '>= 0.6.0'}
    dev: true

  /joycon/3.1.1:
    resolution: {integrity: sha512-34wB/Y7MW7bzjKRjUKTa46I2Z7eV62Rkhva+KkopW7Qvv/OSWBqvkSY7vusOPrNuZcUG3tApvdVgNB8POj3SPw==}
    engines: {node: '>=10'}

  /js-tokens/4.0.0:
    resolution: {integrity: sha512-RdJUflcE3cUzKiMqQgsCu06FPu9UdIJO0beYbPhHN4k6apgJtifcoCtT9bcxOpYBtpD2kCM6Sbzg4CausW/PKQ==}

  /js-yaml/3.14.1:
    resolution: {integrity: sha512-okMH7OXXJ7YrN9Ok3/SXrnu4iX9yOk+25nqX4imS2npuvTYDmo/QEZoqwZkYaIDk3jVvBOTOIEgEhaLOynBS9g==}
    hasBin: true
    dependencies:
      argparse: 1.0.10
      esprima: 4.0.1

  /jsesc/2.5.2:
    resolution: {integrity: sha512-OYu7XEzjkCQ3C5Ps3QIZsQfNpqoJyZZA99wd9aWd05NCtC5pWOkShK2mkL6HXQR6/Cy2lbNdPlZBpuQHXE63gA==}
    engines: {node: '>=4'}
    hasBin: true
    dev: false

  /json-bigint/1.0.0:
    resolution: {integrity: sha512-SiPv/8VpZuWbvLSMtTDU8hEfrZWg/mH/nV/b4o0CYbSxu1UIQPLdwKOCIyLQX+VIPO5vrLX3i8qtqFyhdPSUSQ==}
    dependencies:
      bignumber.js: 9.1.0
    dev: false

  /json-buffer/3.0.1:
    resolution: {integrity: sha512-4bV5BfR2mqfQTJm+V5tPPdf+ZpuhiIvTuAB5g8kcrXOZpTT/QwwVRWBywX1ozr6lEuPdbHxwaJlm9G6mI2sfSQ==}

  /json-parse-even-better-errors/2.3.1:
    resolution: {integrity: sha512-xyFwyhro/JEof6Ghe2iz2NcXoj2sloNsWr/XsERDK/oiPCfaNhl5ONfp+jQdAZRQQ0IJWNzH9zIZF7li91kh2w==}
    dev: false

  /json-schema-traverse/0.4.1:
    resolution: {integrity: sha512-xbbCH5dCYU5T8LcEhhuh7HJ88HXuW3qsI3Y0zOZFKfZEHcpWiHU/Jxzk629Brsab/mMiHQti9wMP+845RPe3Vg==}
    dev: true

  /json-schema-traverse/1.0.0:
    resolution: {integrity: sha512-NM8/P9n3XjXhIZn1lLhkFaACTOURQXjWhV4BA/RnOv8xvgqtqpAX9IO4mRQxSx1Rlo4tqzeqb0sOlruaOy3dug==}

  /json-stable-stringify-without-jsonify/1.0.1:
    resolution: {integrity: sha512-Bdboy+l7tA3OGW6FjyFHWkP5LuByj1Tk33Ljyq0axyzdk9//JSi2u3fP1QSmd1KNwq6VOKYGlAu87CisVir6Pw==}
    dev: true

  /json5/1.0.1:
    resolution: {integrity: sha512-aKS4WQjPenRxiQsC93MNfjx+nbF4PAdYzmd/1JIj8HYzqfbu86beTuNgXDzPknWk0n0uARlyewZo4s++ES36Ow==}
    hasBin: true
    dependencies:
      minimist: 1.2.6
    dev: true

  /json5/2.2.1:
    resolution: {integrity: sha512-1hqLFMSrGHRHxav9q9gNjJ5EXznIxGVO09xQRrwplcS8qs28pZ8s8hupZAmqDwZUmVZ2Qb2jnyPOWcDH8m8dlA==}
    engines: {node: '>=6'}
    hasBin: true
    dev: false

  /jsonfile/6.1.0:
    resolution: {integrity: sha512-5dgndWOriYSm5cnYaJNhalLNDKOqFwyDB/rr1E9ZsGciGvKPs8R2xYGCacuf3z6K1YKDz182fd+fY3cn3pMqXQ==}
    dependencies:
      universalify: 2.0.0
    optionalDependencies:
      graceful-fs: 4.2.10

  /jsonschema/1.4.1:
    resolution: {integrity: sha512-S6cATIPVv1z0IlxdN+zUk5EPjkGCdnhN4wVSBlvoUO1tOLJootbo9CquNJmbIh4yikWHiUedhRYrNPn1arpEmQ==}
    dev: false

  /jwa/2.0.0:
    resolution: {integrity: sha512-jrZ2Qx916EA+fq9cEAeCROWPTfCwi1IVHqT2tapuqLEVVDKFDENFw1oL+MwrTvH6msKxsd1YTDVw6uKEcsrLEA==}
    dependencies:
      buffer-equal-constant-time: 1.0.1
      ecdsa-sig-formatter: 1.0.11
      safe-buffer: 5.2.1
    dev: false

  /jws/4.0.0:
    resolution: {integrity: sha512-KDncfTmOZoOMTFG4mBlG0qUIOlc03fmzH+ru6RgYVZhPkyiy/92Owlt/8UEN+a4TXR1FQetfIpJE8ApdvdVxTg==}
    dependencies:
      jwa: 2.0.0
      safe-buffer: 5.2.1
    dev: false

  /keyv/4.3.3:
    resolution: {integrity: sha512-AcysI17RvakTh8ir03+a3zJr5r0ovnAH/XTXei/4HIv3bL2K/jzvgivLK9UuI/JbU1aJjM3NSAnVvVVd3n+4DQ==}
    dependencies:
      compress-brotli: 1.3.8
      json-buffer: 3.0.1

  /kleur/4.1.5:
    resolution: {integrity: sha512-o+NO+8WrRiQEE4/7nwRJhN1HWpVmJm511pBHUxPLtp0BUISzlBplORYSmTclCnJvQq2tKu/sgl3xVpkc7ZWuQQ==}
    engines: {node: '>=6'}
    dev: true

  /ky/0.31.1:
    resolution: {integrity: sha512-wha6TXwen/+4aeHGn8oyHWTQdukT/JZew4mmu2KiCFKn1NHCXiWpeBhGDVFiIX9FN7wsfSkV0C8yZ6YRKE/w4Q==}
    engines: {node: '>=14.16'}
    dev: false

  /levn/0.4.1:
    resolution: {integrity: sha512-+bT2uH4E5LGE7h/n3evcS/sQlJXCpIp6ym8OWJ5eV6+67Dsql/LaaT7qJBAt2rzfoa/5QBGBhxDix1dMt2kQKQ==}
    engines: {node: '>= 0.8.0'}
    dependencies:
      prelude-ls: 1.2.1
      type-check: 0.4.0
    dev: true

  /lilconfig/2.0.6:
    resolution: {integrity: sha512-9JROoBW7pobfsx+Sq2JsASvCo6Pfo6WWoUW79HuB1BCoBXD4PLWJPqDF6fNj67pqBYTbAHkE57M1kS/+L1neOg==}
    engines: {node: '>=10'}
    dev: true

  /lines-and-columns/1.2.4:
    resolution: {integrity: sha512-7ylylesZQ/PV29jhEDl3Ufjo6ZX7gCqJr5F7PKrqc93v7fzSymt1BpwEU8nAUXs8qzzvqhbjhK5QZg6Mt/HkBg==}

  /listr2/5.0.5:
    resolution: {integrity: sha512-DpBel6fczu7oQKTXMekeprc0o3XDgGMkD7JNYyX+X0xbwK+xgrx9dcyKoXKqpLSUvAWfmoePS7kavniOcq3r4w==}
    engines: {node: ^14.13.1 || >=16.0.0}
    peerDependencies:
      enquirer: '>= 2.3.0 < 3'
    peerDependenciesMeta:
      enquirer:
        optional: true
    dependencies:
      cli-truncate: 2.1.0
      colorette: 2.0.19
      log-update: 4.0.0
      p-map: 4.0.0
      rfdc: 1.3.0
      rxjs: 7.5.7
      through: 2.3.8
      wrap-ansi: 7.0.0

  /load-tsconfig/0.2.3:
    resolution: {integrity: sha512-iyT2MXws+dc2Wi6o3grCFtGXpeMvHmJqS27sMPGtV2eUu4PeFnG+33I8BlFK1t1NWMjOpcx9bridn5yxLDX2gQ==}
    engines: {node: ^12.20.0 || ^14.13.1 || >=16.0.0}
    dev: true

  /local-pkg/0.4.2:
    resolution: {integrity: sha512-mlERgSPrbxU3BP4qBqAvvwlgW4MTg78iwJdGGnv7kibKjWcJksrG3t6LB5lXI93wXRDvG4NpUgJFmTG4T6rdrg==}
    engines: {node: '>=14'}
    dev: true

  /lodash.merge/4.6.2:
    resolution: {integrity: sha512-0KpjqXRVvrYyCsX1swR/XTK0va6VQkQM6MNo7PqW77ByjAhoARA8EfrP1N4+KlKj8YS0ZUCtRT/YUuhyYDujIQ==}
    dev: true

  /lodash.sortby/4.7.0:
    resolution: {integrity: sha512-HDWXG8isMntAyRF5vZ7xKuEvOhT4AhlRt/3czTSjvGUxjYCBVRQY48ViDHyfYz9VIoBkW4TMGQNapx+l3RUwdA==}
    dev: true

  /lodash.truncate/4.4.2:
    resolution: {integrity: sha512-jttmRe7bRse52OsWIMDLaXxWqRAmtIUccAQ3garviCqJjafXOfNMO0yMfNpdD6zbGaTU0P5Nz7e7gAT6cKmJRw==}
    dev: true

  /lodash/4.17.21:
    resolution: {integrity: sha512-v2kDEe57lecTulaDIuNTPy3Ry4gLGJ6Z1O3vE1krgXZNrsQ+LFTGHVxVjcXPs17LhbZVGedAJv8XZ1tvj5FvSg==}
    dev: false

  /log-update/4.0.0:
    resolution: {integrity: sha512-9fkkDevMefjg0mmzWFBW8YkFP91OrizzkW3diF7CpG+S2EYdy4+TVfGwz1zeF8x7hCx1ovSPTOE9Ngib74qqUg==}
    engines: {node: '>=10'}
    dependencies:
      ansi-escapes: 4.3.2
      cli-cursor: 3.1.0
      slice-ansi: 4.0.0
      wrap-ansi: 6.2.0

  /loose-envify/1.4.0:
    resolution: {integrity: sha512-lyuxPGr/Wfhrlem2CL/UcnUc1zcqKAImBDzukY7Y5F/yQiNdko6+fRLevlw1HgMySw7f611UIY408EtxRSoK3Q==}
    hasBin: true
    dependencies:
      js-tokens: 4.0.0
    dev: false

  /lorem-ipsum/2.0.8:
    resolution: {integrity: sha512-5RIwHuCb979RASgCJH0VKERn9cQo/+NcAi2BMe9ddj+gp7hujl6BI+qdOG4nVsLDpwWEJwTVYXNKP6BGgbcoGA==}
    engines: {node: '>= 8.x', npm: '>= 5.x'}
    hasBin: true
    dependencies:
      commander: 9.4.0
    dev: false

  /loupe/2.3.4:
    resolution: {integrity: sha512-OvKfgCC2Ndby6aSTREl5aCCPTNIzlDfQZvZxNUrBrihDhL3xcrYegTblhmEiCrg2kKQz4XsFIaemE5BF4ybSaQ==}
    dependencies:
      get-func-name: 2.0.0
    dev: true

  /lowercase-keys/2.0.0:
    resolution: {integrity: sha512-tqNXrS78oMOE73NMxK4EMLQsQowWf8jKooH9g7xPavRT706R6bkQJ6DY2Te7QukaZsulxa30wQ7bk0pm4XiHmA==}
    engines: {node: '>=8'}

  /lowercase-keys/3.0.0:
    resolution: {integrity: sha512-ozCC6gdQ+glXOQsveKD0YsDy8DSQFjDTz4zyzEHNV5+JP5D62LmfDZ6o1cycFx9ouG940M5dE8C8CTewdj2YWQ==}
    engines: {node: ^12.20.0 || ^14.13.1 || >=16.0.0}
    dev: false

  /lru-cache/6.0.0:
    resolution: {integrity: sha512-Jo6dJ04CmSjuznwJSS3pUeWmd/H0ffTlkXXgwZi+eq1UCmqQwCh+eLsYOYCwY991i2Fah4h1BEMCx4qThGbsiA==}
    engines: {node: '>=10'}
    dependencies:
      yallist: 4.0.0

  /magic-string/0.25.9:
    resolution: {integrity: sha512-RmF0AsMzgt25qzqqLc1+MbHmhdx0ojF2Fvs4XnOqz2ZOBXzzkEwc/dJQZCYHAn7v1jbVOjAZfK8msRn4BxO4VQ==}
    dependencies:
      sourcemap-codec: 1.4.8

  /magic-string/0.26.2:
    resolution: {integrity: sha512-NzzlXpclt5zAbmo6h6jNc8zl2gNRGHvmsZW4IvZhTC4W7k4OlLP+S5YLussa/r3ixNT66KOQfNORlXHSOy/X4A==}
    engines: {node: '>=12'}
    dependencies:
      sourcemap-codec: 1.4.8
    dev: true

  /marked/4.1.0:
    resolution: {integrity: sha512-+Z6KDjSPa6/723PQYyc1axYZpYYpDnECDaU6hkaf5gqBieBkMKYReL5hteF2QizhlMbgbo8umXl/clZ67+GlsA==}
    engines: {node: '>= 12'}
    hasBin: true
    dev: false

  /mdn-data/2.0.14:
    resolution: {integrity: sha512-dn6wd0uw5GsdswPFfsgMp5NSB0/aDe6fK94YJV/AJDYXL6HVLWBsxeq7js7Ad+mU2K9LAlwpk6kN2D5mwCPVow==}

  /merge-stream/2.0.0:
    resolution: {integrity: sha512-abv/qOcuPfk3URPfDzmZU1LKmuw8kT+0nIHvKrKgFrwifol/doWcdA4ZqsWQ8ENrFKkd67Mfpo/LovbIUsbt3w==}
    dev: true

  /merge2/1.4.1:
    resolution: {integrity: sha512-8q7VEgMJW4J8tcfVPy8g09NcQwZdbwFEqhe/WZkoIzjn/3TGDwtOCYtXGxA3O8tPzpczCCDgv+P2P5y00ZJOOg==}
    engines: {node: '>= 8'}

  /metadata-scraper/0.2.61:
    resolution: {integrity: sha512-ECV8r10nIVgn7Y5vY8lnlvi9vF1YgYBJjn2R1zrOcKRe47ra9Yg25ZE1ejL3Equqi8u2Mp346KHqIcR4PLdyTA==}
    dependencies:
      domino: 2.1.6
      got: 11.8.5
    dev: true

  /micromatch/4.0.5:
    resolution: {integrity: sha512-DMy+ERcEW2q8Z2Po+WNXuw3c5YaUSFjAO5GsJqfEl7UjvtIuFKO6ZrKvcItdy98dwFI2N1tg3zNIdKaQT+aNdA==}
    engines: {node: '>=8.6'}
    dependencies:
      braces: 3.0.2
      picomatch: 2.3.1

  /mime-db/1.52.0:
    resolution: {integrity: sha512-sPU4uV7dYlvtWJxwwxHD0PuihVNiE7TyAbQ5SWxDCB9mUYvOgroQOwYQQOKPJ8CIbE+1ETVlOoK1UC2nU3gYvg==}
    engines: {node: '>= 0.6'}
    dev: false

  /mime-types/2.1.35:
    resolution: {integrity: sha512-ZDY+bPm5zTTF+YpCrAU9nK0UgICYPT0QtT1NZWFv4s++TNkcgVaT0g6+4R2uI4MjQjzysHB1zxuWL50hzaeXiw==}
    engines: {node: '>= 0.6'}
    dependencies:
      mime-db: 1.52.0
    dev: false

  /mime/3.0.0:
    resolution: {integrity: sha512-jSCU7/VB1loIWBZe14aEYHU/+1UMEHoaO7qxCOVJOw9GgH72VAWppxNcjU+x9a2k3GSIBXNKxXQFqRvvZ7vr3A==}
    engines: {node: '>=10.0.0'}
    hasBin: true
    dev: true

  /mimic-fn/2.1.0:
    resolution: {integrity: sha512-OqbOk5oEQeAZ8WXWydlu9HJjz9WVdEIvamMCcXmuqUYjTknH/sqsWvhQ3vgwKFRR1HpjvNBKQ37nbJgYzGqGcg==}
    engines: {node: '>=6'}

  /mimic-response/1.0.1:
    resolution: {integrity: sha512-j5EctnkH7amfV/q5Hgmoal1g2QHFJRraOtmx0JpIqkxhBhI/lJSl1nMpQ45hVarwNETOoWEimndZ4QK0RHxuxQ==}
    engines: {node: '>=4'}

  /mimic-response/3.1.0:
    resolution: {integrity: sha512-z0yWI+4FDrrweS8Zmt4Ej5HdJmky15+L2e6Wgn3+iK5fWzb6T3fhNFq2+MeTRb064c6Wr4N/wv0DzQTjNzHNGQ==}
    engines: {node: '>=10'}

  /min-indent/1.0.1:
    resolution: {integrity: sha512-I9jwMn07Sy/IwOj3zVkVik2JTvgpaykDZEigL6Rx6N9LbMywwUSMtxET+7lVoDLLd3O3IXwJwvuuns8UB/HeAg==}
    engines: {node: '>=4'}
    dev: true

  /minimatch/3.1.2:
    resolution: {integrity: sha512-J7p63hRiAjw1NDEww1W7i37+ByIrOWO5XQQAzZ3VOcL0PNybwpfmV/N05zFAzwQ9USyEcX6t3UO+K5aqBQOIHw==}
    dependencies:
      brace-expansion: 1.1.11

  /minimatch/5.1.0:
    resolution: {integrity: sha512-9TPBGGak4nHfGZsPBohm9AWg6NoT7QTCehS3BIJABslyZbzxfV78QM2Y6+i741OPZIafFAaiiEMh5OyIrJPgtg==}
    engines: {node: '>=10'}
    dependencies:
      brace-expansion: 2.0.1
    dev: false

  /minimist/1.2.6:
    resolution: {integrity: sha512-Jsjnk4bw3YJqYzbdyBiNsPWHPfO++UGG749Cxs6peCu5Xg4nrena6OVxOYxrQTqww0Jmwt+Ref8rggumkTLz9Q==}

  /mkdirp/0.5.6:
    resolution: {integrity: sha512-FP+p8RB8OWpF3YZBCrP5gtADmtXApB5AMLn+vdyA+PyxCjrCs00mjyUozssO33cwDeT3wNGdLxJ5M//YqtHAJw==}
    hasBin: true
    dependencies:
      minimist: 1.2.6
    dev: true

  /mri/1.2.0:
    resolution: {integrity: sha512-tzzskb3bG8LvYGFF/mDTpq3jpI6Q9wc3LEmBaghu+DdCssd1FakN7Bc0hVNmEyGq1bq3RgfkCb3cmQLpNPOroA==}
    engines: {node: '>=4'}
    dev: true

  /mrmime/1.0.1:
    resolution: {integrity: sha512-hzzEagAgDyoU1Q6yg5uI+AorQgdvMCur3FcKf7NhMKWsaYg+RnbTyHRa/9IlLF9rf455MOCtcqqrQQ83pPP7Uw==}
    engines: {node: '>=10'}
    dev: true

  /ms/2.0.0:
    resolution: {integrity: sha512-Tpp60P6IUJDTuOq/5Z8cdskzJujfwqfOTkrwIwj7IRISpnkJnT6SyJ4PCPnGMoFjC9ddhal5KVIYtAt97ix05A==}
    dev: true

  /ms/2.1.2:
    resolution: {integrity: sha512-sGkPx+VjMtmA6MX27oA4FBFELFCZZ4S4XqeGOXCv68tT+jb3vk/RyaKWP0PTKyWtmLSM0b+adUTEvbs1PEaH2w==}

  /multimatch/5.0.0:
    resolution: {integrity: sha512-ypMKuglUrZUD99Tk2bUQ+xNQj43lPEfAeX2o9cTteAmShXy2VHDJpuwu1o0xqoKCt9jLVAvwyFKdLTPXKAfJyA==}
    engines: {node: '>=10'}
    dependencies:
      '@types/minimatch': 3.0.5
      array-differ: 3.0.0
      array-union: 2.1.0
      arrify: 2.0.1
      minimatch: 3.1.2
    dev: false

  /mz/2.7.0:
    resolution: {integrity: sha512-z81GNO7nnYMEhrGh9LeymoE4+Yr0Wn5McHIZMK5cfQCl+NDX08sCZgUc9/6MHni9IWuFLm1Z3HTCXu2z9fN62Q==}
    dependencies:
      any-promise: 1.3.0
      object-assign: 4.1.1
      thenify-all: 1.6.0
    dev: true

  /nanoid/3.3.4:
    resolution: {integrity: sha512-MqBkQh/OHTS2egovRtLk45wEyNXwF+cokD+1YPf9u5VfJiRdAiRwB2froX5Co9Rh20xs4siNPm8naNotSD6RBw==}
    engines: {node: ^10 || ^12 || ^13.7 || ^14 || >=15.0.1}
    hasBin: true

  /natural-compare/1.4.0:
    resolution: {integrity: sha512-OWND8ei3VtNC9h7V60qff3SVobHr996CTwgxubgyQYEpg290h9J0buyECNNJexkFm5sOajh5G116RYA1c8ZMSw==}
    dev: true

  /node-domexception/1.0.0:
    resolution: {integrity: sha512-/jKZoMpw0F8GRwl4/eLROPA3cfcXtLApP0QzLmUT/HuPCZWyB7IY9ZrMeKw2O/nFIqPQB3PVM9aYm0F312AXDQ==}
    engines: {node: '>=10.5.0'}
    dev: true

  /node-fetch/2.6.7:
    resolution: {integrity: sha512-ZjMPFEfVx5j+y2yF35Kzx5sF7kDzxuDj6ziH4FFbOp87zKDZNx8yExJIb05OGF4Nlt9IHFIMBkRl41VdvcNdbQ==}
    engines: {node: 4.x || >=6.0.0}
    peerDependencies:
      encoding: ^0.1.0
    peerDependenciesMeta:
      encoding:
        optional: true
    dependencies:
      whatwg-url: 5.0.0
    dev: false

  /node-fetch/3.2.10:
    resolution: {integrity: sha512-MhuzNwdURnZ1Cp4XTazr69K0BTizsBroX7Zx3UgDSVcZYKF/6p0CBe4EUb/hLqmzVhl0UpYfgRljQ4yxE+iCxA==}
    engines: {node: ^12.20.0 || ^14.13.1 || >=16.0.0}
    dependencies:
      data-uri-to-buffer: 4.0.0
      fetch-blob: 3.2.0
      formdata-polyfill: 4.0.10
    dev: true

  /node-forge/1.3.1:
    resolution: {integrity: sha512-dPEtOeMvF9VMcYV/1Wb8CPoVAXtp6MKMlcbAt4ddqmGqUJ6fQZFXkNZNkNlfevtNkGtaSoXf/vNNNSvgrdXwtA==}
    engines: {node: '>= 6.13.0'}
    dev: false

  /normalize-path/3.0.0:
    resolution: {integrity: sha512-6eZs5Ls3WtCisHWp9S2GUy8dqkpGi4BVSz3GaqiE6ezub0512ESztXUwUB6C6IKbQkY2Pnb/mD4WYojCRwcwLA==}
    engines: {node: '>=0.10.0'}

  /normalize-url/6.1.0:
    resolution: {integrity: sha512-DlL+XwOy3NxAQ8xuC0okPgK46iuVNAK01YN7RueYBqqFeGsBjV9XmCAzAdgt+667bCl5kPh9EqKKDwnaPG1I7A==}
    engines: {node: '>=10'}

  /npm-run-path/4.0.1:
    resolution: {integrity: sha512-S48WzZW777zhNIrn7gxOlISNAqi9ZC/uQFnRdbeIHhZhCA6UqpkOT8T1G7BvfdgP4Er8gF4sUbaS0i7QvIfCWw==}
    engines: {node: '>=8'}
    dependencies:
      path-key: 3.1.1
    dev: true

  /nth-check/2.1.1:
    resolution: {integrity: sha512-lqjrjmaOoAnWfMmBPL+XNnynZh2+swxiX3WUE0s4yEHI6m+AwrK2UZOimIRl3X/4QctVqS8AiZjFqyOGrMXb/w==}
    dependencies:
      boolbase: 1.0.0

  /object-assign/4.1.1:
    resolution: {integrity: sha512-rJgTQnkUnH1sFw8yT6VSU3zD3sWmu6sZhIseY8VX+GRu3P6F7Fu+JNDoXfklElbLJSnc3FUQHVe4cU5hj+BcUg==}
    engines: {node: '>=0.10.0'}
    dev: true

  /object-inspect/1.12.2:
    resolution: {integrity: sha512-z+cPxW0QGUp0mcqcsgQyLVRDoXFQbXOwBaqyF7VIgI4TWNQsDHrBpUQslRmIfAoYWdYzs6UlKJtB2XJpTaNSpQ==}
    dev: true

  /object-keys/1.1.1:
    resolution: {integrity: sha512-NuAESUOUMrlIXOfHKzD6bpPu3tYt3xvjNdRIQ+FeT0lNb4K8WR70CaDxhuNguS2XG+GjkyMwOzsN5ZktImfhLA==}
    engines: {node: '>= 0.4'}
    dev: true

  /object.assign/4.1.3:
    resolution: {integrity: sha512-ZFJnX3zltyjcYJL0RoCJuzb+11zWGyaDbjgxZbdV7rFEcHQuYxrZqhow67aA7xpes6LhojyFDaBKAFfogQrikA==}
    engines: {node: '>= 0.4'}
    dependencies:
      call-bind: 1.0.2
      define-properties: 1.1.4
      has-symbols: 1.0.3
      object-keys: 1.1.1
    dev: true

  /object.values/1.1.5:
    resolution: {integrity: sha512-QUZRW0ilQ3PnPpbNtgdNV1PDbEqLIiSFB3l+EnGtBQ/8SUTLj1PZwtQHABZtLgwpJZTSZhuGLOGk57Drx2IvYg==}
    engines: {node: '>= 0.4'}
    dependencies:
      call-bind: 1.0.2
      define-properties: 1.1.4
      es-abstract: 1.20.1
    dev: true

  /on-exit-leak-free/2.1.0:
    resolution: {integrity: sha512-VuCaZZAjReZ3vUwgOB8LxAosIurDiAW0s13rI1YwmaP++jvcxP77AWoQvenZebpCA2m8WC1/EosPYPMjnRAp/w==}
    dev: false

  /once/1.4.0:
    resolution: {integrity: sha512-lNaJgI+2Q5URQBkccEKHTQOPaXdUxnZZElQTZY0MFUAuaEqe1E+Nyvgdz/aIyNi6Z9MzO5dv1H8n58/GELp3+w==}
    dependencies:
      wrappy: 1.0.2

  /onetime/5.1.2:
    resolution: {integrity: sha512-kbpaSSGJTWdAY5KPVeMOKXSrPtr8C8C7wodJbcsd51jRnmD+GZu8Y0VoU6Dm5Z4vWr0Ig/1NKuWRKf7j5aaYSg==}
    engines: {node: '>=6'}
    dependencies:
      mimic-fn: 2.1.0

  /optionator/0.9.1:
    resolution: {integrity: sha512-74RlY5FCnhq4jRxVUPKDaRwrVNXMqsGsiW6AJw4XK8hmtm10wC0ypZBLw5IIp85NZMr91+qd1RvvENwg7jjRFw==}
    engines: {node: '>= 0.8.0'}
    dependencies:
      deep-is: 0.1.4
      fast-levenshtein: 2.0.6
      levn: 0.4.1
      prelude-ls: 1.2.1
      type-check: 0.4.0
      word-wrap: 1.2.3
    dev: true

  /orderedmap/2.0.0:
    resolution: {integrity: sha512-buf4PoAMlh45b8a8gsGy/X6w279TSqkyAS0C0wdTSJwFSU+ljQFJON5I8NfjLHoCXwpSROIo2wr0g33T+kQshQ==}
    dev: false

  /p-cancelable/2.1.1:
    resolution: {integrity: sha512-BZOr3nRQHOntUjTrH8+Lh54smKHoHyur8We1V8DSMVrl5A2malOOwuJRnKRDjSnkoeBh4at6BwEnb5I7Jl31wg==}
    engines: {node: '>=8'}
    dev: true

  /p-cancelable/3.0.0:
    resolution: {integrity: sha512-mlVgR3PGuzlo0MmTdk4cXqXWlwQDLnONTAg6sm62XkMJEiRxN3GL3SffkYvqwonbkJBcrI7Uvv5Zh9yjvn2iUw==}
    engines: {node: '>=12.20'}
    dev: false

  /p-map/4.0.0:
    resolution: {integrity: sha512-/bjOqmgETBYB5BoEeGVea8dmvHb2m9GLy1E9W43yeyfP6QQCZGFNa+XRceJEuDB6zqr+gKpIAmlLebMpykw/MQ==}
    engines: {node: '>=10'}
    dependencies:
      aggregate-error: 3.1.0

  /parent-module/1.0.1:
    resolution: {integrity: sha512-GQ2EWRpQV8/o+Aw8YqtfZZPfNRWZYkbidE9k5rpl/hC3vtHHBfGm2Ifi6qWV+coDGkrUKZAxE3Lot5kcsRlh+g==}
    engines: {node: '>=6'}
    dependencies:
      callsites: 3.1.0

  /parse-json/5.2.0:
    resolution: {integrity: sha512-ayCKvm/phCGxOkYRSCM82iDwct8/EonSEgCSxWxD7ve6jHggsFl4fZVQBPRNgQoKiuV/odhFrGzQXZwbifC8Rg==}
    engines: {node: '>=8'}
    dependencies:
      '@babel/code-frame': 7.12.11
      error-ex: 1.3.2
      json-parse-even-better-errors: 2.3.1
      lines-and-columns: 1.2.4
    dev: false

  /path-is-absolute/1.0.1:
    resolution: {integrity: sha512-AVbw3UJ2e9bq64vSaS9Am0fje1Pa8pbGqTTsmXfaIiMpnr5DlDhfJOuLj9Sf95ZPVDAUerDfEk88MPmPe7UCQg==}
    engines: {node: '>=0.10.0'}

  /path-key/3.1.1:
    resolution: {integrity: sha512-ojmeN0qd+y0jszEtoY48r0Peq5dwMEkIlCOu6Q5f41lfkswXuKtYrhgoTpLnyIcHm24Uhqx+5Tqm2InSwLhE6Q==}
    engines: {node: '>=8'}
    dev: true

  /path-parse/1.0.7:
    resolution: {integrity: sha512-LDJzPVEEEPR+y48z93A0Ed0yXb8pAByGWo/k5YYdYgpY2/2EsOsksJrq7lOHxryrVOn1ejG6oAp8ahvOIQD8sw==}

  /path-type/4.0.0:
    resolution: {integrity: sha512-gDKb8aZMDeD/tZWs9P6+q0J9Mwkdl6xMV8TjnGP3qJVJ06bdMgkbBlLU8IdfOsIsFz2BW1rNVT3XuNEl8zPAvw==}
    engines: {node: '>=8'}

  /pathval/1.1.1:
    resolution: {integrity: sha512-Dp6zGqpTdETdR63lehJYPeIOqpiNBNtc7BpWSLrOje7UaIsE5aY92r/AunQA7rsXvet3lrJ3JnZX29UPTKXyKQ==}
    dev: true

  /picocolors/1.0.0:
    resolution: {integrity: sha512-1fygroTLlHu66zi26VoTDv8yRgm0Fccecssto+MhsZ0D/DGW2sm8E8AjW7NU5VVTRt5GxbeZ5qBuJr+HyLYkjQ==}

  /picomatch/2.3.1:
    resolution: {integrity: sha512-JU3teHTNjmE2VCGFzuY8EXzCDVwEqB2a8fsIvwaStHhAWJEeVd1o1QD80CU6+ZdEXXSLbSsuLwJjkCBWqRQUVA==}
    engines: {node: '>=8.6'}

  /pino-abstract-transport/1.0.0:
    resolution: {integrity: sha512-c7vo5OpW4wIS42hUVcT5REsL8ZljsUfBjqV/e2sFxmFEFZiq1XLUp5EYLtuDH6PEHq9W1egWqRbnLUP5FuZmOA==}
    dependencies:
      readable-stream: 4.1.0
      split2: 4.1.0
    dev: false

  /pino-lambda/4.0.0_pino@8.4.1:
    resolution: {integrity: sha512-R/OpX1m+2xGVgrsQmXYJxXtjx0gWYdURULAms+eKrYpj6sZw7O3t30L007Nb4DkPhwCDmttob3XNm5cWLEyV8w==}
    peerDependencies:
      pino: '>=6.0.0 <8.0.0'
    dependencies:
      pino: 8.4.1
    dev: false

  /pino-pretty/9.0.0:
    resolution: {integrity: sha512-WcojVUw8aJQz0in90xj7nQo5g14d9bLkBnE80P/Sk8JxNilbtyXp9mNjRcF07uOBEoNMrdkBniv8Tu1Lale7Kw==}
    hasBin: true
    dependencies:
      colorette: 2.0.19
      dateformat: 4.6.3
      fast-copy: 2.1.3
      fast-safe-stringify: 2.1.1
      help-me: 4.0.1
      joycon: 3.1.1
      minimist: 1.2.6
      on-exit-leak-free: 2.1.0
      pino-abstract-transport: 1.0.0
      pump: 3.0.0
      readable-stream: 4.1.0
      secure-json-parse: 2.5.0
      sonic-boom: 3.2.0
      strip-json-comments: 3.1.1
    dev: false

  /pino-std-serializers/6.0.0:
    resolution: {integrity: sha512-mMMOwSKrmyl+Y12Ri2xhH1lbzQxwwpuru9VjyJpgFIH4asSj88F2csdMwN6+M5g1Ll4rmsYghHLQJw81tgZ7LQ==}
    dev: false

  /pino/8.4.1:
    resolution: {integrity: sha512-rZnbTUNFiYBH1H2OfYYVNBEFRDhN2nRaEmBD2+MDmGXSGyps+YPJ55LzWZP90zg7zyWKy0ZMqGlk47AO6OaBqQ==}
    hasBin: true
    dependencies:
      atomic-sleep: 1.0.0
      fast-redact: 3.1.1
      on-exit-leak-free: 2.1.0
      pino-abstract-transport: 1.0.0
      pino-std-serializers: 6.0.0
      process-warning: 2.0.0
      quick-format-unescaped: 4.0.4
      real-require: 0.2.0
      safe-stable-stringify: 2.3.1
      sonic-boom: 3.2.0
      thread-stream: 2.0.1
    dev: false

  /pirates/4.0.5:
    resolution: {integrity: sha512-8V9+HQPupnaXMA23c5hvl69zXvTwTzyAYasnkb0Tts4XvO4CliqONMOnvlq26rkhLC3nWDFBJf73LU1e1VZLaQ==}
    engines: {node: '>= 6'}
    dev: true

  /please-upgrade-node/3.2.0:
    resolution: {integrity: sha512-gQR3WpIgNIKwBMVLkpMUeR3e1/E1y42bqDQZfql+kDeXd8COYfM8PQA4X6y7a8u9Ua9FHmsrrmirW2vHs45hWg==}
    dependencies:
      semver-compare: 1.0.0
    dev: false

  /postcss-load-config/3.1.4:
    resolution: {integrity: sha512-6DiM4E7v4coTE4uzA8U//WhtPwyhiim3eyjEMFCnUpzbrkK9wJHgKDT2mR+HbtSrd/NubVaYTOpSpjUl8NQeRg==}
    engines: {node: '>= 10'}
    peerDependencies:
      postcss: '>=8.0.9'
      ts-node: '>=9.0.0'
    peerDependenciesMeta:
      postcss:
        optional: true
      ts-node:
        optional: true
    dependencies:
      lilconfig: 2.0.6
      yaml: 1.10.2
    dev: true

  /postcss/8.4.16:
    resolution: {integrity: sha512-ipHE1XBvKzm5xI7hiHCZJCSugxvsdq2mPnsq5+UF+VHCjiBvtDrlxJfMBToWaP9D5XlgNmcFGqoHmUn0EYEaRQ==}
    engines: {node: ^10 || ^12 || >=14}
    dependencies:
      nanoid: 3.3.4
      picocolors: 1.0.0
      source-map-js: 1.0.2
    dev: true

  /postcss/8.4.19:
    resolution: {integrity: sha512-h+pbPsyhlYj6N2ozBmHhHrs9DzGmbaarbLvWipMRO7RLS+v4onj26MPFXA5OBYFxyqYhUJK456SwDcY9H2/zsA==}
    engines: {node: ^10 || ^12 || >=14}
    dependencies:
      nanoid: 3.3.4
      picocolors: 1.0.0
      source-map-js: 1.0.2

  /prelude-ls/1.2.1:
    resolution: {integrity: sha512-vkcDPrRZo1QZLbn5RLGPpg/WmIQ65qoWWhcGKf/b5eplkkarX0m9z8ppCat4mlOqUsWpyNuYgO3VRyrYHSzX5g==}
    engines: {node: '>= 0.8.0'}
    dev: true

  /prettier-plugin-svelte/2.7.0_o3ioganyptcsrh6x4hnxvjkpqi:
    resolution: {integrity: sha512-fQhhZICprZot2IqEyoiUYLTRdumULGRvw0o4dzl5jt0jfzVWdGqeYW27QTWAeXhoupEZJULmNoH3ueJwUWFLIA==}
    peerDependencies:
      prettier: ^1.16.4 || ^2.0.0
      svelte: ^3.2.0
    dependencies:
      prettier: 2.7.1
      svelte: 3.49.0
    dev: true

  /prettier/2.7.1:
    resolution: {integrity: sha512-ujppO+MkdPqoVINuDFDRLClm7D78qbDt0/NR+wp5FqEZOoTNAjPHWj17QRhu7geIHJfcNhRk1XVQmF8Bp3ye+g==}
    engines: {node: '>=10.13.0'}
    hasBin: true
    dev: true

  /prisma/4.6.1:
    resolution: {integrity: sha512-BR4itMCuzrDV4tn3e2TF+nh1zIX/RVU0isKtKoN28ADeoJ9nYaMhiuRRkFd2TZN8+l/XfYzoRKyHzUFXLQhmBQ==}
    engines: {node: '>=14.17'}
    hasBin: true
    requiresBuild: true
    dependencies:
      '@prisma/engines': 4.6.1

  /process-warning/2.0.0:
    resolution: {integrity: sha512-+MmoAXoUX+VTHAlwns0h+kFUWFs/3FZy+ZuchkgjyOu3oioLAo2LB5aCfKPh2+P9O18i3m43tUEv3YqttSy0Ww==}
    dev: false

  /progress/2.0.3:
    resolution: {integrity: sha512-7PiHtLll5LdnKIMw100I+8xJXR5gW2QwWYkT6iJva0bXitZKa/XMrSbdmg3r2Xnaidz9Qumd0VPaMrZlF9V9sA==}
    engines: {node: '>=0.4.0'}
    dev: true

  /prosemirror-commands/1.3.0:
    resolution: {integrity: sha512-BwBbZ5OAScPcm0x7H8SPbqjuEJnCU2RJT9LDyOiiIl/3NbL1nJZI4SFNHwU2e/tRr2Xe7JsptpzseqvZvToLBQ==}
    dependencies:
      prosemirror-model: 1.18.1
      prosemirror-state: 1.4.1
      prosemirror-transform: 1.7.0
    dev: false

  /prosemirror-dropcursor/1.6.0:
    resolution: {integrity: sha512-2vj5tYDXADpd6Acg5iuZV2/3dEBy9s3tRUju6lQPOlKYSvJd7Tsz9c4uLS+L9ZCJndyW0EBrT+PadarHa1G30Q==}
    dependencies:
      prosemirror-state: 1.4.1
      prosemirror-transform: 1.7.0
      prosemirror-view: 1.27.0
    dev: false

  /prosemirror-gapcursor/1.3.1:
    resolution: {integrity: sha512-GKTeE7ZoMsx5uVfc51/ouwMFPq0o8YrZ7Hx4jTF4EeGbXxBveUV8CGv46mSHuBBeXGmvu50guoV2kSnOeZZnUA==}
    dependencies:
      prosemirror-keymap: 1.2.0
      prosemirror-model: 1.18.1
      prosemirror-state: 1.4.1
      prosemirror-view: 1.27.0
    dev: false

  /prosemirror-history/1.3.0:
    resolution: {integrity: sha512-qo/9Wn4B/Bq89/YD+eNWFbAytu6dmIM85EhID+fz9Jcl9+DfGEo8TTSrRhP15+fFEoaPqpHSxlvSzSEbmlxlUA==}
    dependencies:
      prosemirror-state: 1.4.1
      prosemirror-transform: 1.7.0
      rope-sequence: 1.3.3
    dev: false

  /prosemirror-inputrules/1.2.0:
    resolution: {integrity: sha512-eAW/M/NTSSzpCOxfR8Abw6OagdG0MiDAiWHQMQveIsZtoKVYzm0AflSPq/ymqJd56/Su1YPbwy9lM13wgHOFmQ==}
    dependencies:
      prosemirror-state: 1.4.1
      prosemirror-transform: 1.7.0
    dev: false

  /prosemirror-keymap/1.2.0:
    resolution: {integrity: sha512-TdSfu+YyLDd54ufN/ZeD1VtBRYpgZnTPnnbY+4R08DDgs84KrIPEPbJL8t1Lm2dkljFx6xeBE26YWH3aIzkPKg==}
    dependencies:
      prosemirror-state: 1.4.1
      w3c-keyname: 2.2.6
    dev: false

  /prosemirror-model/1.18.1:
    resolution: {integrity: sha512-IxSVBKAEMjD7s3n8cgtwMlxAXZrC7Mlag7zYsAKDndAqnDScvSmp/UdnRTV/B33lTCVU3CCm7dyAn/rVVD0mcw==}
    dependencies:
      orderedmap: 2.0.0
    dev: false

  /prosemirror-schema-list/1.2.1:
    resolution: {integrity: sha512-rYT4azRBZboxl54a4dRSiW0wXBEIZcMCCM9z9x0TD1jqJMm89GR16UgPNYb5+pKZ8qyti5enYN1Hhztq3KvqrQ==}
    dependencies:
      prosemirror-model: 1.18.1
      prosemirror-state: 1.4.1
      prosemirror-transform: 1.7.0
    dev: false

  /prosemirror-state/1.4.1:
    resolution: {integrity: sha512-U/LBDW2gNmVa07sz/D229XigSdDQ5CLFwVB1Vb32MJbAHHhWe/6pOc721faI17tqw4pZ49i1xfY/jEZ9tbIhPg==}
    dependencies:
      prosemirror-model: 1.18.1
      prosemirror-transform: 1.7.0
    dev: false

  /prosemirror-svelte-nodeview/1.0.2:
    resolution: {integrity: sha512-JzNT8q0Sd1u9OFiTz7rt0rSURyTjxuT5Nhvp5F0t7PdQGLGtBBrzfaCDaFXppf2m/IyeDJJyV/IJw5yNiT2OTg==}
    dependencies:
      clone: 2.1.2
      prosemirror-state: 1.4.1
    dev: false

  /prosemirror-transform/1.7.0:
    resolution: {integrity: sha512-O4T697Cqilw06Zvc3Wm+e237R6eZtJL/xGMliCi+Uo8VL6qHk6afz1qq0zNjT3eZMuYwnP8ZS0+YxX/tfcE9TQ==}
    dependencies:
      prosemirror-model: 1.18.1
    dev: false

  /prosemirror-view/1.27.0:
    resolution: {integrity: sha512-yNCQW5eiPkrMgjOT5Xa/ItIvcM7JBG7ikZKaHo26hdBW5OLNnIWGZ0BV6/OiBk742teLybLVNPCpYUcW405Ckg==}
    dependencies:
      prosemirror-model: 1.18.1
      prosemirror-state: 1.4.1
      prosemirror-transform: 1.7.0
    dev: false

  /pump/3.0.0:
    resolution: {integrity: sha512-LwZy+p3SFs1Pytd/jYct4wpv49HiYCqd9Rlc5ZVdk0V+8Yzv6jR5Blk3TRmPL1ft69TxP0IMZGJ+WPFU2BFhww==}
    dependencies:
      end-of-stream: 1.4.4
      once: 1.4.0

  /punycode/1.3.2:
    resolution: {integrity: sha512-RofWgt/7fL5wP1Y7fxE7/EmTLzQVnB0ycyibJ0OOHIlJqTNzglYFxVwETOcIoJqJmpDXJ9xImDv+Fq34F/d4Dw==}
    dev: true

  /punycode/2.1.1:
    resolution: {integrity: sha512-XRsRjdf+j5ml+y/6GKHPZbrF/8p2Yga0JPtdqTIY2Xe5ohJPD9saDJJLPvp9+NSBprVvevdXZybnj2cv8OEd0A==}
    engines: {node: '>=6'}

  /query-ast/1.0.4:
    resolution: {integrity: sha512-KFJFSvODCBjIH5HbHvITj9EEZKYUU6VX0T5CuB1ayvjUoUaZkKMi6eeby5Tf8DMukyZHlJQOE1+f3vevKUe6eg==}
    dependencies:
      invariant: 2.2.4
      lodash: 4.17.21
    dev: false

  /querystring/0.2.0:
    resolution: {integrity: sha512-X/xY82scca2tau62i9mDyU9K+I+djTMUsvwf7xnUX5GLvVzgJybOJf4Y6o9Zx3oJK/LSXg5tTZBjwzqVPaPO2g==}
    engines: {node: '>=0.4.x'}
    deprecated: The querystring API is considered Legacy. new code should use the URLSearchParams API instead.
    dev: true

  /queue-microtask/1.2.3:
    resolution: {integrity: sha512-NuaNSa6flKT5JaSYQzJok04JzTL1CA6aGhv5rfLW3PgqA+M2ChpZQnAC8h8i4ZFkBS8X5RqkDBHA7r4hej3K9A==}

  /quick-format-unescaped/4.0.4:
    resolution: {integrity: sha512-tYC1Q1hgyRuHgloV/YXs2w15unPVh8qfu/qCTfhTYamaw7fyhumKa2yGpdSo87vY32rIclj+4fWYQXUMs9EHvg==}
    dev: false

  /quick-lru/5.1.1:
    resolution: {integrity: sha512-WuyALRjWPDGtt/wzJiadO5AXY+8hZ80hVpe6MyivgraREW751X3SbhRvG3eLKOYN+8VEvqLcf3wdnt44Z4S4SA==}
    engines: {node: '>=10'}

  /readable-stream/3.6.0:
    resolution: {integrity: sha512-BViHy7LKeTz4oNnkcLJ+lVSL6vpiFeX6/d3oSH8zCW7UxP2onchk+vTGB143xuFjHS3deTgkKoXXymXqymiIdA==}
    engines: {node: '>= 6'}
    dependencies:
      inherits: 2.0.4
      string_decoder: 1.3.0
      util-deprecate: 1.0.2
    dev: false

  /readable-stream/4.1.0:
    resolution: {integrity: sha512-sVisi3+P2lJ2t0BPbpK629j8wRW06yKGJUcaLAGXPAUhyUxVJm7VsCTit1PFgT4JHUDMrGNR+ZjSKpzGaRF3zw==}
    engines: {node: ^12.22.0 || ^14.17.0 || >=16.0.0}
    dependencies:
      abort-controller: 3.0.0
    dev: false

  /readdirp/3.6.0:
    resolution: {integrity: sha512-hOS089on8RduqdbhvQ5Z37A0ESjsqz6qnRcffsMU3495FuTdqSm+7bhJ29JvIOsBDEEnan5DPu9t3To9VRlMzA==}
    engines: {node: '>=8.10.0'}
    dependencies:
      picomatch: 2.3.1

  /real-require/0.2.0:
    resolution: {integrity: sha512-57frrGM/OCTLqLOAh0mhVA9VBMHd+9U7Zb2THMGdBUoZVOtGbJzjxsYGDJ3A9AYYCP4hn6y1TVbaOfzWtm5GFg==}
    engines: {node: '>= 12.13.0'}
    dev: false

  /rechoir/0.6.2:
    resolution: {integrity: sha512-HFM8rkZ+i3zrV+4LQjwQ0W+ez98pApMGM3HUrN04j3CqzPOzl9nmP15Y8YXNm8QHGv/eacOVEjqhmWpkRV0NAw==}
    engines: {node: '>= 0.10'}
    dependencies:
      resolve: 1.22.1

  /regexp.prototype.flags/1.4.3:
    resolution: {integrity: sha512-fjggEOO3slI6Wvgjwflkc4NFRCTZAu5CnNfBd5qOMYhWdn67nJBBu34/TkD++eeFmd8C9r9jfXJ27+nSiRkSUA==}
    engines: {node: '>= 0.4'}
    dependencies:
      call-bind: 1.0.2
      define-properties: 1.1.4
      functions-have-names: 1.2.3
    dev: true

  /regexpp/3.2.0:
    resolution: {integrity: sha512-pq2bWo9mVD43nbts2wGv17XLiNLya+GklZ8kaDLV2Z08gDCsGpnKn9BFMepvWuHCbyVvY7J5o5+BVvoQbmlJLg==}
    engines: {node: '>=8'}
    dev: true

  /require-directory/2.1.1:
    resolution: {integrity: sha512-fGxEI7+wsG9xrvdjsrlmL22OMTTiHRwAMroiEeMgq8gzoLC/PQr7RsRDSTLUg/bZAZtF+TVIkHc6/4RIKrui+Q==}
    engines: {node: '>=0.10.0'}
    dev: false

  /require-from-string/2.0.2:
    resolution: {integrity: sha512-Xf0nWe6RseziFMu+Ap9biiUbmplq6S9/p+7w7YXP/JBHhrUDDUhwa+vANyubuqfZWTveU//DYVGsDG7RKL/vEw==}
    engines: {node: '>=0.10.0'}

  /require-package-name/2.0.1:
    resolution: {integrity: sha512-uuoJ1hU/k6M0779t3VMVIYpb2VMJk05cehCaABFhXaibcbvfgR8wKiozLjVFSzJPmQMRqIcO0HMyTFqfV09V6Q==}
    dev: false

  /resolve-alpn/1.2.1:
    resolution: {integrity: sha512-0a1F4l73/ZFZOakJnQ3FvkJ2+gSTQWz/r2KE5OdDY0TxPm5h4GkqkWWfM47T7HsbnOtcJVEF4epCVy6u7Q3K+g==}

  /resolve-from/4.0.0:
    resolution: {integrity: sha512-pb/MYmXstAkysRFx8piNI1tGFNQIFA3vkE3Gq4EuA1dF6gHp/+vgZqsCGJapvy8N3Q+4o7FwvquPJcnZ7RYy4g==}
    engines: {node: '>=4'}

  /resolve-from/5.0.0:
    resolution: {integrity: sha512-qYg9KP24dD5qka9J47d0aVky0N+b4fTU89LN9iDnjB5waksiC49rvMB0PrUJQGoTmH50XPiqOvAjDfaijGxYZw==}
    engines: {node: '>=8'}
    dev: true

  /resolve/1.22.1:
    resolution: {integrity: sha512-nBpuuYuY5jFsli/JIs1oldw6fOQCBioohqWZg/2hiaOybXOft4lonv85uDOKXdf8rhyK159cxU5cDcK/NKk8zw==}
    hasBin: true
    dependencies:
      is-core-module: 2.10.0
      path-parse: 1.0.7
      supports-preserve-symlinks-flag: 1.0.0

  /responselike/2.0.1:
    resolution: {integrity: sha512-4gl03wn3hj1HP3yzgdI7d3lCkF95F21Pz4BPGvKHinyQzALR5CapwC8yIi0Rh58DEMQ/SguC03wFj2k0M/mHhw==}
    dependencies:
      lowercase-keys: 2.0.0

  /restore-cursor/3.1.0:
    resolution: {integrity: sha512-l+sSefzHpj5qimhFSE5a8nufZYAM3sBSVMAPtYkmC+4EH2anSGaEMXSD0izRQbu9nfyQ9y5JrVmp7E8oZrUjvA==}
    engines: {node: '>=8'}
    dependencies:
      onetime: 5.1.2
      signal-exit: 3.0.7

  /reusify/1.0.4:
    resolution: {integrity: sha512-U9nH88a3fc/ekCF1l0/UP1IosiuIjyTh7hBvXVMHYgVcfGvt897Xguj2UOLDeI5BG2m7/uwyaLVT6fbtCwTyzw==}
    engines: {iojs: '>=1.0.0', node: '>=0.10.0'}

  /rfdc/1.3.0:
    resolution: {integrity: sha512-V2hovdzFbOi77/WajaSMXk2OLm+xNIeQdMMuB7icj7bk6zi2F8GGAxigcnDFpJHbNyNcgyJDiP+8nOrY5cZGrA==}

  /rimraf/2.7.1:
    resolution: {integrity: sha512-uWjbaKIK3T1OSVptzX7Nl6PvQ3qAGtKEtVRjRuazjfL3Bx5eI409VZSqgND+4UNnmzLVdPj9FqFJNPqBZFve4w==}
    hasBin: true
    dependencies:
      glob: 7.2.3
    dev: true

  /rimraf/3.0.2:
    resolution: {integrity: sha512-JZkJMZkAGFFPP2YqXZXPbMlMBgsxzE8ILs4lMIX/2o0L9UBw9O/Y3o6wFw/i9YLapcUJWwqbi3kdxIPdC62TIA==}
    hasBin: true
    dependencies:
      glob: 7.2.3
    dev: true

  /rollup/2.77.3:
    resolution: {integrity: sha512-/qxNTG7FbmefJWoeeYJFbHehJ2HNWnjkAFRKzWN/45eNBBF/r8lo992CwcJXEzyVxs5FmfId+vTSTQDb+bxA+g==}
    engines: {node: '>=10.0.0'}
    hasBin: true
    optionalDependencies:
      fsevents: 2.3.2
    dev: true

  /rollup/2.79.1:
    resolution: {integrity: sha512-uKxbd0IhMZOhjAiD5oAFp7BqvkA4Dv47qpOCtaNvng4HBwdbWtdOh8f5nZNuk2rp51PMGk3bzfWu5oayNEuYnw==}
    engines: {node: '>=10.0.0'}
    hasBin: true
    optionalDependencies:
      fsevents: 2.3.2
    dev: true

  /rollup/3.3.0:
    resolution: {integrity: sha512-wqOV/vUJCYEbWsXvwCkgGWvgaEnsbn4jxBQWKpN816CqsmCimDmCNJI83c6if7QVD4v/zlyRzxN7U2yDT5rfoA==}
    engines: {node: '>=14.18.0', npm: '>=8.0.0'}
    hasBin: true
    optionalDependencies:
      fsevents: 2.3.2
    dev: true

  /rope-sequence/1.3.3:
    resolution: {integrity: sha512-85aZYCxweiD5J8yTEbw+E6A27zSnLPNDL0WfPdw3YYodq7WjnTKo0q4dtyQ2gz23iPT8Q9CUyJtAaUNcTxRf5Q==}
    dev: false

  /run-parallel/1.2.0:
    resolution: {integrity: sha512-5l4VyZR86LZ/lDxZTR6jqL8AFE2S0IFLMP26AbjsLVADxHdhB/c0GUsH+y39UfCi3dzz8OlQuPmnaJOMoDHQBA==}
    dependencies:
      queue-microtask: 1.2.3

  /rxjs/7.5.7:
    resolution: {integrity: sha512-z9MzKh/UcOqB3i20H6rtrlaE/CgjLOvheWK/9ILrbhROGTweAi1BaFsTT9FbwZi5Trr1qNRs+MXkhmR06awzQA==}
    dependencies:
      tslib: 2.4.0

  /sade/1.8.1:
    resolution: {integrity: sha512-xal3CZX1Xlo/k4ApwCFrHVACi9fBqJ7V+mwhBsuf/1IOKbBy098Fex+Wa/5QMubw09pSZ/u8EY8PWgevJsXp1A==}
    engines: {node: '>=6'}
    dependencies:
      mri: 1.2.0
    dev: true

  /safe-buffer/5.2.1:
    resolution: {integrity: sha512-rp3So07KcdmmKbGvgaNxQSJr7bGVSVk5S9Eq1F+ppbRo70+YeaDxkw5Dd8NPN+GD6bjnYm2VuPuCXmpuYvmCXQ==}

  /safe-stable-stringify/2.3.1:
    resolution: {integrity: sha512-kYBSfT+troD9cDA85VDnHZ1rpHC50O0g1e6WlGHVCz/g+JS+9WKLj+XwFYyR8UbrZN8ll9HUpDAAddY58MGisg==}
    engines: {node: '>=10'}
    dev: false

  /sander/0.5.1:
    resolution: {integrity: sha512-3lVqBir7WuKDHGrKRDn/1Ye3kwpXaDOMsiRP1wd6wpZW56gJhsbp5RqQpA6JG/P+pkXizygnr1dKR8vzWaVsfA==}
    dependencies:
      es6-promise: 3.3.1
      graceful-fs: 4.2.10
      mkdirp: 0.5.6
      rimraf: 2.7.1
    dev: true

  /sass/1.56.1:
    resolution: {integrity: sha512-VpEyKpyBPCxE7qGDtOcdJ6fFbcpOM+Emu7uZLxVrkX8KVU/Dp5UF7WLvzqRuUhB6mqqQt1xffLoG+AndxTZrCQ==}
    engines: {node: '>=12.0.0'}
    hasBin: true
    dependencies:
      chokidar: 3.5.3
      immutable: 4.1.0
      source-map-js: 1.0.2
    dev: false

  /sax/1.2.1:
    resolution: {integrity: sha512-8I2a3LovHTOpm7NV5yOyO8IHqgVsfK4+UuySrXU8YXkSRX7k6hCV9b3HrkKCr3nMpgj+0bmocaJJWpvp1oc7ZA==}
    dev: true

  /sax/1.2.4:
    resolution: {integrity: sha512-NqVDv9TpANUjFm0N8uM5GxL36UgKi9/atZw+x7YFnQ8ckwFGKrl4xX4yWtrey3UJm5nP1kUbnYgLopqWNSRhWw==}
    dev: true

  /schema-dts/1.1.0_typescript@4.8.4:
    resolution: {integrity: sha512-vdmbs/5ycj4zyKpZIDqTcy+IZi4s7c38RVAYuDmRi7zgxUT8wRWPMLzg0jr7FjdVunYu9yZ00F3+XcZTTFcTOQ==}
    peerDependencies:
      typescript: '>=4.1.0'
    dependencies:
      typescript: 4.8.4
    dev: true

  /scss-parser/1.0.5:
    resolution: {integrity: sha512-RZOtvCmCnwkDo7kdcYBi807Y5EoTIxJ34AgEgJNDmOH1jl0/xG0FyYZFbH6Ga3Iwu7q8LSdxJ4C5UkzNXjQxKQ==}
    engines: {node: '>=6.0.0'}
    dependencies:
      invariant: 2.2.4
      lodash: 4.17.21
    dev: false

  /secure-json-parse/2.5.0:
    resolution: {integrity: sha512-ZQruFgZnIWH+WyO9t5rWt4ZEGqCKPwhiw+YbzTwpmT9elgLrLcfuyUiSnwwjUiVy9r4VM3urtbNF1xmEh9IL2w==}
    dev: false

  /seedrandom/3.0.5:
    resolution: {integrity: sha512-8OwmbklUNzwezjGInmZ+2clQmExQPvomqjL7LFqOYqtmuxRgQYqOD3mHaU+MvZn5FLUeVxVfQjwLZW/n/JFuqg==}
    dev: false

  /semver-compare/1.0.0:
    resolution: {integrity: sha512-YM3/ITh2MJ5MtzaM429anh+x2jiLVjqILF4m4oyQB18W7Ggea7BfqdH/wGMK7dDiMghv/6WG7znWMwUDzJiXow==}
    dev: false

  /semver/5.7.1:
    resolution: {integrity: sha512-sauaDf/PZdVgrLTNYHRtpXa1iRiKcaebiKQ1BJdpQlWH2lCvexQdX55snPFyK7QzpudqbCI0qXFfOasHdyNDGQ==}
    hasBin: true
    dev: false

  /semver/7.3.7:
    resolution: {integrity: sha512-QlYTucUYOews+WeEujDoEGziz4K6c47V/Bd+LjSSYcA94p+DmINdf7ncaUinThfvZyu13lN9OY1XDxt8C0Tw0g==}
    engines: {node: '>=10'}
    hasBin: true
    dependencies:
      lru-cache: 6.0.0
    dev: true

  /semver/7.3.8:
    resolution: {integrity: sha512-NB1ctGL5rlHrPJtFDVIVzTyQylMLu9N9VICA6HSFJo8MCGVTMW6gfpicwKmmK/dAjTOrqu5l63JJOpDSrAis3A==}
    engines: {node: '>=10'}
    hasBin: true
    dependencies:
      lru-cache: 6.0.0
    dev: false

  /set-cookie-parser/2.5.1:
    resolution: {integrity: sha512-1jeBGaKNGdEq4FgIrORu/N570dwoPYio8lSoYLWmX7sQ//0JY08Xh9o5pBcgmHQ/MbsYp/aZnOe1s1lIsbLprQ==}
    dev: true

  /shebang-command/2.0.0:
    resolution: {integrity: sha512-kHxr2zZpYtdmrN1qDjrrX/Z1rR1kG8Dx+gkpK1G4eXmvXswmcE1hTWBWYUzlraYw1/yZp6YuDY77YtvbN0dmDA==}
    engines: {node: '>=8'}
    dependencies:
      shebang-regex: 3.0.0
    dev: true

  /shebang-regex/3.0.0:
    resolution: {integrity: sha512-7++dFhtcx3353uBaq8DDR4NuxBetBzC7ZQOhmTQInHEd6bSrXdiEyzCvG07Z44UYdLShWUyXt5M/yhz8ekcb1A==}
    engines: {node: '>=8'}
    dev: true

  /shelljs/0.8.5:
    resolution: {integrity: sha512-TiwcRcrkhHvbrZbnRcFYMLl30Dfov3HKqzp5tO5b4pt6G/SezKcYhmDg15zXVBswHmctSAQKznqNW2LO5tTDow==}
    engines: {node: '>=4'}
    hasBin: true
    dependencies:
      glob: 7.2.3
      interpret: 1.4.0
      rechoir: 0.6.2

  /shimmer/1.2.1:
    resolution: {integrity: sha512-sQTKC1Re/rM6XyFM6fIAGHRPVGvyXfgzIDvzoq608vM+jeyVD0Tu1E6Np0Kc2zAIFWIj963V2800iF/9LPieQw==}
    dev: false

  /side-channel/1.0.4:
    resolution: {integrity: sha512-q5XPytqFEIKHkGdiMIrY10mvLRvnQh42/+GoBlFW3b2LXLE2xxJpZFdm94we0BaoV3RwJyGqg5wS7epxTv0Zvw==}
    dependencies:
      call-bind: 1.0.2
      get-intrinsic: 1.1.2
      object-inspect: 1.12.2
    dev: true

  /signal-exit/3.0.7:
    resolution: {integrity: sha512-wnD2ZE+l+SPC/uoS0vXeE9L1+0wuaMqKlfz9AMUo38JsyLSBWSFcHR1Rri62LZc12vLr1gb3jl7iwQhgwpAbGQ==}

  /sirv/2.0.2:
    resolution: {integrity: sha512-4Qog6aE29nIjAOKe/wowFTxOdmbEZKb+3tsLljaBRzJwtqto0BChD2zzH0LhgCSXiI+V7X+Y45v14wBZQ1TK3w==}
    engines: {node: '>= 10'}
    dependencies:
      '@polka/url': 1.0.0-next.21
      mrmime: 1.0.1
      totalist: 3.0.0
    dev: true

  /slash/3.0.0:
    resolution: {integrity: sha512-g9Q1haeby36OSStwb4ntCGGGaKsaVSjQ68fBxoQcutl5fS1vuY18H3wSt3jFyFtrkx+Kz0V1G85A4MyAdDMi2Q==}
    engines: {node: '>=8'}
    dev: true

  /slash/4.0.0:
    resolution: {integrity: sha512-3dOsAHXXUkQTpOYcoAxLIorMTp4gIQr5IW3iVb7A7lFIp0VHhnynm9izx6TssdrIcVIESAlVjtnO2K8bg+Coew==}
    engines: {node: '>=12'}
    dev: false

  /slice-ansi/3.0.0:
    resolution: {integrity: sha512-pSyv7bSTC7ig9Dcgbw9AuRNUb5k5V6oDudjZoMBSr13qpLBG7tB+zgCkARjq7xIUgdz5P1Qe8u+rSGdouOOIyQ==}
    engines: {node: '>=8'}
    dependencies:
      ansi-styles: 4.3.0
      astral-regex: 2.0.0
      is-fullwidth-code-point: 3.0.0

  /slice-ansi/4.0.0:
    resolution: {integrity: sha512-qMCMfhY040cVHT43K9BFygqYbUPFZKHOg7K73mtTWJRb8pyP3fzf4Ixd5SzdEJQ6MRUg/WBnOLxghZtKKurENQ==}
    engines: {node: '>=10'}
    dependencies:
      ansi-styles: 4.3.0
      astral-regex: 2.0.0
      is-fullwidth-code-point: 3.0.0

  /sonic-boom/3.2.0:
    resolution: {integrity: sha512-SbbZ+Kqj/XIunvIAgUZRlqd6CGQYq71tRRbXR92Za8J/R3Yh4Av+TWENiSiEgnlwckYLyP0YZQWVfyNC0dzLaA==}
    dependencies:
      atomic-sleep: 1.0.0
    dev: false

  /sorcery/0.10.0:
    resolution: {integrity: sha512-R5ocFmKZQFfSTstfOtHjJuAwbpGyf9qjQa1egyhvXSbM7emjrtLXtGdZsDJDABC85YBfVvrOiGWKSYXPKdvP1g==}
    hasBin: true
    dependencies:
      buffer-crc32: 0.2.13
      minimist: 1.2.6
      sander: 0.5.1
      sourcemap-codec: 1.4.8
    dev: true

  /source-map-js/1.0.2:
    resolution: {integrity: sha512-R0XvVJ9WusLiqTCEiGCmICCMplcCkIwwR11mOSD9CR5u+IXYdiseeEuXCVAjS54zqwkLcPNnmU4OeJ6tUrWhDw==}
    engines: {node: '>=0.10.0'}

  /source-map-resolve/0.6.0:
    resolution: {integrity: sha512-KXBr9d/fO/bWo97NXsPIAW1bFSBOuCnjbNTBMO7N59hsv5i9yzRDfcYwwt0l04+VqnKC+EwzvJZIP/qkuMgR/w==}
    deprecated: See https://github.com/lydell/source-map-resolve#deprecated
    dependencies:
      atob: 2.1.2
      decode-uri-component: 0.2.0
    dev: true

  /source-map-support/0.5.21:
    resolution: {integrity: sha512-uBHU3L3czsIyYXKX88fdrGovxdSCoTGDRZ6SYXtSRxLZUzHg5P/66Ht6uoUlHu9EZod+inXhKo3qQgwXUT/y1w==}
    dependencies:
      buffer-from: 1.1.2
      source-map: 0.6.1

  /source-map/0.6.1:
    resolution: {integrity: sha512-UjgapumWlbMhkBgzT7Ykc5YXUT46F0iKu8SGXq0bcwP5dz/h0Plj6enJqjz1Zbq2l5WaqYnrVbwWOWMyF3F47g==}
    engines: {node: '>=0.10.0'}

  /source-map/0.7.4:
    resolution: {integrity: sha512-l3BikUxvPOcn5E74dZiq5BGsTb5yEwhaTSzccU6t4sDOH8NWJCstKO5QT2CvtFoK6F0saL7p9xHAqHOlCPJygA==}
    engines: {node: '>= 8'}
    dev: true

  /source-map/0.8.0-beta.0:
    resolution: {integrity: sha512-2ymg6oRBpebeZi9UUNsgQ89bhx01TcTkmNTGnNO88imTmbSgy4nfujrgVEFKWpMTEGA11EDkTt7mqObTPdigIA==}
    engines: {node: '>= 8'}
    dependencies:
      whatwg-url: 7.1.0
    dev: true

  /sourcemap-codec/1.4.8:
    resolution: {integrity: sha512-9NykojV5Uih4lgo5So5dtw+f0JgJX30KCNI8gwhz2J9A15wD0Ml6tjHKwf6fTSa6fAdVBdZeNOs9eJ71qCk8vA==}

  /split2/4.1.0:
    resolution: {integrity: sha512-VBiJxFkxiXRlUIeyMQi8s4hgvKCSjtknJv/LVYbrgALPwf5zSKmEwV9Lst25AkvMDnvxODugjdl6KZgwKM1WYQ==}
    engines: {node: '>= 10.x'}
    dev: false

  /sprintf-js/1.0.3:
    resolution: {integrity: sha512-D9cPgkvLlV3t3IzL0D0YLvGA9Ahk4PcvVwUbN0dSGr1aP0Nrt4AEnTUbuGvquEC0mA64Gqt1fzirlRs5ibXx8g==}

  /stable/0.1.8:
    resolution: {integrity: sha512-ji9qxRnOVfcuLDySj9qzhGSEFVobyt1kIOSkj1qZzYLzq7Tos/oUUWvotUPQLlrsidqsK6tBH89Bc9kL5zHA6w==}
    deprecated: 'Modern JS already guarantees Array#sort() is a stable sort, so this library is deprecated. See the compatibility table on MDN: https://developer.mozilla.org/en-US/docs/Web/JavaScript/Reference/Global_Objects/Array/sort#browser_compatibility'

  /stack-chain/1.3.7:
    resolution: {integrity: sha512-D8cWtWVdIe/jBA7v5p5Hwl5yOSOrmZPWDPe2KxQ5UAGD+nxbxU0lKXA4h85Ta6+qgdKVL3vUxsbIZjc1kBG7ug==}
    dev: false

  /string-width/4.2.3:
    resolution: {integrity: sha512-wKyQRQpjJ0sIp62ErSZdGsjMJWsap5oRNihHhu6G7JVO/9jIB6UyevL+tXuOqrng8j/cxKTWyWUwvSTriiZz/g==}
    engines: {node: '>=8'}
    dependencies:
      emoji-regex: 8.0.0
      is-fullwidth-code-point: 3.0.0
      strip-ansi: 6.0.1

  /string.prototype.trimend/1.0.5:
    resolution: {integrity: sha512-I7RGvmjV4pJ7O3kdf+LXFpVfdNOxtCW/2C8f6jNiW4+PQchwxkCDzlk1/7p+Wl4bqFIZeF47qAHXLuHHWKAxog==}
    dependencies:
      call-bind: 1.0.2
      define-properties: 1.1.4
      es-abstract: 1.20.1
    dev: true

  /string.prototype.trimstart/1.0.5:
    resolution: {integrity: sha512-THx16TJCGlsN0o6dl2o6ncWUsdgnLRSA23rRE5pyGBw/mLr3Ej/R2LaqCtgP8VNMGZsvMWnf9ooZPyY2bHvUFg==}
    dependencies:
      call-bind: 1.0.2
      define-properties: 1.1.4
      es-abstract: 1.20.1
    dev: true

  /string_decoder/1.3.0:
    resolution: {integrity: sha512-hkRX8U1WjJFd8LsDJ2yQ/wWWxaopEsABU1XfkM8A+j0+85JAGppt16cr1Whg6KIbb4okU6Mql6BOj+uup/wKeA==}
    dependencies:
      safe-buffer: 5.2.1
    dev: false

  /strip-ansi/6.0.1:
    resolution: {integrity: sha512-Y38VPSHcqkFrCpFnQ9vuSXmquuv5oXOKpGeT6aGrr3o3Gc9AlVa6JBfUSOCnbxGGZF+/0ooI7KrPuUSztUdU5A==}
    engines: {node: '>=8'}
    dependencies:
      ansi-regex: 5.0.1

  /strip-bom/3.0.0:
    resolution: {integrity: sha512-vavAMRXOgBVNF6nyEEmL3DBK19iRpDcoIwW+swQ+CbGiu7lju6t+JklA1MHweoWtadgt4ISVUsXLyDq34ddcwA==}
    engines: {node: '>=4'}
    dev: true

  /strip-final-newline/2.0.0:
    resolution: {integrity: sha512-BrpvfNAE3dcvq7ll3xVumzjKjZQ5tI1sEUIKr3Uoks0XUl45St3FlatVqef9prk4jRDzhW6WZg+3bk93y6pLjA==}
    engines: {node: '>=6'}
    dev: true

  /strip-indent/3.0.0:
    resolution: {integrity: sha512-laJTa3Jb+VQpaC6DseHhF7dXVqHTfJPCRDaEbid/drOhgitgYku/letMUqOXFoWV0zIIUbjpdH2t+tYj4bQMRQ==}
    engines: {node: '>=8'}
    dependencies:
      min-indent: 1.0.1
    dev: true

  /strip-json-comments/3.1.1:
    resolution: {integrity: sha512-6fPc+R4ihwqP6N/aIv2f1gMH8lOVtWQHoqC4yK6oSDVVocumAsfCqjkXnqiYMhmMwS/mEHLp7Vehlt3ql6lEig==}
    engines: {node: '>=8'}

  /stylus/0.58.1:
    resolution: {integrity: sha512-AYiCHm5ogczdCPMfe9aeQa4NklB2gcf4D/IhzYPddJjTgPc+k4D/EVE0yfQbZD43MHP3lPy+8NZ9fcFxkrgs/w==}
    hasBin: true
    dependencies:
      css: 3.0.0
      debug: 4.3.4
      glob: 7.2.3
      sax: 1.2.4
      source-map: 0.7.4
    transitivePeerDependencies:
      - supports-color
    dev: true

  /sucrase/3.28.0:
    resolution: {integrity: sha512-TK9600YInjuiIhVM3729rH4ZKPOsGeyXUwY+Ugu9eilNbdTFyHr6XcAGYbRVZPDgWj6tgI7bx95aaJjHnbffag==}
    engines: {node: '>=8'}
    hasBin: true
    dependencies:
      commander: 4.1.1
      glob: 7.1.6
      lines-and-columns: 1.2.4
      mz: 2.7.0
      pirates: 4.0.5
      ts-interface-checker: 0.1.13
    dev: true

  /supports-color/5.5.0:
    resolution: {integrity: sha512-QjVjwdXIt408MIiAqCX4oUKsgU2EqAGzs2Ppkm4aQYbjm+ZEWEcW4SfFNTr4uMNZma0ey4f5lgLrkB0aX0QMow==}
    engines: {node: '>=4'}
    dependencies:
      has-flag: 3.0.0

  /supports-color/7.2.0:
    resolution: {integrity: sha512-qpCAvRl9stuOHveKsn7HncJRvv501qIacKzQlO/+Lwxc9+0q2wLyv4Dfvt80/DPn2pqOBsJdDiogXGR9+OvwRw==}
    engines: {node: '>=8'}
    dependencies:
      has-flag: 4.0.0
    dev: true

  /supports-preserve-symlinks-flag/1.0.0:
    resolution: {integrity: sha512-ot0WnXS9fgdkgIcePe6RHNk1WA8+muPa6cSjeR3V8K27q9BB1rTE3R1p7Hv0z1ZyAc8s6Vvv8DIyWf681MAt0w==}
    engines: {node: '>= 0.4'}

  /svelte-check/2.8.0_zohqgkaofnds6aeokxnkiulsgu:
    resolution: {integrity: sha512-HRL66BxffMAZusqe5I5k26mRWQ+BobGd9Rxm3onh7ZVu0nTk8YTKJ9vu3LVPjUGLU9IX7zS+jmwPVhJYdXJ8vg==}
    hasBin: true
    peerDependencies:
      svelte: ^3.24.0
    dependencies:
      '@jridgewell/trace-mapping': 0.3.15
      chokidar: 3.5.3
      fast-glob: 3.2.11
      import-fresh: 3.3.0
      picocolors: 1.0.0
      sade: 1.8.1
      svelte: 3.49.0
      svelte-preprocess: 4.10.7_jd6j4arwld6jp7qeujth37lp6a
      typescript: 4.8.4
    transitivePeerDependencies:
      - '@babel/core'
      - coffeescript
      - less
      - node-sass
      - postcss
      - postcss-load-config
      - pug
      - sass
      - stylus
      - sugarss
    dev: true

  /svelte-hmr/0.14.12:
    resolution: {integrity: sha512-4QSW/VvXuqVcFZ+RhxiR8/newmwOCTlbYIezvkeN6302YFRE8cXy0naamHcjz8Y9Ce3ITTZtrHrIL0AGfyo61w==}
    engines: {node: ^12.20 || ^14.13.1 || >= 16}
    peerDependencies:
      svelte: '>=3.19.0'
    dev: true

  /svelte-hmr/0.14.12_svelte@3.49.0:
    resolution: {integrity: sha512-4QSW/VvXuqVcFZ+RhxiR8/newmwOCTlbYIezvkeN6302YFRE8cXy0naamHcjz8Y9Ce3ITTZtrHrIL0AGfyo61w==}
    engines: {node: ^12.20 || ^14.13.1 || >= 16}
    peerDependencies:
      svelte: '>=3.19.0'
    dependencies:
      svelte: 3.49.0
    dev: true

  /svelte-modals/1.1.0:
    resolution: {integrity: sha512-AB2BIy13dQExj7l6h6Rrwqx36HgX5ffh3n+rhGy5+xRpgsHHcGZKH0JkjZdKxuAqNeN1bawupQ8Y8IYr/rCVXg==}
    dev: false

  /svelte-multiselect/5.0.6:
    resolution: {integrity: sha512-buF8Fokw6RSmNIDyVr5TL3NN+aMyjengcXvswWjOtKmJQf7tvQOlrQ4g42H47kNWfBW532QR5Igug2sZ4I9r0A==}
    dev: false

  /svelte-preprocess/4.10.7_jd6j4arwld6jp7qeujth37lp6a:
    resolution: {integrity: sha512-sNPBnqYD6FnmdBrUmBCaqS00RyCsCpj2BG58A1JBswNF7b0OKviwxqVrOL/CKyJrLSClrSeqQv5BXNg2RUbPOw==}
    engines: {node: '>= 9.11.2'}
    requiresBuild: true
    peerDependencies:
      '@babel/core': ^7.10.2
      coffeescript: ^2.5.1
      less: ^3.11.3 || ^4.0.0
      node-sass: '*'
      postcss: ^7 || ^8
      postcss-load-config: ^2.1.0 || ^3.0.0 || ^4.0.0
      pug: ^3.0.0
      sass: ^1.26.8
      stylus: ^0.55.0
      sugarss: ^2.0.0
      svelte: ^3.23.0
      typescript: ^3.9.5 || ^4.0.0
    peerDependenciesMeta:
      '@babel/core':
        optional: true
      coffeescript:
        optional: true
      less:
        optional: true
      node-sass:
        optional: true
      postcss:
        optional: true
      postcss-load-config:
        optional: true
      pug:
        optional: true
      sass:
        optional: true
      stylus:
        optional: true
      sugarss:
        optional: true
      typescript:
        optional: true
    dependencies:
      '@types/pug': 2.0.6
      '@types/sass': 1.43.1
      detect-indent: 6.1.0
      magic-string: 0.25.9
      sorcery: 0.10.0
      strip-indent: 3.0.0
      stylus: 0.58.1
      svelte: 3.49.0
      typescript: 4.8.4
    dev: true

  /svelte-scrollto/0.2.0:
    resolution: {integrity: sha512-l4K2E4jr6dXCODtZDCkpp/TzknVVoq8gecHM0UOOmihvLosczdyLuyDUhZ+U2HkhLWi7nnimuOstZSFKtXSpmA==}
    dependencies:
      svelte: 3.49.0
    dev: false

  /svelte/3.49.0:
    resolution: {integrity: sha512-+lmjic1pApJWDfPCpUUTc1m8azDqYCG1JN9YEngrx/hUyIcFJo6VZhj0A1Ai0wqoHcEIuQy+e9tk+4uDgdtsFA==}
    engines: {node: '>= 8'}

  /svgo/2.8.0:
    resolution: {integrity: sha512-+N/Q9kV1+F+UeWYoSiULYo4xYSDQlTgb+ayMobAXPwMnLvop7oxKMo9OzIrX5x3eS4L4f2UHhc9axXwY8DpChg==}
    engines: {node: '>=10.13.0'}
    hasBin: true
    dependencies:
      '@trysound/sax': 0.2.0
      commander: 7.2.0
      css-select: 4.3.0
      css-tree: 1.1.3
      csso: 4.2.0
      picocolors: 1.0.0
      stable: 0.1.8

  /table/6.8.0:
    resolution: {integrity: sha512-s/fitrbVeEyHKFa7mFdkuQMWlH1Wgw/yEXMt5xACT4ZpzWFluehAxRtUUQKPuWhaLAWhFcVx6w3oC8VKaUfPGA==}
    engines: {node: '>=10.0.0'}
    dependencies:
      ajv: 8.11.0
      lodash.truncate: 4.4.2
      slice-ansi: 4.0.0
      string-width: 4.2.3
      strip-ansi: 6.0.1
    dev: true

  /text-table/0.2.0:
    resolution: {integrity: sha512-N+8UisAXDGk8PFXP4HAzVR9nbfmVJ3zYLAWiTIoqC5v5isinhr+r5uaO8+7r3BMfuNIufIsA7RdpVgacC2cSpw==}
    dev: true

  /textfit/2.4.0:
    resolution: {integrity: sha512-/x4aoY5+/tJmu+iwpBH1yw75TFp86M6X15SvaaY/Eep7YySQYtqdOifEtfvVyMwzl7SZ+G4RQw00FD9g5R6i1Q==}
    dev: false

  /thenify-all/1.6.0:
    resolution: {integrity: sha512-RNxQH/qI8/t3thXJDwcstUO4zeqo64+Uy/+sNVRBx4Xn2OX+OZ9oP+iJnNFqplFra2ZUVeKCSa2oVWi3T4uVmA==}
    engines: {node: '>=0.8'}
    dependencies:
      thenify: 3.3.1
    dev: true

  /thenify/3.3.1:
    resolution: {integrity: sha512-RVZSIV5IG10Hk3enotrhvz0T9em6cyHBLkH/YAZuKqd8hRkKhSfCGIcP2KUY0EPxndzANBmNllzWPwak+bheSw==}
    dependencies:
      any-promise: 1.3.0
    dev: true

  /thread-stream/2.0.1:
    resolution: {integrity: sha512-X7vWOdsHLkBq0si20ruEE2ttpS7WOVyD52xKu+TOjrRP9Qi9uB9ynHYpzZUbBptArBSuKYUn4mH+jEBnO2CRGg==}
    dependencies:
      real-require: 0.2.0
    dev: false

  /through/2.3.8:
    resolution: {integrity: sha512-w89qg7PI8wAdvX60bMDP+bFoD5Dvhm9oLheFp5O4a2QF0cSBGsBX4qZmadPMvVqlLJBBci+WqGGOAPvcDeNSVg==}

  /tiny-glob/0.2.9:
    resolution: {integrity: sha512-g/55ssRPUjShh+xkfx9UPDXqhckHEsHr4Vd9zX55oSdGZc/MD0m3sferOkwWtp98bv+kcVfEHtRJgBVJzelrzg==}
    dependencies:
      globalyzer: 0.1.0
      globrex: 0.1.2
    dev: true

  /tinypool/0.1.3:
    resolution: {integrity: sha512-2IfcQh7CP46XGWGGbdyO4pjcKqsmVqFAPcXfPxcPXmOWt9cYkTP9HcDmGgsfijYoAEc4z9qcpM/BaBz46Y9/CQ==}
    engines: {node: '>=14.0.0'}
    dev: true

  /tinypool/0.2.4:
    resolution: {integrity: sha512-Vs3rhkUH6Qq1t5bqtb816oT+HeJTXfwt2cbPH17sWHIYKTotQIFPk3tf2fgqRrVyMDVOc1EnPgzIxfIulXVzwQ==}
    engines: {node: '>=14.0.0'}
    dev: true

  /tinyspy/0.3.3:
    resolution: {integrity: sha512-gRiUR8fuhUf0W9lzojPf1N1euJYA30ISebSfgca8z76FOvXtVXqd5ojEIaKLWbDQhAaC3ibxZIjqbyi4ybjcTw==}
    engines: {node: '>=14.0.0'}
    dev: true

  /tinyspy/1.0.0:
    resolution: {integrity: sha512-FI5B2QdODQYDRjfuLF+OrJ8bjWRMCXokQPcwKm0W3IzcbUmBNv536cQc7eXGoAuXphZwgx1DFbqImwzz08Fnhw==}
    engines: {node: '>=14.0.0'}
    dev: true

  /to-fast-properties/2.0.0:
    resolution: {integrity: sha512-/OaKK0xYrs3DmxRYqL/yDc+FxFUVYhDlXMhRmv3z915w2HF1tnN1omB354j8VUGO/hbRzyD6Y3sA7v7GS/ceog==}
    engines: {node: '>=4'}
    dev: false

  /to-regex-range/5.0.1:
    resolution: {integrity: sha512-65P7iz6X5yEr1cwcgvQxbbIw7Uk3gOy5dIdtZ4rDveLqhrdJP+Li/Hx6tyK0NEb+2GCyneCMJiGqrADCSNk8sQ==}
    engines: {node: '>=8.0'}
    dependencies:
      is-number: 7.0.0

  /topojson-client/3.1.0:
    resolution: {integrity: sha512-605uxS6bcYxGXw9qi62XyrV6Q3xwbndjachmNxu8HWTtVPxZfEJN9fd/SZS1Q54Sn2y0TMyMxFj/cJINqGHrKw==}
    hasBin: true
    dependencies:
      commander: 2.20.3
    dev: false

  /topojson-simplify/3.0.3:
    resolution: {integrity: sha512-V+pBjLVzSQ3+hSOxBiV01OVXgFiCmMO8ia3huxKEyIMTC1ApQHBcdXdOqcQ6U2JJJD31TZduwY6KyF15R8sUgg==}
    hasBin: true
    dependencies:
      commander: 2.20.3
      topojson-client: 3.1.0
    dev: false

  /totalist/3.0.0:
    resolution: {integrity: sha512-eM+pCBxXO/njtF7vdFsHuqb+ElbxqtI4r5EAvk6grfAFyJ6IvWlSkfZ5T9ozC6xWw3Fj1fGoSmrl0gUs46JVIw==}
    engines: {node: '>=6'}
    dev: true

  /tr46/0.0.3:
    resolution: {integrity: sha512-N3WMsuqV66lT30CrXNbEjx4GEwlow3v6rr4mCcv6prnfwhS01rkgyFdjPNBYd9br7LpXV1+Emh01fHnq2Gdgrw==}
    dev: false

  /tr46/1.0.1:
    resolution: {integrity: sha512-dTpowEjclQ7Kgx5SdBkqRzVhERQXov8/l9Ft9dVM9fmg0W0KQSVaXX9T4i6twCPNtYiZM53lpSSUAwJbFPOHxA==}
    dependencies:
      punycode: 2.1.1
    dev: true

  /tree-kill/1.2.2:
    resolution: {integrity: sha512-L0Orpi8qGpRG//Nd+H90vFB+3iHnue1zSSGmNOOCh1GLJ7rUKVwV2HvijphGQS2UmhUZewS9VgvxYIdgr+fG1A==}
    hasBin: true
    dev: true

  /ts-interface-checker/0.1.13:
    resolution: {integrity: sha512-Y/arvbn+rrz3JCKl9C4kVNfTfSm2/mEp5FSz5EsZSANGPSlQrpRI5M4PKF+mJnE52jOO90PnPSc3Ur3bTQw0gA==}
    dev: true

  /tsconfig-paths/3.14.1:
    resolution: {integrity: sha512-fxDhWnFSLt3VuTwtvJt5fpwxBHg5AdKWMsgcPOOIilyjymcYVZoCQF8fvFRezCNfblEXmi+PcM1eYHeOAgXCOQ==}
    dependencies:
      '@types/json5': 0.0.29
      json5: 1.0.1
      minimist: 1.2.6
      strip-bom: 3.0.0
    dev: true

  /tslib/1.14.1:
    resolution: {integrity: sha512-Xni35NKzjgMrwevysHTCArtLDpPvye8zV/0E4EyYn43P7/7qvQwPh9BGkHewbMulVntbigmcT7rdX3BNo9wRJg==}

  /tslib/2.4.0:
    resolution: {integrity: sha512-d6xOpEDfsi2CZVlPQzGeux8XMwLT9hssAsaPYExaQMuYskwb+x1x7J371tWlbBdWHroy99KnVB6qIkUbs5X3UQ==}

  /tsup/6.4.0:
    resolution: {integrity: sha512-4OlbqIK/SF+cJp0mMqPM2pKULvgj/1S2Gm3I1aFoFGIryUOyIqPZBoqKkqVQT6uFtWJ5AHftIv0riXKfHox1zQ==}
    engines: {node: '>=14'}
    hasBin: true
    peerDependencies:
      '@swc/core': ^1
      postcss: ^8.4.12
      typescript: ^4.1.0
    peerDependenciesMeta:
      '@swc/core':
        optional: true
      postcss:
        optional: true
      typescript:
        optional: true
    dependencies:
      bundle-require: 3.1.2_esbuild@0.15.13
      cac: 6.7.14
      chokidar: 3.5.3
      debug: 4.3.4
      esbuild: 0.15.13
      execa: 5.1.1
      globby: 11.1.0
      joycon: 3.1.1
      postcss-load-config: 3.1.4
      resolve-from: 5.0.0
      rollup: 3.3.0
      source-map: 0.8.0-beta.0
      sucrase: 3.28.0
      tree-kill: 1.2.2
    transitivePeerDependencies:
      - supports-color
      - ts-node
    dev: true

  /tsup/6.4.0_typescript@4.8.4:
    resolution: {integrity: sha512-4OlbqIK/SF+cJp0mMqPM2pKULvgj/1S2Gm3I1aFoFGIryUOyIqPZBoqKkqVQT6uFtWJ5AHftIv0riXKfHox1zQ==}
    engines: {node: '>=14'}
    hasBin: true
    peerDependencies:
      '@swc/core': ^1
      postcss: ^8.4.12
      typescript: ^4.1.0
    peerDependenciesMeta:
      '@swc/core':
        optional: true
      postcss:
        optional: true
      typescript:
        optional: true
    dependencies:
      bundle-require: 3.1.2_esbuild@0.15.13
      cac: 6.7.14
      chokidar: 3.5.3
      debug: 4.3.4
      esbuild: 0.15.13
      execa: 5.1.1
      globby: 11.1.0
      joycon: 3.1.1
      postcss-load-config: 3.1.4
      resolve-from: 5.0.0
      rollup: 3.3.0
      source-map: 0.8.0-beta.0
      sucrase: 3.28.0
      tree-kill: 1.2.2
      typescript: 4.8.4
    transitivePeerDependencies:
      - supports-color
      - ts-node
    dev: true

  /tsutils/3.21.0_typescript@4.8.4:
    resolution: {integrity: sha512-mHKK3iUXL+3UF6xL5k0PEhKRUBKPBCv/+RkEOpjRWxxx27KKRBmmA60A9pgOUvMi8GKhRMPEmjBRPzs2W7O1OA==}
    engines: {node: '>= 6'}
    peerDependencies:
      typescript: '>=2.8.0 || >= 3.2.0-dev || >= 3.3.0-dev || >= 3.4.0-dev || >= 3.5.0-dev || >= 3.6.0-dev || >= 3.6.0-beta || >= 3.7.0-dev || >= 3.7.0-beta'
    dependencies:
      tslib: 1.14.1
      typescript: 4.8.4
    dev: true

  /tsx/3.12.1:
    resolution: {integrity: sha512-Rcg1x+rNe7qwlP8j7kx4VjP/pJo/V57k+17hlrn6a7FuQLNwkaw5W4JF75tYornNVCxkXdSUnqlIT8JY/ttvIw==}
    hasBin: true
    dependencies:
      '@esbuild-kit/cjs-loader': 2.4.0
      '@esbuild-kit/core-utils': 3.0.0
      '@esbuild-kit/esm-loader': 2.5.0
    optionalDependencies:
      fsevents: 2.3.2

  /type-check/0.4.0:
    resolution: {integrity: sha512-XleUoc9uwGXqjWwXaUTZAmzMcFZ5858QA2vvx1Ur5xIcixXIP+8LnFDgRplU30us6teqdlskFfu+ae4K79Ooew==}
    engines: {node: '>= 0.8.0'}
    dependencies:
      prelude-ls: 1.2.1
    dev: true

  /type-detect/4.0.8:
    resolution: {integrity: sha512-0fr/mIH1dlO+x7TlcMy+bIDqKPsw/70tVyeHW787goQjhmqaZe10uwLujubK9q9Lg6Fiho1KUKDYz0Z7k7g5/g==}
    engines: {node: '>=4'}
    dev: true

  /type-fest/0.20.2:
    resolution: {integrity: sha512-Ne+eE4r0/iWnpAxD852z3A+N0Bt5RN//NjJwRd2VFHEmrywxf5vsZlh4R6lixl6B+wz/8d+maTSAkN1FIkI3LQ==}
    engines: {node: '>=10'}
    dev: true

  /type-fest/0.21.3:
    resolution: {integrity: sha512-t0rzBq87m3fVcduHDUFhKmyyX+9eo6WQjZvf51Ea/M0Q7+T374Jp1aUiyUl0GKxp8M/OETVHSDvmkyPgvX+X2w==}
    engines: {node: '>=10'}

  /typescript/4.8.4:
    resolution: {integrity: sha512-QCh+85mCy+h0IGff8r5XWzOVSbBO+KfeYrMQh7NJ58QujwcE22u+NUSmUxqF+un70P9GXKxa2HCNiTTMJknyjQ==}
    engines: {node: '>=4.2.0'}
    hasBin: true
    dev: true

  /unbox-primitive/1.0.2:
    resolution: {integrity: sha512-61pPlCD9h51VoreyJ0BReideM3MDKMKnh6+V9L08331ipq6Q8OFXZYiqP6n/tbHx4s5I9uRhcye6BrbkizkBDw==}
    dependencies:
      call-bind: 1.0.2
      has-bigints: 1.0.2
      has-symbols: 1.0.3
      which-boxed-primitive: 1.0.2
    dev: true

  /undici/5.8.2:
    resolution: {integrity: sha512-3KLq3pXMS0Y4IELV045fTxqz04Nk9Ms7yfBBHum3yxsTR4XNn+ZCaUbf/mWitgYDAhsplQ0B1G4S5D345lMO3A==}
    engines: {node: '>=12.18'}
    dev: true

  /universalify/2.0.0:
    resolution: {integrity: sha512-hAZsKq7Yy11Zu1DE0OzWjw7nnLZmJZYTDZZyEFHZdUhV8FkH5MCfoU1XMaxXovpyW5nq5scPqq0ZDP9Zyl04oQ==}
    engines: {node: '>= 10.0.0'}

  /uri-js/4.4.1:
    resolution: {integrity: sha512-7rKUyy33Q1yc98pQ1DAmLtwX109F7TIfWlW1Ydo8Wl1ii1SeHieeh0HHfPeL2fMXK6z0s8ecKs9frCuLJvndBg==}
    dependencies:
      punycode: 2.1.1

  /url/0.10.3:
    resolution: {integrity: sha512-hzSUW2q06EqL1gKM/a+obYHLIO6ct2hwPuviqTTOcfFVc61UbfJ2Q32+uGL/HCPxKqrdGB5QUwIe7UqlDgwsOQ==}
    dependencies:
      punycode: 1.3.2
      querystring: 0.2.0
    dev: true

  /util-deprecate/1.0.2:
    resolution: {integrity: sha512-EPD5q1uXyFxJpCrLnCc1nHnq3gOa6DZBocAIiI2TaSCA7VCJ1UJDMagCzIkXNsUYfD1daK//LTEQ8xiIbrHtcw==}
    dev: false

  /util/0.12.4:
    resolution: {integrity: sha512-bxZ9qtSlGUWSOy9Qa9Xgk11kSslpuZwaxCg4sNIDj6FLucDab2JxnHwyNTCpHMtK1MjoQiWQ6DiUMZYbSrO+Sw==}
    dependencies:
      inherits: 2.0.4
      is-arguments: 1.1.1
      is-generator-function: 1.0.10
      is-typed-array: 1.1.9
      safe-buffer: 5.2.1
      which-typed-array: 1.1.8
    dev: true

  /uuid/8.0.0:
    resolution: {integrity: sha512-jOXGuXZAWdsTH7eZLtyXMqUb9EcWMGZNbL9YcGBJl4MH4nrxHmZJhEHvyLFrkxo+28uLb/NYRcStH48fnD0Vzw==}
    hasBin: true
    dev: true

  /uuid/8.3.2:
    resolution: {integrity: sha512-+NYs2QeMWy+GWFOEm9xnn6HCDp0l7QBD7ml8zLUmJ+93Q5NF0NocErnwkTkXVFNiX3/fpC6afS8Dhb/gz7R7eg==}
    hasBin: true
    dev: false

  /v8-compile-cache/2.3.0:
    resolution: {integrity: sha512-l8lCEmLcLYZh4nbunNZvQCJc5pv7+RCwa8q/LdUx8u7lsWvPDKmpodJAJNwkAhJC//dFY48KuIEmjtd4RViDrA==}
    dev: true

  /vite/2.9.15_stylus@0.58.1:
    resolution: {integrity: sha512-fzMt2jK4vQ3yK56te3Kqpkaeq9DkcZfBbzHwYpobasvgYmP2SoAr6Aic05CsB4CzCZbsDv4sujX3pkEGhLabVQ==}
    engines: {node: '>=12.2.0'}
    hasBin: true
    peerDependencies:
      less: '*'
      sass: '*'
      stylus: '*'
    peerDependenciesMeta:
      less:
        optional: true
      sass:
        optional: true
      stylus:
        optional: true
    dependencies:
      esbuild: 0.14.54
      postcss: 8.4.16
      resolve: 1.22.1
      rollup: 2.77.3
      stylus: 0.58.1
    optionalDependencies:
      fsevents: 2.3.2
    dev: true

  /vite/3.2.3_@types+node@18.7.3:
    resolution: {integrity: sha512-h8jl1TZ76eGs3o2dIBSsvXDLb1m/Ec1iej8ZMdz+PsaFUsftZeWe2CZOI3qogEsMNaywc17gu0q6cQDzh/weCQ==}
    engines: {node: ^14.18.0 || >=16.0.0}
    hasBin: true
    peerDependencies:
      '@types/node': '>= 14'
      less: '*'
      sass: '*'
      stylus: '*'
      sugarss: '*'
      terser: ^5.4.0
    peerDependenciesMeta:
      '@types/node':
        optional: true
      less:
        optional: true
      sass:
        optional: true
      stylus:
        optional: true
      sugarss:
        optional: true
      terser:
        optional: true
    dependencies:
      '@types/node': 18.7.3
      esbuild: 0.15.13
      postcss: 8.4.19
      resolve: 1.22.1
      rollup: 2.79.1
    optionalDependencies:
      fsevents: 2.3.2
    dev: true

  /vite/3.2.3_stylus@0.58.1:
    resolution: {integrity: sha512-h8jl1TZ76eGs3o2dIBSsvXDLb1m/Ec1iej8ZMdz+PsaFUsftZeWe2CZOI3qogEsMNaywc17gu0q6cQDzh/weCQ==}
    engines: {node: ^14.18.0 || >=16.0.0}
    hasBin: true
    peerDependencies:
      '@types/node': '>= 14'
      less: '*'
      sass: '*'
      stylus: '*'
      sugarss: '*'
      terser: ^5.4.0
    peerDependenciesMeta:
      '@types/node':
        optional: true
      less:
        optional: true
      sass:
        optional: true
      stylus:
        optional: true
      sugarss:
        optional: true
      terser:
        optional: true
    dependencies:
      esbuild: 0.15.13
      postcss: 8.4.19
      resolve: 1.22.1
      rollup: 2.79.1
      stylus: 0.58.1
    optionalDependencies:
      fsevents: 2.3.2
    dev: true

  /vitest/0.10.5_stylus@0.58.1:
    resolution: {integrity: sha512-4qXdNbHwAd9YcsztJoVMWUQGcMATVlY9Xd95I3KQ2JJwDLTL97f/jgfGRotqptvNxdlmme5TBY0Gv+l6+JSYvA==}
    engines: {node: '>=v14.16.0'}
    hasBin: true
    peerDependencies:
      '@vitest/ui': '*'
      c8: '*'
      happy-dom: '*'
      jsdom: '*'
    peerDependenciesMeta:
      '@vitest/ui':
        optional: true
      c8:
        optional: true
      happy-dom:
        optional: true
      jsdom:
        optional: true
    dependencies:
      '@types/chai': 4.3.3
      '@types/chai-subset': 1.3.3
      chai: 4.3.6
      local-pkg: 0.4.2
      tinypool: 0.1.3
      tinyspy: 0.3.3
      vite: 2.9.15_stylus@0.58.1
    transitivePeerDependencies:
      - less
      - sass
      - stylus
    dev: true

  /vitest/0.21.1:
    resolution: {integrity: sha512-WBIxuFmIDPuK47GO6Lu9eNeRMqHj/FWL3dk73OHH3eyPPWPiu+UB3QHLkLK2PEggCqJW4FaWoWg8R68S7p9+9Q==}
    engines: {node: '>=v14.16.0'}
    hasBin: true
    peerDependencies:
      '@edge-runtime/vm': '*'
      '@vitest/browser': '*'
      '@vitest/ui': '*'
      c8: '*'
      happy-dom: '*'
      jsdom: '*'
    peerDependenciesMeta:
      '@edge-runtime/vm':
        optional: true
      '@vitest/browser':
        optional: true
      '@vitest/ui':
        optional: true
      c8:
        optional: true
      happy-dom:
        optional: true
      jsdom:
        optional: true
    dependencies:
      '@types/chai': 4.3.3
      '@types/chai-subset': 1.3.3
      '@types/node': 18.7.3
      chai: 4.3.6
      debug: 4.3.4
      local-pkg: 0.4.2
      tinypool: 0.2.4
      tinyspy: 1.0.0
      vite: 3.2.3_@types+node@18.7.3
    transitivePeerDependencies:
      - less
      - sass
      - stylus
      - sugarss
      - supports-color
      - terser
    dev: true

  /w3c-keyname/2.2.6:
    resolution: {integrity: sha512-f+fciywl1SJEniZHD6H+kUO8gOnwIr7f4ijKA6+ZvJFjeGi1r4PDLl53Ayud9O/rk64RqgoQine0feoeOU0kXg==}
    dev: false

  /watchpack/2.4.0:
    resolution: {integrity: sha512-Lcvm7MGST/4fup+ifyKi2hjyIAwcdI4HRgtvTpIUxBRhB+RFtUh8XtDOxUfctVCnhVi+QQj49i91OyvzkJl6cg==}
    engines: {node: '>=10.13.0'}
    dependencies:
      glob-to-regexp: 0.4.1
      graceful-fs: 4.2.10
    dev: true

  /web-streams-polyfill/3.2.1:
    resolution: {integrity: sha512-e0MO3wdXWKrLbL0DgGnUV7WHVuw9OUvL4hjgnPkIeEvESk74gAITi5G606JtZPp39cd8HA9VQzCIvA49LpPN5Q==}
    engines: {node: '>= 8'}
    dev: true

  /webidl-conversions/3.0.1:
    resolution: {integrity: sha512-2JAn3z8AR6rjK8Sm8orRC0h/bcl/DqL7tRPdGZ4I1CjdF+EaMLmYxBHyXuKL849eucPFhvBoxMsflfOb8kxaeQ==}
    dev: false

  /webidl-conversions/4.0.2:
    resolution: {integrity: sha512-YQ+BmxuTgd6UXZW3+ICGfyqRyHXVlD5GtQr5+qjiNW7bF0cqrzX500HVXPBOvgXb5YnzDd+h0zqyv61KUD7+Sg==}
    dev: true

  /whatwg-url/5.0.0:
    resolution: {integrity: sha512-saE57nupxk6v3HY35+jzBwYa0rKSy0XR8JSxZPwgLr7ys0IBzhGviA1/TUGJLmSVqs8pb9AnvICXEuOHLprYTw==}
    dependencies:
      tr46: 0.0.3
      webidl-conversions: 3.0.1
    dev: false

  /whatwg-url/7.1.0:
    resolution: {integrity: sha512-WUu7Rg1DroM7oQvGWfOiAK21n74Gg+T4elXEQYkOhtyLeWiJFoOGLXPKI/9gzIie9CtwVLm8wtw6YJdKyxSjeg==}
    dependencies:
      lodash.sortby: 4.7.0
      tr46: 1.0.1
      webidl-conversions: 4.0.2
    dev: true

  /which-boxed-primitive/1.0.2:
    resolution: {integrity: sha512-bwZdv0AKLpplFY2KZRX6TvyuN7ojjr7lwkg6ml0roIy9YeuSr7JS372qlNW18UQYzgYK9ziGcerWqZOmEn9VNg==}
    dependencies:
      is-bigint: 1.0.4
      is-boolean-object: 1.1.2
      is-number-object: 1.0.7
      is-string: 1.0.7
      is-symbol: 1.0.4
    dev: true

  /which-typed-array/1.1.8:
    resolution: {integrity: sha512-Jn4e5PItbcAHyLoRDwvPj1ypu27DJbtdYXUa5zsinrUx77Uvfb0cXwwnGMTn7cjUfhhqgVQnVJCwF+7cgU7tpw==}
    engines: {node: '>= 0.4'}
    dependencies:
      available-typed-arrays: 1.0.5
      call-bind: 1.0.2
      es-abstract: 1.20.1
      for-each: 0.3.3
      has-tostringtag: 1.0.0
      is-typed-array: 1.1.9
    dev: true

  /which/2.0.2:
    resolution: {integrity: sha512-BLI3Tl1TW3Pvl70l3yq3Y64i+awpwXqsGBYWkkqMtnbXgrMD+yj7rhW0kuEDxzJaYXGjEW5ogapKNMEKNMjibA==}
    engines: {node: '>= 8'}
    hasBin: true
    dependencies:
      isexe: 2.0.0
    dev: true

  /word-wrap/1.2.3:
    resolution: {integrity: sha512-Hz/mrNwitNRh/HUAtM/VT/5VH+ygD6DV7mYKZAtHOrbs8U7lvPS6xf7EJKMF0uW1KJCl0H701g3ZGus+muE5vQ==}
    engines: {node: '>=0.10.0'}
    dev: true

  /wrap-ansi/6.2.0:
    resolution: {integrity: sha512-r6lPcBGxZXlIcymEu7InxDMhdW0KDxpLgoFLcguasxCaJ/SOIZwINatK9KY/tf+ZrlywOKU0UDj3ATXUBfxJXA==}
    engines: {node: '>=8'}
    dependencies:
      ansi-styles: 4.3.0
      string-width: 4.2.3
      strip-ansi: 6.0.1

  /wrap-ansi/7.0.0:
    resolution: {integrity: sha512-YVGIj2kamLSTxw6NsZjoBxfSwsn0ycdesmc4p+Q21c5zPuZ1pl+NfxVdxPtdHvmNVOQ6XSYG4AUtyt/Fi7D16Q==}
    engines: {node: '>=10'}
    dependencies:
      ansi-styles: 4.3.0
      string-width: 4.2.3
      strip-ansi: 6.0.1

  /wrappy/1.0.2:
    resolution: {integrity: sha512-l4Sp/DRseor9wL6EvV2+TuQn63dMkPjZ/sp9XkghTEbV9KlPS1xUsZ3u7/IQO4wxtcFB4bgpQPRcR3QCvezPcQ==}

  /xml2js/0.4.19:
    resolution: {integrity: sha512-esZnJZJOiJR9wWKMyuvSE1y6Dq5LCuJanqhxslH2bxM6duahNZ+HMpCLhBQGZkbX6xRf8x1Y2eJlgt2q3qo49Q==}
    dependencies:
      sax: 1.2.4
      xmlbuilder: 9.0.7
    dev: true

  /xmlbuilder/9.0.7:
    resolution: {integrity: sha512-7YXTQc3P2l9+0rjaUbLwMKRhtmwg1M1eDf6nag7urC7pIPYLD9W/jmzQ4ptRSUbodw5S0jfoGTflLemQibSpeQ==}
    engines: {node: '>=4.0'}
    dev: true

  /y18n/5.0.8:
    resolution: {integrity: sha512-0pfFzegeDWJHJIAmTLRP2DwHjdF5s7jo9tuztdQxAhINCdvS+3nGINqPd00AphqJR/0LhANUS6/+7SCb98YOfA==}
    engines: {node: '>=10'}
    dev: false

  /yallist/4.0.0:
    resolution: {integrity: sha512-3wdGidZyq5PB084XLES5TpOSRA3wjXAlIWMhum2kRcv/41Sn2emQ0dycQW4uZXLejwKvg6EsvbdlVL+FYEct7A==}

  /yaml-front-matter/4.1.1:
    resolution: {integrity: sha512-ULGbghCLsN8Hs8vfExlqrJIe8Hl2TUjD7/zsIGMP8U+dgRXEsDXk4yydxeZJgdGiimP1XB7zhmhOB4/HyfqOyQ==}
    hasBin: true
    dependencies:
      commander: 6.2.1
      js-yaml: 3.14.1
    dev: false

  /yaml/1.10.2:
    resolution: {integrity: sha512-r3vXyErRCYJ7wg28yvBY5VSoAF8ZvlcW9/BwUzEtUsjvX/DKs24dIkuwjtuprwJJHsbyUbLApepYTR1BN4uHrg==}
    engines: {node: '>= 6'}

  /yargs-parser/20.2.9:
    resolution: {integrity: sha512-y11nGElTIV+CT3Zv9t7VKl+Q3hTQoT9a1Qzezhhl6Rp21gJ/IVTW7Z3y9EWXhuUBC2Shnf+DX0antecpAwSP8w==}
    engines: {node: '>=10'}
    dev: false

  /yargs/16.2.0:
    resolution: {integrity: sha512-D1mvvtDG0L5ft/jGWkLpG1+m0eQxOfaBvTNELraWj22wSVUMWxZUvYgJYcKh6jGGIkJFhH4IZPQhR4TKpc8mBw==}
    engines: {node: '>=10'}
    dependencies:
      cliui: 7.0.4
      escalade: 3.1.1
      get-caller-file: 2.0.5
      require-directory: 2.1.1
      string-width: 4.2.3
      y18n: 5.0.8
      yargs-parser: 20.2.9
    dev: false<|MERGE_RESOLUTION|>--- conflicted
+++ resolved
@@ -1589,7 +1589,6 @@
       picomatch: 2.3.1
     dev: true
 
-<<<<<<< HEAD
   /@sentry/core/7.10.0:
     resolution: {integrity: sha512-uq6oUXPH+6cjsEL5/j/xSW91mVrJo7knTqax7E5MDiA5j98BPK4budGiBiPO7GEB856QhA7N+pOO0lccii5QYQ==}
     engines: {node: '>=8'}
@@ -1668,8 +1667,6 @@
     engines: {node: '>=10'}
     dev: true
 
-=======
->>>>>>> 94732dc5
   /@sindresorhus/is/5.3.0:
     resolution: {integrity: sha512-CX6t4SYQ37lzxicAqsBtxA3OseeoVrh9cSJ5PFYam0GksYlupRfy1A+Q4aYD3zvcfECLc0zO2u+ZnR2UYKvCrw==}
     engines: {node: '>=14.16'}
