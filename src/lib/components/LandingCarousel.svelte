--- conflicted
+++ resolved
@@ -102,13 +102,7 @@
   }
 
   .title-container {
-<<<<<<< HEAD
-    color: #2A2A2A;
-=======
-    font-size: 48px;
-    font-weight: 300;
     color: $colors.neutral-black;
->>>>>>> 56f96554
     max-width: 600px;
     padding: 0 var(--page-padding) 0;
   }
