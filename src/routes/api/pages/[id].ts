--- conflicted
+++ resolved
@@ -1,56 +1,15 @@
 import { authMiddleware } from "$lib/auth";
 import { prisma } from "$lib/prisma";
 import { validate } from "$lib/schema/validation";
-import type { CaseStudy } from '$lib/types';
+import type { CaseStudy, TagOnPages } from '$lib/types';
 
 export type PageRequest = {
 
-<<<<<<< HEAD
-  const REQUIRED = ['title', 'slug', 'summary', 'authors', 'image', 'content', 'tags'];
-  const missingFields = REQUIRED.filter(key => !formData.has(key));
-  if (missingFields.length > 0) {
-    throw new Error(`Missing required fields: ${missingFields.join(',')}`);
-  }
-
-  const title = formData.get("title") as string;
-  const slug = formData.get("slug") as string;
-  const summary = formData.get("summary") as string;
-  const authors = formData.get("authors") as string;
-  const tags = formData.get("tags") as string;
-  const image = formData.get("image") as string;
-  const contentStr = formData.get("content") as string;
-  const content = JSON.parse(contentStr);
-  const pageId = formData.get('page') as string;
-
-  return {
-    title, slug, summary, content,
-    img: image,
-    authors: {
-      connect: authors.split(",").map(id => ({
-        id: parseInt(id)
-      }))
-    },
-    tags: {
-      deleteMany: {
-        OR: [
-          { pageId: { equals: parseInt(pageId) } },
-        ]
-      },
-      createMany: {
-        data: tags.split(",").map(tag => ({
-          tagId: parseInt(tag.split(':')[0]),
-          categoryId: parseInt(tag.split(':')[1])
-        }))
-      },
-    }
-  };
-};
-=======
   title: string;
   slug: string;
   content: string;
   img: string;
-
+  tags: string;
   caseStudy?: Omit<CaseStudy, 'pageId'>;
   chapter?: {
     summary: string;
@@ -58,7 +17,6 @@
     keyTakeaways: string[];
   }
 }
->>>>>>> 88c921ec
 
 export const patch = authMiddleware(
   { role:'CONTENT_MANAGER' },
@@ -68,12 +26,12 @@
 
     validate('page', body);
 
-    const { title, slug, content, img, caseStudy, chapter } = body;
+    const { title, slug, content, img, caseStudy, chapter, tags } = body;
 
     const page = await prisma.page.update({
       where: { id: parseInt(params.id) },
       data: {
-        title, slug, content, img,
+        title, slug, content, img, tags,
 
         caseStudy: caseStudy && {
           update: {
@@ -89,7 +47,8 @@
               set: chapter.authors.map(author => ({
                 id: author
               }))
-            }
+            },
+            tags: tags,
           }
         },
 
