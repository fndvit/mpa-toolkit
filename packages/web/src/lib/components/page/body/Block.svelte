<script lang="ts">
  import type { ContentBlock } from '@mpa/db';
  import Heading from './Heading.svelte';
  import Paragraph from './Paragraph.svelte';
  import Image from './Image.svelte';
  import TextSlider from './TextSlider.svelte';
  import BulletList from './BulletList.svelte';
  import OrderedList from './OrderedList.svelte';
  import DiagramComponent from './DiagramComponent.svelte';
  import LinkSlider from './LinkSlider.svelte';
<<<<<<< HEAD
  import ExpandButtonComponent from './ExpandButtonComponent.svelte';
=======
>>>>>>> 44a52862

  export let block: ContentBlock;

  const components = {
    heading: Heading,
    paragraph: Paragraph,
    cards: TextSlider,
    linkCards: LinkSlider,
    image: Image,
    bullet_list: BulletList,
    ordered_list: OrderedList,
    diagram: DiagramComponent,
    collapse: ExpandButtonComponent
  };
</script>

{#if components[block.type]}
  <svelte:component this={components[block.type]} {block} />
{:else}
  <div class="unknown-block">
    Unknown block type: {block.type}
  </div>
{/if}

<style lang="postcss">
  .unknown-block {
    background: $c-error-red;
    padding: 1rem;
    border-radius: 0.5rem;
    margin: 1rem -1rem;
  }
</style><|MERGE_RESOLUTION|>--- conflicted
+++ resolved
@@ -8,10 +8,7 @@
   import OrderedList from './OrderedList.svelte';
   import DiagramComponent from './DiagramComponent.svelte';
   import LinkSlider from './LinkSlider.svelte';
-<<<<<<< HEAD
   import ExpandButtonComponent from './ExpandButtonComponent.svelte';
-=======
->>>>>>> 44a52862
 
   export let block: ContentBlock;
 
