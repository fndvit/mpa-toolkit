<script lang="ts">
  import { createEventDispatcher } from "svelte";
  import IconButton from "$lib/components/generic/IconButton.svelte";
  import EditableText from "./generic/EditableText.svelte";

  export let year: string;
  export let content: string[];
  export let editable = false;

  let editYear = year;
  let yearFocused = false;
  let editableYear: EditableText;

  const dispatch = createEventDispatcher<{saveYear: string, delete: null}>();

  let contracted = new Array<boolean>(content.length).fill(!editable);

  function onClickAdd() {
    content.push('');
    content = content;
  }

  function onClickMilestone(i: number) {
    if (!editable) {
      contracted[i] = !contracted[i];
    }
  }

  function onDeleteMilestone(i: number) {
    content.splice(i, 1);
    content = content;
  }

  function onClickDeleteYear() {
    dispatch('delete');
  }

  const onClickSaveYear: svelte.JSX.MouseEventHandler<HTMLElement> = e => {
    dispatch('saveYear', editYear);
    year = editYear;
    editableYear.blur();
  };

  const onClickCancelYear: svelte.JSX.MouseEventHandler<HTMLElement> = e => {
    editYear = year;
    editableYear.blur();
  };

  $: simple = content.length <= 1;
</script>

<div class="container" class:simple>

  <div class="year">
    <EditableText bind:this={editableYear} bind:value={editYear} {editable} placeholder="year" bind:focused={yearFocused}/>
    {#if editable}
      {#if !year || yearFocused}
        <IconButton icon='done' on:click={onClickSaveYear} disabled={!editYear} />
        {#if year}
          <IconButton icon='close' on:click={onClickCancelYear} disabled={!editYear} />
        {/if}
      {/if}
      <div class="delete-year-button">
        <IconButton icon="delete" on:click={onClickDeleteYear} />
      </div>
    {/if}
  </div>

  <svg class="main-circle" height="15" width="15">
    <circle cx="7.5" cy="7.5" r="5" />
  </svg>

  {#if simple}

    <div class="milestone-text" on:click={() => onClickMilestone(0)}>
      <EditableText bind:value={content[0]}  {editable} />
    </div>

  {:else}

    <div class="milestones-block">

      {#each content as text, i}
        <div class='milestone-container' on:click={() => onClickMilestone(i)} style="--row: {i+1};">

          <svg class="sub-thread-line" width="10" height="4" viewBox="0 0 10 4">
            <path d="M1.22933 0.955129V0.955129C2.81493 2.54068 5.01818 3.34773 7.25278 3.1615L9.729 2.95514"/>
          </svg>

          {#if contracted[i]}
            <svg class="expandable-circle" width="17" height="17" viewBox="0 0 17 17">
              <circle cx="8.5" cy="8.5" r="5"  />
              <line x1="14" y1="0.5" x2="17" y2="0.5" />
              <line x1="16.5" y1="3" x2="16.5" y2="1" />
              <line x1="3" y1="16.5" x2="4.37114e-08" y2="16.5" />
              <line x1="0.5" y1="14" x2="0.5" y2="16" />
            </svg>
          {:else}
            <svg class="milestone-circle" class:expanded={!contracted[i]} height="15" width="15">
              <circle cx="7.5" cy="7.5" r="5"/>
            </svg>
          {/if}

          <div class="milestone-text" class:contracted={contracted[i]}>
            <EditableText bind:value={content[i]}  {editable} />
          </div>

          {#if editable}
            <div class="delete-milestone-button">
              <IconButton icon='close' on:click={() => onDeleteMilestone(i)} />
              </div>
          {/if}

        </div>
      {/each}

      <div class="main-line" style="--num-milestones: {content.length - 1}" />
    </div>

  {/if}

  {#if editable}
    <div class="add-button">
      <IconButton on:click={onClickAdd} icon="add" text="Add milestone" />
    </div>
  {/if}
</div>

<style lang="scss">

  .container {
    --ms-width: 200px;

    :global(.icon-button) {
      --ib-color: white;
      --ib-size: 1.4rem;
      --ib-hover-bg: #00000055;
    }

    :global(.editable-content:empty) {
      background: #ffffff33;
      border-radius: 4px;
    }
  }

  .main-circle {
    position: absolute;
    stroke: #FBE26B;
    stroke-width: 3;
    fill: #096EAE;
  }

  .milestones-block {
    display: grid;
  }

  .main-line {
    pointer-events: none;
    border-left: 1.5px dashed #FBE26B;
    grid-column: 1;
    grid-row: 1 / span var(--num-milestones);
    margin-left: 7px;
    margin-top: 5px;
    height: 100%;
    box-sizing: content-box;
    padding-bottom: 34px;
  }

  .sub-thread-line {
    position: absolute;
    margin-left: 7px;
    path {
      stroke-dasharray: 3;
      stroke: #FBE26B;
      stroke-width: 1.5px;
      fill: none;
    }
  }

  .milestone-container {
    grid-column: 1;
    grid-row: var(--row);
    padding: 40px 0 0;
    cursor: pointer;
    position: relative;
    width: var(--ms-width);
  }

  .milestone-circle {
    transform: translate(17px, -6px);
    stroke: #FBE26B;
    stroke-width: 3;
    fill: #096EAE;
    &.expanded {
      fill: #FBE26B;
    }
  }

  .expandable-circle {
    stroke: #FBE26B;
    transform: translate(16px, -7px);

    circle {
      fill: #096EAE;
      stroke-width: 3px;
    }
  }

  .milestone-text {
    font-size: 16px;
    color: #F9F9F9;
    padding-top: 1.5px;
    padding-left: 22px;

    .simple & {
      padding-top: 28px;
      padding-left: 3px;
      width: var(--ms-width);
    }

    &.contracted {
      padding-left: 22px;
      padding-top: 0px;
      :global(.editable-content) {
        overflow: hidden;
        white-space: nowrap;
        text-overflow: ellipsis;
      }
    }

  }

  .year {
    display: flex;
    column-gap: 5px;
    align-items: center;
    font-size: 12px;
    color: #F9F9F9;
    height: 25px;
    padding-left: 4px;
    width: var(--ms-width);
    :global(input) {
      width: 40px;
    }
  }


  .delete-year-button,
  .delete-milestone-button,
  .add-button {
    :global(.splide__slide):not(:hover) & {
      visibility: hidden;
    }
  }

  .delete-year-button {
    flex: 1;
    display: flex;
    justify-content: right;
  }

  .add-button {
    max-width: 200px;
    margin-top: 15px;
    margin-left: 22px;

    .simple & {
      margin-left: 0;
    }

    :global(.icon-button) {
      --ib-color: #ffffffee;
      --ib-hover-bg: #00000011;
      --ib-size: 1.5rem;
      opacity: 0.75;
    }
  }

  :global(.splide__slide:hover) .container :global(.editable-content-container:not(.empty) [contenteditable]) {
    background: #ffffff10;
    border-radius: 4px;
  }

<<<<<<< HEAD
  @media screen and (max-width: 768px) {
    .milestone-text {
      font-size: 12px;
      line-height: 18px;
      padding-right: 30px;
      max-width: 125px;
=======
  .delete-milestone-button {
    position: absolute;
    top: 30px;
    left: 12px;

    :global(.icon-button) {
      --ib-hover-bg: #03395f;
      --ib-icon-bg: #034676;
>>>>>>> 538f0cec
    }
  }

</style><|MERGE_RESOLUTION|>--- conflicted
+++ resolved
@@ -281,14 +281,6 @@
     border-radius: 4px;
   }
 
-<<<<<<< HEAD
-  @media screen and (max-width: 768px) {
-    .milestone-text {
-      font-size: 12px;
-      line-height: 18px;
-      padding-right: 30px;
-      max-width: 125px;
-=======
   .delete-milestone-button {
     position: absolute;
     top: 30px;
@@ -297,7 +289,6 @@
     :global(.icon-button) {
       --ib-hover-bg: #03395f;
       --ib-icon-bg: #034676;
->>>>>>> 538f0cec
     }
   }
 
