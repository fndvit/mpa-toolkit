--- conflicted
+++ resolved
@@ -11,7 +11,6 @@
   name: string;
 }
 
-<<<<<<< HEAD
 export interface Tag {
   id: string;
   value: string;
@@ -34,13 +33,14 @@
   pageId: string;
   tagId: string;
   categoryId: string;
-=======
+}
+
 export type CompletePage = Page & {
   caseStudy: CaseStudy;
   chapter: Chapter & {
     authors: User[];
   };
->>>>>>> 88c921ec
+  tags: TagOnPages;
 }
 
 // **********************
