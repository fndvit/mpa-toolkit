--- conflicted
+++ resolved
@@ -207,12 +207,7 @@
   }
 
   .milestone-text {
-<<<<<<< HEAD
-    color: #F9F9F9;
-=======
-    font-size: 16px;
     color: $colors.neutral-bg;
->>>>>>> 56f96554
     padding-top: 1.5px;
     padding-left: 22px;
 
@@ -237,12 +232,7 @@
     display: flex;
     column-gap: 5px;
     align-items: center;
-<<<<<<< HEAD
-    color: #F9F9F9;
-=======
-    font-size: 12px;
     color: $colors.neutral-bg;
->>>>>>> 56f96554
     height: 25px;
     padding-left: 2px;
     width: var(--ms-width);
